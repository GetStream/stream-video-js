--- conflicted
+++ resolved
@@ -46,8 +46,5 @@
 notifee
 hasAudio
 hasVideo
-<<<<<<< HEAD
 [Rr]econnections?
-=======
-_Note
->>>>>>> 03d44c4e
+_Note