--- conflicted
+++ resolved
@@ -1,11 +1,7 @@
 import { Injectable } from '@angular/core';
 import { Call, StreamVideoClient, UserInput } from '@stream-io/video-client';
 import { StreamVideoParticipant } from '@stream-io/video-client/dist/src/rtc/types';
-<<<<<<< HEAD
-import { BehaviorSubject, Observable, ReplaySubject, Subscription } from 'rxjs';
-=======
 import { Observable, ReplaySubject, Subscription } from 'rxjs';
->>>>>>> bbf69cd9
 
 @Injectable({
   providedIn: 'root',
