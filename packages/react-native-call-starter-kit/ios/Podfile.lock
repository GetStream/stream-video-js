PODS:
  - boost (1.76.0)
  - CocoaAsyncSocket (7.6.5)
  - DoubleConversion (1.1.6)
  - FBLazyVector (0.70.6)
  - FBReactNativeSpec (0.70.6):
    - RCT-Folly (= 2021.07.22.00)
    - RCTRequired (= 0.70.6)
    - RCTTypeSafety (= 0.70.6)
    - React-Core (= 0.70.6)
    - React-jsi (= 0.70.6)
    - ReactCommon/turbomodule/core (= 0.70.6)
  - Flipper (0.125.0):
    - Flipper-Folly (~> 2.6)
    - Flipper-RSocket (~> 1.4)
  - Flipper-Boost-iOSX (1.76.0.1.11)
  - Flipper-DoubleConversion (3.2.0.1)
  - Flipper-Fmt (7.1.7)
  - Flipper-Folly (2.6.10):
    - Flipper-Boost-iOSX
    - Flipper-DoubleConversion
    - Flipper-Fmt (= 7.1.7)
    - Flipper-Glog
    - libevent (~> 2.1.12)
    - OpenSSL-Universal (= 1.1.1100)
  - Flipper-Glog (0.5.0.5)
  - Flipper-PeerTalk (0.0.4)
  - Flipper-RSocket (1.4.3):
    - Flipper-Folly (~> 2.6)
  - FlipperKit (0.125.0):
    - FlipperKit/Core (= 0.125.0)
  - FlipperKit/Core (0.125.0):
    - Flipper (~> 0.125.0)
    - FlipperKit/CppBridge
    - FlipperKit/FBCxxFollyDynamicConvert
    - FlipperKit/FBDefines
    - FlipperKit/FKPortForwarding
    - SocketRocket (~> 0.6.0)
  - FlipperKit/CppBridge (0.125.0):
    - Flipper (~> 0.125.0)
  - FlipperKit/FBCxxFollyDynamicConvert (0.125.0):
    - Flipper-Folly (~> 2.6)
  - FlipperKit/FBDefines (0.125.0)
  - FlipperKit/FKPortForwarding (0.125.0):
    - CocoaAsyncSocket (~> 7.6)
    - Flipper-PeerTalk (~> 0.0.4)
  - FlipperKit/FlipperKitHighlightOverlay (0.125.0)
  - FlipperKit/FlipperKitLayoutHelpers (0.125.0):
    - FlipperKit/Core
    - FlipperKit/FlipperKitHighlightOverlay
    - FlipperKit/FlipperKitLayoutTextSearchable
  - FlipperKit/FlipperKitLayoutIOSDescriptors (0.125.0):
    - FlipperKit/Core
    - FlipperKit/FlipperKitHighlightOverlay
    - FlipperKit/FlipperKitLayoutHelpers
    - YogaKit (~> 1.18)
  - FlipperKit/FlipperKitLayoutPlugin (0.125.0):
    - FlipperKit/Core
    - FlipperKit/FlipperKitHighlightOverlay
    - FlipperKit/FlipperKitLayoutHelpers
    - FlipperKit/FlipperKitLayoutIOSDescriptors
    - FlipperKit/FlipperKitLayoutTextSearchable
    - YogaKit (~> 1.18)
  - FlipperKit/FlipperKitLayoutTextSearchable (0.125.0)
  - FlipperKit/FlipperKitNetworkPlugin (0.125.0):
    - FlipperKit/Core
  - FlipperKit/FlipperKitReactPlugin (0.125.0):
    - FlipperKit/Core
  - FlipperKit/FlipperKitUserDefaultsPlugin (0.125.0):
    - FlipperKit/Core
  - FlipperKit/SKIOSNetworkPlugin (0.125.0):
    - FlipperKit/Core
    - FlipperKit/FlipperKitNetworkPlugin
  - fmt (6.2.1)
  - glog (0.3.5)
  - hermes-engine (0.70.6)
  - JitsiWebRTC (106.0.0)
  - libevent (2.1.12)
  - OpenSSL-Universal (1.1.1100)
  - RCT-Folly (2021.07.22.00):
    - boost
    - DoubleConversion
    - fmt (~> 6.2.1)
    - glog
    - RCT-Folly/Default (= 2021.07.22.00)
  - RCT-Folly/Default (2021.07.22.00):
    - boost
    - DoubleConversion
    - fmt (~> 6.2.1)
    - glog
  - RCT-Folly/Futures (2021.07.22.00):
    - boost
    - DoubleConversion
    - fmt (~> 6.2.1)
    - glog
    - libevent
  - RCTRequired (0.70.6)
  - RCTTypeSafety (0.70.6):
    - FBLazyVector (= 0.70.6)
    - RCTRequired (= 0.70.6)
    - React-Core (= 0.70.6)
  - React (0.70.6):
    - React-Core (= 0.70.6)
    - React-Core/DevSupport (= 0.70.6)
    - React-Core/RCTWebSocket (= 0.70.6)
    - React-RCTActionSheet (= 0.70.6)
    - React-RCTAnimation (= 0.70.6)
    - React-RCTBlob (= 0.70.6)
    - React-RCTImage (= 0.70.6)
    - React-RCTLinking (= 0.70.6)
    - React-RCTNetwork (= 0.70.6)
    - React-RCTSettings (= 0.70.6)
    - React-RCTText (= 0.70.6)
    - React-RCTVibration (= 0.70.6)
  - React-bridging (0.70.6):
    - RCT-Folly (= 2021.07.22.00)
    - React-jsi (= 0.70.6)
  - React-callinvoker (0.70.6)
  - React-Codegen (0.70.6):
    - FBReactNativeSpec (= 0.70.6)
    - RCT-Folly (= 2021.07.22.00)
    - RCTRequired (= 0.70.6)
    - RCTTypeSafety (= 0.70.6)
    - React-Core (= 0.70.6)
    - React-jsi (= 0.70.6)
    - React-jsiexecutor (= 0.70.6)
    - ReactCommon/turbomodule/core (= 0.70.6)
  - React-Core (0.70.6):
    - glog
    - RCT-Folly (= 2021.07.22.00)
    - React-Core/Default (= 0.70.6)
    - React-cxxreact (= 0.70.6)
    - React-jsi (= 0.70.6)
    - React-jsiexecutor (= 0.70.6)
    - React-perflogger (= 0.70.6)
    - Yoga
  - React-Core/CoreModulesHeaders (0.70.6):
    - glog
    - RCT-Folly (= 2021.07.22.00)
    - React-Core/Default
    - React-cxxreact (= 0.70.6)
    - React-jsi (= 0.70.6)
    - React-jsiexecutor (= 0.70.6)
    - React-perflogger (= 0.70.6)
    - Yoga
  - React-Core/Default (0.70.6):
    - glog
    - RCT-Folly (= 2021.07.22.00)
    - React-cxxreact (= 0.70.6)
    - React-jsi (= 0.70.6)
    - React-jsiexecutor (= 0.70.6)
    - React-perflogger (= 0.70.6)
    - Yoga
  - React-Core/DevSupport (0.70.6):
    - glog
    - RCT-Folly (= 2021.07.22.00)
    - React-Core/Default (= 0.70.6)
    - React-Core/RCTWebSocket (= 0.70.6)
    - React-cxxreact (= 0.70.6)
    - React-jsi (= 0.70.6)
    - React-jsiexecutor (= 0.70.6)
    - React-jsinspector (= 0.70.6)
    - React-perflogger (= 0.70.6)
    - Yoga
  - React-Core/RCTActionSheetHeaders (0.70.6):
    - glog
    - RCT-Folly (= 2021.07.22.00)
    - React-Core/Default
    - React-cxxreact (= 0.70.6)
    - React-jsi (= 0.70.6)
    - React-jsiexecutor (= 0.70.6)
    - React-perflogger (= 0.70.6)
    - Yoga
  - React-Core/RCTAnimationHeaders (0.70.6):
    - glog
    - RCT-Folly (= 2021.07.22.00)
    - React-Core/Default
    - React-cxxreact (= 0.70.6)
    - React-jsi (= 0.70.6)
    - React-jsiexecutor (= 0.70.6)
    - React-perflogger (= 0.70.6)
    - Yoga
  - React-Core/RCTBlobHeaders (0.70.6):
    - glog
    - RCT-Folly (= 2021.07.22.00)
    - React-Core/Default
    - React-cxxreact (= 0.70.6)
    - React-jsi (= 0.70.6)
    - React-jsiexecutor (= 0.70.6)
    - React-perflogger (= 0.70.6)
    - Yoga
  - React-Core/RCTImageHeaders (0.70.6):
    - glog
    - RCT-Folly (= 2021.07.22.00)
    - React-Core/Default
    - React-cxxreact (= 0.70.6)
    - React-jsi (= 0.70.6)
    - React-jsiexecutor (= 0.70.6)
    - React-perflogger (= 0.70.6)
    - Yoga
  - React-Core/RCTLinkingHeaders (0.70.6):
    - glog
    - RCT-Folly (= 2021.07.22.00)
    - React-Core/Default
    - React-cxxreact (= 0.70.6)
    - React-jsi (= 0.70.6)
    - React-jsiexecutor (= 0.70.6)
    - React-perflogger (= 0.70.6)
    - Yoga
  - React-Core/RCTNetworkHeaders (0.70.6):
    - glog
    - RCT-Folly (= 2021.07.22.00)
    - React-Core/Default
    - React-cxxreact (= 0.70.6)
    - React-jsi (= 0.70.6)
    - React-jsiexecutor (= 0.70.6)
    - React-perflogger (= 0.70.6)
    - Yoga
  - React-Core/RCTSettingsHeaders (0.70.6):
    - glog
    - RCT-Folly (= 2021.07.22.00)
    - React-Core/Default
    - React-cxxreact (= 0.70.6)
    - React-jsi (= 0.70.6)
    - React-jsiexecutor (= 0.70.6)
    - React-perflogger (= 0.70.6)
    - Yoga
  - React-Core/RCTTextHeaders (0.70.6):
    - glog
    - RCT-Folly (= 2021.07.22.00)
    - React-Core/Default
    - React-cxxreact (= 0.70.6)
    - React-jsi (= 0.70.6)
    - React-jsiexecutor (= 0.70.6)
    - React-perflogger (= 0.70.6)
    - Yoga
  - React-Core/RCTVibrationHeaders (0.70.6):
    - glog
    - RCT-Folly (= 2021.07.22.00)
    - React-Core/Default
    - React-cxxreact (= 0.70.6)
    - React-jsi (= 0.70.6)
    - React-jsiexecutor (= 0.70.6)
    - React-perflogger (= 0.70.6)
    - Yoga
  - React-Core/RCTWebSocket (0.70.6):
    - glog
    - RCT-Folly (= 2021.07.22.00)
    - React-Core/Default (= 0.70.6)
    - React-cxxreact (= 0.70.6)
    - React-jsi (= 0.70.6)
    - React-jsiexecutor (= 0.70.6)
    - React-perflogger (= 0.70.6)
    - Yoga
  - React-CoreModules (0.70.6):
    - RCT-Folly (= 2021.07.22.00)
    - RCTTypeSafety (= 0.70.6)
    - React-Codegen (= 0.70.6)
    - React-Core/CoreModulesHeaders (= 0.70.6)
    - React-jsi (= 0.70.6)
    - React-RCTImage (= 0.70.6)
    - ReactCommon/turbomodule/core (= 0.70.6)
  - React-cxxreact (0.70.6):
    - boost (= 1.76.0)
    - DoubleConversion
    - glog
    - RCT-Folly (= 2021.07.22.00)
    - React-callinvoker (= 0.70.6)
    - React-jsi (= 0.70.6)
    - React-jsinspector (= 0.70.6)
    - React-logger (= 0.70.6)
    - React-perflogger (= 0.70.6)
    - React-runtimeexecutor (= 0.70.6)
  - React-hermes (0.70.6):
    - DoubleConversion
    - glog
    - hermes-engine
    - RCT-Folly (= 2021.07.22.00)
    - RCT-Folly/Futures (= 2021.07.22.00)
    - React-cxxreact (= 0.70.6)
    - React-jsi (= 0.70.6)
    - React-jsiexecutor (= 0.70.6)
    - React-jsinspector (= 0.70.6)
    - React-perflogger (= 0.70.6)
  - React-jsi (0.70.6):
    - boost (= 1.76.0)
    - DoubleConversion
    - glog
    - RCT-Folly (= 2021.07.22.00)
    - React-jsi/Default (= 0.70.6)
  - React-jsi/Default (0.70.6):
    - boost (= 1.76.0)
    - DoubleConversion
    - glog
    - RCT-Folly (= 2021.07.22.00)
  - React-jsiexecutor (0.70.6):
    - DoubleConversion
    - glog
    - RCT-Folly (= 2021.07.22.00)
    - React-cxxreact (= 0.70.6)
    - React-jsi (= 0.70.6)
    - React-perflogger (= 0.70.6)
  - React-jsinspector (0.70.6)
  - React-logger (0.70.6):
    - glog
  - react-native-cameraroll (5.3.1):
    - React-Core
  - react-native-document-picker (8.2.0):
    - React-Core
  - react-native-get-random-values (1.8.0):
    - React-Core
  - react-native-image-resizer (1.4.5):
    - React-Core
  - react-native-netinfo (9.3.7):
    - React-Core
  - react-native-safe-area-context (4.5.0):
    - RCT-Folly
    - RCTRequired
    - RCTTypeSafety
    - React-Core
    - ReactCommon/turbomodule/core
  - react-native-webrtc (106.0.4):
    - JitsiWebRTC (~> 106.0.0)
    - React-Core
  - React-perflogger (0.70.6)
  - React-RCTActionSheet (0.70.6):
    - React-Core/RCTActionSheetHeaders (= 0.70.6)
  - React-RCTAnimation (0.70.6):
    - RCT-Folly (= 2021.07.22.00)
    - RCTTypeSafety (= 0.70.6)
    - React-Codegen (= 0.70.6)
    - React-Core/RCTAnimationHeaders (= 0.70.6)
    - React-jsi (= 0.70.6)
    - ReactCommon/turbomodule/core (= 0.70.6)
  - React-RCTBlob (0.70.6):
    - RCT-Folly (= 2021.07.22.00)
    - React-Codegen (= 0.70.6)
    - React-Core/RCTBlobHeaders (= 0.70.6)
    - React-Core/RCTWebSocket (= 0.70.6)
    - React-jsi (= 0.70.6)
    - React-RCTNetwork (= 0.70.6)
    - ReactCommon/turbomodule/core (= 0.70.6)
  - React-RCTImage (0.70.6):
    - RCT-Folly (= 2021.07.22.00)
    - RCTTypeSafety (= 0.70.6)
    - React-Codegen (= 0.70.6)
    - React-Core/RCTImageHeaders (= 0.70.6)
    - React-jsi (= 0.70.6)
    - React-RCTNetwork (= 0.70.6)
    - ReactCommon/turbomodule/core (= 0.70.6)
  - React-RCTLinking (0.70.6):
    - React-Codegen (= 0.70.6)
    - React-Core/RCTLinkingHeaders (= 0.70.6)
    - React-jsi (= 0.70.6)
    - ReactCommon/turbomodule/core (= 0.70.6)
  - React-RCTNetwork (0.70.6):
    - RCT-Folly (= 2021.07.22.00)
    - RCTTypeSafety (= 0.70.6)
    - React-Codegen (= 0.70.6)
    - React-Core/RCTNetworkHeaders (= 0.70.6)
    - React-jsi (= 0.70.6)
    - ReactCommon/turbomodule/core (= 0.70.6)
  - React-RCTSettings (0.70.6):
    - RCT-Folly (= 2021.07.22.00)
    - RCTTypeSafety (= 0.70.6)
    - React-Codegen (= 0.70.6)
    - React-Core/RCTSettingsHeaders (= 0.70.6)
    - React-jsi (= 0.70.6)
    - ReactCommon/turbomodule/core (= 0.70.6)
  - React-RCTText (0.70.6):
    - React-Core/RCTTextHeaders (= 0.70.6)
  - React-RCTVibration (0.70.6):
    - RCT-Folly (= 2021.07.22.00)
    - React-Codegen (= 0.70.6)
    - React-Core/RCTVibrationHeaders (= 0.70.6)
    - React-jsi (= 0.70.6)
    - ReactCommon/turbomodule/core (= 0.70.6)
  - React-runtimeexecutor (0.70.6):
    - React-jsi (= 0.70.6)
  - ReactCommon/turbomodule/core (0.70.6):
    - DoubleConversion
    - glog
    - RCT-Folly (= 2021.07.22.00)
    - React-bridging (= 0.70.6)
    - React-callinvoker (= 0.70.6)
    - React-Core (= 0.70.6)
    - React-cxxreact (= 0.70.6)
    - React-jsi (= 0.70.6)
    - React-logger (= 0.70.6)
    - React-perflogger (= 0.70.6)
  - ReactNativeIncallManager (4.0.1):
    - React-Core
  - RNCallKeep (4.3.8):
    - React
  - RNCAsyncStorage (1.17.12):
    - React-Core
  - RNFS (2.20.0):
    - React-Core
  - RNGestureHandler (2.9.0):
    - React-Core
  - RNImageCropPicker (0.38.1):
    - React-Core
    - React-RCTImage
    - RNImageCropPicker/QBImagePickerController (= 0.38.1)
    - TOCropViewController
  - RNImageCropPicker/QBImagePickerController (0.38.1):
    - React-Core
    - React-RCTImage
    - TOCropViewController
  - RNReactNativeHapticFeedback (1.14.0):
    - React-Core
  - RNReanimated (2.14.4):
    - DoubleConversion
    - FBLazyVector
    - FBReactNativeSpec
    - glog
    - RCT-Folly
    - RCTRequired
    - RCTTypeSafety
    - React-callinvoker
    - React-Core
    - React-Core/DevSupport
    - React-Core/RCTWebSocket
    - React-CoreModules
    - React-cxxreact
    - React-jsi
    - React-jsiexecutor
    - React-jsinspector
    - React-RCTActionSheet
    - React-RCTAnimation
    - React-RCTBlob
    - React-RCTImage
    - React-RCTLinking
    - React-RCTNetwork
    - React-RCTSettings
    - React-RCTText
    - ReactCommon/turbomodule/core
    - Yoga
<<<<<<< HEAD
  - RNScreens (3.20.0):
    - React-Core
    - React-RCTImage
  - RNSVG (13.8.0):
=======
  - RNScreens (3.19.0):
    - React-Core
    - React-RCTImage
  - RNSVG (13.7.0):
>>>>>>> 22ec6604
    - React-Core
  - SocketRocket (0.6.0)
  - TOCropViewController (2.6.1)
  - Yoga (1.14.0)
  - YogaKit (1.18.1):
    - Yoga (~> 1.14)

DEPENDENCIES:
  - boost (from `../node_modules/react-native/third-party-podspecs/boost.podspec`)
  - DoubleConversion (from `../node_modules/react-native/third-party-podspecs/DoubleConversion.podspec`)
  - FBLazyVector (from `../node_modules/react-native/Libraries/FBLazyVector`)
  - FBReactNativeSpec (from `../node_modules/react-native/React/FBReactNativeSpec`)
  - Flipper (= 0.125.0)
  - Flipper-Boost-iOSX (= 1.76.0.1.11)
  - Flipper-DoubleConversion (= 3.2.0.1)
  - Flipper-Fmt (= 7.1.7)
  - Flipper-Folly (= 2.6.10)
  - Flipper-Glog (= 0.5.0.5)
  - Flipper-PeerTalk (= 0.0.4)
  - Flipper-RSocket (= 1.4.3)
  - FlipperKit (= 0.125.0)
  - FlipperKit/Core (= 0.125.0)
  - FlipperKit/CppBridge (= 0.125.0)
  - FlipperKit/FBCxxFollyDynamicConvert (= 0.125.0)
  - FlipperKit/FBDefines (= 0.125.0)
  - FlipperKit/FKPortForwarding (= 0.125.0)
  - FlipperKit/FlipperKitHighlightOverlay (= 0.125.0)
  - FlipperKit/FlipperKitLayoutPlugin (= 0.125.0)
  - FlipperKit/FlipperKitLayoutTextSearchable (= 0.125.0)
  - FlipperKit/FlipperKitNetworkPlugin (= 0.125.0)
  - FlipperKit/FlipperKitReactPlugin (= 0.125.0)
  - FlipperKit/FlipperKitUserDefaultsPlugin (= 0.125.0)
  - FlipperKit/SKIOSNetworkPlugin (= 0.125.0)
  - glog (from `../node_modules/react-native/third-party-podspecs/glog.podspec`)
  - hermes-engine (from `../node_modules/react-native/sdks/hermes/hermes-engine.podspec`)
  - libevent (~> 2.1.12)
  - OpenSSL-Universal (= 1.1.1100)
  - RCT-Folly (from `../node_modules/react-native/third-party-podspecs/RCT-Folly.podspec`)
  - RCTRequired (from `../node_modules/react-native/Libraries/RCTRequired`)
  - RCTTypeSafety (from `../node_modules/react-native/Libraries/TypeSafety`)
  - React (from `../node_modules/react-native/`)
  - React-bridging (from `../node_modules/react-native/ReactCommon`)
  - React-callinvoker (from `../node_modules/react-native/ReactCommon/callinvoker`)
  - React-Codegen (from `build/generated/ios`)
  - React-Core (from `../node_modules/react-native/`)
  - React-Core/DevSupport (from `../node_modules/react-native/`)
  - React-Core/RCTWebSocket (from `../node_modules/react-native/`)
  - React-CoreModules (from `../node_modules/react-native/React/CoreModules`)
  - React-cxxreact (from `../node_modules/react-native/ReactCommon/cxxreact`)
  - React-hermes (from `../node_modules/react-native/ReactCommon/hermes`)
  - React-jsi (from `../node_modules/react-native/ReactCommon/jsi`)
  - React-jsiexecutor (from `../node_modules/react-native/ReactCommon/jsiexecutor`)
  - React-jsinspector (from `../node_modules/react-native/ReactCommon/jsinspector`)
  - React-logger (from `../node_modules/react-native/ReactCommon/logger`)
  - "react-native-cameraroll (from `../node_modules/@react-native-camera-roll/camera-roll`)"
  - react-native-document-picker (from `../node_modules/react-native-document-picker`)
  - react-native-get-random-values (from `../node_modules/react-native-get-random-values`)
  - react-native-image-resizer (from `../node_modules/react-native-image-resizer`)
  - "react-native-netinfo (from `../node_modules/@react-native-community/netinfo`)"
  - react-native-safe-area-context (from `../node_modules/react-native-safe-area-context`)
  - react-native-webrtc (from `../node_modules/react-native-webrtc`)
  - React-perflogger (from `../node_modules/react-native/ReactCommon/reactperflogger`)
  - React-RCTActionSheet (from `../node_modules/react-native/Libraries/ActionSheetIOS`)
  - React-RCTAnimation (from `../node_modules/react-native/Libraries/NativeAnimation`)
  - React-RCTBlob (from `../node_modules/react-native/Libraries/Blob`)
  - React-RCTImage (from `../node_modules/react-native/Libraries/Image`)
  - React-RCTLinking (from `../node_modules/react-native/Libraries/LinkingIOS`)
  - React-RCTNetwork (from `../node_modules/react-native/Libraries/Network`)
  - React-RCTSettings (from `../node_modules/react-native/Libraries/Settings`)
  - React-RCTText (from `../node_modules/react-native/Libraries/Text`)
  - React-RCTVibration (from `../node_modules/react-native/Libraries/Vibration`)
  - React-runtimeexecutor (from `../node_modules/react-native/ReactCommon/runtimeexecutor`)
  - ReactCommon/turbomodule/core (from `../node_modules/react-native/ReactCommon`)
  - ReactNativeIncallManager (from `../node_modules/react-native-incall-manager`)
  - RNCallKeep (from `../node_modules/react-native-callkeep`)
  - "RNCAsyncStorage (from `../node_modules/@react-native-async-storage/async-storage`)"
  - RNFS (from `../node_modules/react-native-fs`)
  - RNGestureHandler (from `../node_modules/react-native-gesture-handler`)
  - RNImageCropPicker (from `../node_modules/react-native-image-crop-picker`)
  - RNReactNativeHapticFeedback (from `../node_modules/react-native-haptic-feedback`)
  - RNReanimated (from `../node_modules/react-native-reanimated`)
  - RNScreens (from `../node_modules/react-native-screens`)
  - RNSVG (from `../node_modules/react-native-svg`)
  - Yoga (from `../node_modules/react-native/ReactCommon/yoga`)

SPEC REPOS:
  trunk:
    - CocoaAsyncSocket
    - Flipper
    - Flipper-Boost-iOSX
    - Flipper-DoubleConversion
    - Flipper-Fmt
    - Flipper-Folly
    - Flipper-Glog
    - Flipper-PeerTalk
    - Flipper-RSocket
    - FlipperKit
    - fmt
    - JitsiWebRTC
    - libevent
    - OpenSSL-Universal
    - SocketRocket
    - TOCropViewController
    - YogaKit

EXTERNAL SOURCES:
  boost:
    :podspec: "../node_modules/react-native/third-party-podspecs/boost.podspec"
  DoubleConversion:
    :podspec: "../node_modules/react-native/third-party-podspecs/DoubleConversion.podspec"
  FBLazyVector:
    :path: "../node_modules/react-native/Libraries/FBLazyVector"
  FBReactNativeSpec:
    :path: "../node_modules/react-native/React/FBReactNativeSpec"
  glog:
    :podspec: "../node_modules/react-native/third-party-podspecs/glog.podspec"
  hermes-engine:
    :podspec: "../node_modules/react-native/sdks/hermes/hermes-engine.podspec"
  RCT-Folly:
    :podspec: "../node_modules/react-native/third-party-podspecs/RCT-Folly.podspec"
  RCTRequired:
    :path: "../node_modules/react-native/Libraries/RCTRequired"
  RCTTypeSafety:
    :path: "../node_modules/react-native/Libraries/TypeSafety"
  React:
    :path: "../node_modules/react-native/"
  React-bridging:
    :path: "../node_modules/react-native/ReactCommon"
  React-callinvoker:
    :path: "../node_modules/react-native/ReactCommon/callinvoker"
  React-Codegen:
    :path: build/generated/ios
  React-Core:
    :path: "../node_modules/react-native/"
  React-CoreModules:
    :path: "../node_modules/react-native/React/CoreModules"
  React-cxxreact:
    :path: "../node_modules/react-native/ReactCommon/cxxreact"
  React-hermes:
    :path: "../node_modules/react-native/ReactCommon/hermes"
  React-jsi:
    :path: "../node_modules/react-native/ReactCommon/jsi"
  React-jsiexecutor:
    :path: "../node_modules/react-native/ReactCommon/jsiexecutor"
  React-jsinspector:
    :path: "../node_modules/react-native/ReactCommon/jsinspector"
  React-logger:
    :path: "../node_modules/react-native/ReactCommon/logger"
  react-native-cameraroll:
    :path: "../node_modules/@react-native-camera-roll/camera-roll"
  react-native-document-picker:
    :path: "../node_modules/react-native-document-picker"
  react-native-get-random-values:
    :path: "../node_modules/react-native-get-random-values"
  react-native-image-resizer:
    :path: "../node_modules/react-native-image-resizer"
  react-native-netinfo:
    :path: "../node_modules/@react-native-community/netinfo"
  react-native-safe-area-context:
    :path: "../node_modules/react-native-safe-area-context"
  react-native-webrtc:
    :path: "../node_modules/react-native-webrtc"
  React-perflogger:
    :path: "../node_modules/react-native/ReactCommon/reactperflogger"
  React-RCTActionSheet:
    :path: "../node_modules/react-native/Libraries/ActionSheetIOS"
  React-RCTAnimation:
    :path: "../node_modules/react-native/Libraries/NativeAnimation"
  React-RCTBlob:
    :path: "../node_modules/react-native/Libraries/Blob"
  React-RCTImage:
    :path: "../node_modules/react-native/Libraries/Image"
  React-RCTLinking:
    :path: "../node_modules/react-native/Libraries/LinkingIOS"
  React-RCTNetwork:
    :path: "../node_modules/react-native/Libraries/Network"
  React-RCTSettings:
    :path: "../node_modules/react-native/Libraries/Settings"
  React-RCTText:
    :path: "../node_modules/react-native/Libraries/Text"
  React-RCTVibration:
    :path: "../node_modules/react-native/Libraries/Vibration"
  React-runtimeexecutor:
    :path: "../node_modules/react-native/ReactCommon/runtimeexecutor"
  ReactCommon:
    :path: "../node_modules/react-native/ReactCommon"
  ReactNativeIncallManager:
    :path: "../node_modules/react-native-incall-manager"
  RNCallKeep:
    :path: "../node_modules/react-native-callkeep"
  RNCAsyncStorage:
    :path: "../node_modules/@react-native-async-storage/async-storage"
  RNFS:
    :path: "../node_modules/react-native-fs"
  RNGestureHandler:
    :path: "../node_modules/react-native-gesture-handler"
  RNImageCropPicker:
    :path: "../node_modules/react-native-image-crop-picker"
  RNReactNativeHapticFeedback:
    :path: "../node_modules/react-native-haptic-feedback"
  RNReanimated:
    :path: "../node_modules/react-native-reanimated"
  RNScreens:
    :path: "../node_modules/react-native-screens"
  RNSVG:
    :path: "../node_modules/react-native-svg"
  Yoga:
    :path: "../node_modules/react-native/ReactCommon/yoga"

SPEC CHECKSUMS:
  boost: a7c83b31436843459a1961bfd74b96033dc77234
  CocoaAsyncSocket: 065fd1e645c7abab64f7a6a2007a48038fdc6a99
  DoubleConversion: 5189b271737e1565bdce30deb4a08d647e3f5f54
  FBLazyVector: 48289402952f4f7a4e235de70a9a590aa0b79ef4
  FBReactNativeSpec: dd1186fd05255e3457baa2f4ca65e94c2cd1e3ac
  Flipper: 26fc4b7382499f1281eb8cb921e5c3ad6de91fe0
  Flipper-Boost-iOSX: fd1e2b8cbef7e662a122412d7ac5f5bea715403c
  Flipper-DoubleConversion: 2dc99b02f658daf147069aad9dbd29d8feb06d30
  Flipper-Fmt: 60cbdd92fc254826e61d669a5d87ef7015396a9b
  Flipper-Folly: 584845625005ff068a6ebf41f857f468decd26b3
  Flipper-Glog: 70c50ce58ddaf67dc35180db05f191692570f446
  Flipper-PeerTalk: 116d8f857dc6ef55c7a5a75ea3ceaafe878aadc9
  Flipper-RSocket: d9d9ade67cbecf6ac10730304bf5607266dd2541
  FlipperKit: cbdee19bdd4e7f05472a66ce290f1b729ba3cb86
  fmt: ff9d55029c625d3757ed641535fd4a75fedc7ce9
  glog: 04b94705f318337d7ead9e6d17c019bd9b1f6b1b
  hermes-engine: 2af7b7a59128f250adfd86f15aa1d5a2ecd39995
  JitsiWebRTC: f441eb0e2d67f0588bf24e21c5162e97342714fb
  libevent: 4049cae6c81cdb3654a443be001fb9bdceff7913
  OpenSSL-Universal: ebc357f1e6bc71fa463ccb2fe676756aff50e88c
  RCT-Folly: 0080d0a6ebf2577475bda044aa59e2ca1f909cda
  RCTRequired: e1866f61af7049eb3d8e08e8b133abd38bc1ca7a
  RCTTypeSafety: 27c2ac1b00609a432ced1ae701247593f07f901e
  React: bb3e06418d2cc48a84f9666a576c7b38e89cd7db
  React-bridging: 572502ec59c9de30309afdc4932e278214288913
  React-callinvoker: 6b708b79c69f3359d42f1abb4663f620dbd4dadf
  React-Codegen: 74e1cd7cee692a8b983c18df3274b5e749de07c8
  React-Core: b587d0a624f9611b0e032505f3d6f25e8daa2bee
  React-CoreModules: c6ff48b985e7aa622e82ca51c2c353c7803eb04e
  React-cxxreact: ade3d9e63c599afdead3c35f8a8bd12b3da6730b
  React-hermes: ed09ae33512bbb8d31b2411778f3af1a2eb681a1
  React-jsi: 5a3952e0c6d57460ad9ee2c905025b4c28f71087
  React-jsiexecutor: b4a65947391c658450151275aa406f2b8263178f
  React-jsinspector: 60769e5a0a6d4b32294a2456077f59d0266f9a8b
  React-logger: 1623c216abaa88974afce404dc8f479406bbc3a0
  react-native-cameraroll: f3050460fe1708378698c16686bfaa5f34099be2
  react-native-document-picker: 495c444c0c773c6e83a5d91165890ecb1c0a399a
  react-native-get-random-values: a6ea6a8a65dc93e96e24a11105b1a9c8cfe1d72a
  react-native-image-resizer: d9fb629a867335bdc13230ac2a58702bb8c8828f
  react-native-netinfo: 2517ad504b3d303e90d7a431b0fcaef76d207983
  react-native-safe-area-context: 39c2d8be3328df5d437ac1700f4f3a4f75716acc
  react-native-webrtc: 4522d420ead45fff83c4ecc7e5a706797857a185
  React-perflogger: 8c79399b0500a30ee8152d0f9f11beae7fc36595
  React-RCTActionSheet: 7316773acabb374642b926c19aef1c115df5c466
  React-RCTAnimation: 5341e288375451297057391227f691d9b2326c3d
  React-RCTBlob: b0615fc2daf2b5684ade8fadcab659f16f6f0efa
  React-RCTImage: 6487b9600f268ecedcaa86114d97954d31ad4750
  React-RCTLinking: c8018ae9ebfefcec3839d690d4725f8d15e4e4b3
  React-RCTNetwork: 8aa63578741e0fe1205c28d7d4b40dbfdabce8a8
  React-RCTSettings: d00c15ad369cd62242a4dfcc6f277912b4a84ed3
  React-RCTText: f532e5ca52681ecaecea452b3ad7a5b630f50d75
  React-RCTVibration: c75ceef7aa60a33b2d5731ebe5800ddde40cefc4
  React-runtimeexecutor: 15437b576139df27635400de0599d9844f1ab817
  ReactCommon: 349be31adeecffc7986a0de875d7fb0dcf4e251c
  ReactNativeIncallManager: 0d2cf9f4d50359728a30c08549762fe67a2efb81
  RNCallKeep: bf4040e9e5785469cd581d95c386fd2ca7e0507f
  RNCAsyncStorage: 09fc8595e6d6f6d5abf16b23a56b257d9c6b7c5b
  RNFS: 4ac0f0ea233904cb798630b3c077808c06931688
  RNGestureHandler: 071d7a9ad81e8b83fe7663b303d132406a7d8f39
  RNImageCropPicker: 648356d68fbf9911a1016b3e3723885d28373eda
  RNReactNativeHapticFeedback: 1e3efeca9628ff9876ee7cdd9edec1b336913f8c
<<<<<<< HEAD
  RNReanimated: 6668b0587bebd4b15dd849b99e5a9c70fc12ed95
  RNScreens: 218801c16a2782546d30bd2026bb625c0302d70f
  RNSVG: c1e76b81c76cdcd34b4e1188852892dc280eb902
=======
  RNReanimated: ce445c233a6ff5600223484a88ad5704945d972a
  RNScreens: ea4cd3a853063cda19a4e3c28d2e52180c80f4eb
  RNSVG: d787d64ca06b9158e763ad2638a8c4edce00782a
>>>>>>> 22ec6604
  SocketRocket: fccef3f9c5cedea1353a9ef6ada904fde10d6608
  TOCropViewController: edfd4f25713d56905ad1e0b9f5be3fbe0f59c863
  Yoga: 99caf8d5ab45e9d637ee6e0174ec16fbbb01bcfc
  YogaKit: f782866e155069a2cca2517aafea43200b01fd5a

PODFILE CHECKSUM: d851fcc60ec0203011403e87942ce46ac609b89d

COCOAPODS: 1.11.3<|MERGE_RESOLUTION|>--- conflicted
+++ resolved
@@ -303,9 +303,9 @@
   - React-jsinspector (0.70.6)
   - React-logger (0.70.6):
     - glog
-  - react-native-cameraroll (5.3.1):
-    - React-Core
-  - react-native-document-picker (8.2.0):
+  - react-native-cameraroll (5.2.1):
+    - React-Core
+  - react-native-document-picker (8.1.3):
     - React-Core
   - react-native-get-random-values (1.8.0):
     - React-Core
@@ -390,13 +390,13 @@
     - React-perflogger (= 0.70.6)
   - ReactNativeIncallManager (4.0.1):
     - React-Core
-  - RNCallKeep (4.3.8):
+  - RNCallKeep (4.3.4):
     - React
-  - RNCAsyncStorage (1.17.12):
+  - RNCAsyncStorage (1.17.11):
     - React-Core
   - RNFS (2.20.0):
     - React-Core
-  - RNGestureHandler (2.9.0):
+  - RNGestureHandler (2.8.0):
     - React-Core
   - RNImageCropPicker (0.38.1):
     - React-Core
@@ -409,7 +409,7 @@
     - TOCropViewController
   - RNReactNativeHapticFeedback (1.14.0):
     - React-Core
-  - RNReanimated (2.14.4):
+  - RNReanimated (2.13.0):
     - DoubleConversion
     - FBLazyVector
     - FBReactNativeSpec
@@ -436,17 +436,10 @@
     - React-RCTText
     - ReactCommon/turbomodule/core
     - Yoga
-<<<<<<< HEAD
-  - RNScreens (3.20.0):
-    - React-Core
-    - React-RCTImage
-  - RNSVG (13.8.0):
-=======
   - RNScreens (3.19.0):
     - React-Core
     - React-RCTImage
   - RNSVG (13.7.0):
->>>>>>> 22ec6604
     - React-Core
   - SocketRocket (0.6.0)
   - TOCropViewController (2.6.1)
@@ -692,8 +685,8 @@
   React-jsiexecutor: b4a65947391c658450151275aa406f2b8263178f
   React-jsinspector: 60769e5a0a6d4b32294a2456077f59d0266f9a8b
   React-logger: 1623c216abaa88974afce404dc8f479406bbc3a0
-  react-native-cameraroll: f3050460fe1708378698c16686bfaa5f34099be2
-  react-native-document-picker: 495c444c0c773c6e83a5d91165890ecb1c0a399a
+  react-native-cameraroll: f94bf9f46c998963ecd2bb6e9a3f9cca59b6d9f1
+  react-native-document-picker: 958e2bc82e128be69055be261aeac8d872c8d34c
   react-native-get-random-values: a6ea6a8a65dc93e96e24a11105b1a9c8cfe1d72a
   react-native-image-resizer: d9fb629a867335bdc13230ac2a58702bb8c8828f
   react-native-netinfo: 2517ad504b3d303e90d7a431b0fcaef76d207983
@@ -712,21 +705,15 @@
   React-runtimeexecutor: 15437b576139df27635400de0599d9844f1ab817
   ReactCommon: 349be31adeecffc7986a0de875d7fb0dcf4e251c
   ReactNativeIncallManager: 0d2cf9f4d50359728a30c08549762fe67a2efb81
-  RNCallKeep: bf4040e9e5785469cd581d95c386fd2ca7e0507f
-  RNCAsyncStorage: 09fc8595e6d6f6d5abf16b23a56b257d9c6b7c5b
+  RNCallKeep: 599cfb9c1639c6053acbde47577eb14a1d76ed53
+  RNCAsyncStorage: 8616bd5a58af409453ea4e1b246521bb76578d60
   RNFS: 4ac0f0ea233904cb798630b3c077808c06931688
-  RNGestureHandler: 071d7a9ad81e8b83fe7663b303d132406a7d8f39
+  RNGestureHandler: 62232ba8f562f7dea5ba1b3383494eb5bf97a4d3
   RNImageCropPicker: 648356d68fbf9911a1016b3e3723885d28373eda
   RNReactNativeHapticFeedback: 1e3efeca9628ff9876ee7cdd9edec1b336913f8c
-<<<<<<< HEAD
-  RNReanimated: 6668b0587bebd4b15dd849b99e5a9c70fc12ed95
-  RNScreens: 218801c16a2782546d30bd2026bb625c0302d70f
-  RNSVG: c1e76b81c76cdcd34b4e1188852892dc280eb902
-=======
   RNReanimated: ce445c233a6ff5600223484a88ad5704945d972a
   RNScreens: ea4cd3a853063cda19a4e3c28d2e52180c80f4eb
   RNSVG: d787d64ca06b9158e763ad2638a8c4edce00782a
->>>>>>> 22ec6604
   SocketRocket: fccef3f9c5cedea1353a9ef6ada904fde10d6608
   TOCropViewController: edfd4f25713d56905ad1e0b9f5be3fbe0f59c863
   Yoga: 99caf8d5ab45e9d637ee6e0174ec16fbbb01bcfc
