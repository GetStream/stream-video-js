import {
  Chat,
  OverlayProvider,
  Streami18n,
  useChatContext,
} from 'stream-chat-react-native';
import React, {PropsWithChildren, useCallback, useMemo, useState} from 'react';
import {
  StreamVideoCall,
  useCreateStreamVideoClient,
} from '@stream-io/video-react-native-sdk';
import {useSafeAreaInsets} from 'react-native-safe-area-context';
import {userFromToken} from '../utils/userFromToken';
import {useChatClient} from '../hooks/useChatClient';
import {useStreamChatTheme} from '../../useStreamChatTheme';
import {AuthProgressLoader} from './AuthProgressLoader';
import type {
  NavigationStackParamsList,
  StreamChatGenerics,
  VideoProps,
} from '../types';
import {STREAM_API_KEY} from 'react-native-dotenv';
import {useAppContext} from '../context/AppContext';
import {useNavigation} from '@react-navigation/native';
import {NativeStackNavigationProp} from '@react-navigation/native-stack';
<<<<<<< HEAD
=======
import {v4 as uuidv4} from 'uuid';
import {Platform} from 'react-native';
>>>>>>> a338a196

console.log('STREAM_API_KEY', STREAM_API_KEY);

export const VideoWrapper = ({children}: PropsWithChildren<{}>) => {
  const setRandomCallId = () => SetCallId(uuidv4().toLowerCase());
  const {client} = useChatContext<StreamChatGenerics>();
  const {channel} = useAppContext();
  const [callId, SetCallId] = useState<string>(uuidv4().toLowerCase());
  const token = client._getToken() || '';

  const user = useMemo<VideoProps['user']>(
    () => ({
      id: client.user?.id as string,
      name: client.user?.name as string,
      imageUrl: client.user?.image as string,
      token: token,
    }),
    [client.user, token],
  );

  const videoClient = useCreateStreamVideoClient({
    user,
    tokenOrProvider: token,
    apiKey: STREAM_API_KEY,
<<<<<<< HEAD
=======
    options: {
      preferredVideoCodec: Platform.OS === 'android' ? 'VP8' : undefined,
    },
>>>>>>> a338a196
  });
  const navigation =
    useNavigation<NativeStackNavigationProp<NavigationStackParamsList>>();

  const onCallJoined = useCallback(() => {
    navigation.navigate('ActiveCallScreen');
  }, [navigation]);

  const onCallIncoming = useCallback(() => {
    navigation.navigate('IncomingCallScreen');
  }, [navigation]);

  const onCallOutgoing = useCallback(() => {
    navigation.navigate('OutgoingCallScreen');
  }, [navigation]);

  const onCallHungUp = useCallback(() => {
    if (!channel) {
      navigation.navigate('ChannelListScreen');
    } else {
      navigation.navigate('ChannelScreen');
    }
    setRandomCallId();
  }, [channel, navigation]);

  const onCallRejected = useCallback(() => {
    if (!channel) {
      navigation.navigate('ChannelListScreen');
    } else {
      navigation.navigate('ChannelScreen');
    }
    setRandomCallId();
  }, [navigation, channel]);

  const callCycleHandlers = useMemo(() => {
    return {
      onCallJoined,
      onCallIncoming,
      onCallOutgoing,
      onCallHungUp,
      onCallRejected,
    };
  }, [
    onCallJoined,
    onCallIncoming,
    onCallOutgoing,
    onCallHungUp,
    onCallRejected,
  ]);

  if (!videoClient) {
    return <AuthProgressLoader />;
  }

  return (
    <StreamVideoCall
      callId={callId}
      client={videoClient}
      callCycleHandlers={callCycleHandlers}>
      {children}
    </StreamVideoCall>
  );
};

const streami18n = new Streami18n({
  language: 'en',
});

export const MessengerWrapper = ({children}: PropsWithChildren<{}>) => {
  const {userToken} = useAppContext();
  const user = useMemo(() => userFromToken(userToken), [userToken]);
  const chatClient = useChatClient({
    apiKey: STREAM_API_KEY,
    userData: user,
    tokenOrProvider: userToken,
  });
  const {bottom} = useSafeAreaInsets();
  const theme = useStreamChatTheme();

  if (!chatClient) {
    return <AuthProgressLoader />;
  }

  return (
    <OverlayProvider<StreamChatGenerics>
      bottomInset={bottom}
      i18nInstance={streami18n}
      value={{style: theme}}>
      <Chat client={chatClient} i18nInstance={streami18n}>
        <VideoWrapper>{children}</VideoWrapper>
      </Chat>
    </OverlayProvider>
  );
};<|MERGE_RESOLUTION|>--- conflicted
+++ resolved
@@ -23,11 +23,8 @@
 import {useAppContext} from '../context/AppContext';
 import {useNavigation} from '@react-navigation/native';
 import {NativeStackNavigationProp} from '@react-navigation/native-stack';
-<<<<<<< HEAD
-=======
 import {v4 as uuidv4} from 'uuid';
 import {Platform} from 'react-native';
->>>>>>> a338a196
 
 console.log('STREAM_API_KEY', STREAM_API_KEY);
 
@@ -52,12 +49,9 @@
     user,
     tokenOrProvider: token,
     apiKey: STREAM_API_KEY,
-<<<<<<< HEAD
-=======
     options: {
       preferredVideoCodec: Platform.OS === 'android' ? 'VP8' : undefined,
     },
->>>>>>> a338a196
   });
   const navigation =
     useNavigation<NativeStackNavigationProp<NavigationStackParamsList>>();
