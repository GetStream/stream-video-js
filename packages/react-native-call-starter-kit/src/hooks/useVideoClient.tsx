import {CALL_CONFIG, StreamVideoClient} from '@stream-io/video-client';
import {useEffect, useState} from 'react';
import {VideoProps} from '../types';
import {STREAM_API_KEY} from 'react-native-dotenv';
console.log('STREAM_API_KEY', STREAM_API_KEY);
const APIParams = {
  apiKey: STREAM_API_KEY, // see <video>/data/fixtures/apps.yaml for API key/secret
};

export const useVideoClient = ({user, token}: VideoProps) => {
  const [videoClient, setVideoClient] = useState<StreamVideoClient>();
  const [authenticationInProgress, setAuthenticationInProgress] =
    useState(true);

  useEffect(() => {
    const run = async () => {
      setAuthenticationInProgress(true);

      try {
        const _videoClient = new StreamVideoClient(
          APIParams.apiKey,
          {},
<<<<<<< HEAD
          {
            ...CALL_CONFIG.ring,
            autoCancelTimeoutInMs: 1000 * 1000,
            autoRejectTimeoutInMs: 1000 * 1000,
          },
=======
          {...CALL_CONFIG.ring, autoCancelTimeoutInMs: 30 * 1000},
>>>>>>> 94d5dc6d
        );
        await _videoClient.connectUser(user, token);
        setVideoClient(_videoClient);
      } catch (err) {
        console.error('Failed to establish connection', err);
      }

      setAuthenticationInProgress(false);
    };

    run();
  }, [token, user]);

  return {authenticationInProgress, videoClient};
};<|MERGE_RESOLUTION|>--- conflicted
+++ resolved
@@ -20,15 +20,7 @@
         const _videoClient = new StreamVideoClient(
           APIParams.apiKey,
           {},
-<<<<<<< HEAD
-          {
-            ...CALL_CONFIG.ring,
-            autoCancelTimeoutInMs: 1000 * 1000,
-            autoRejectTimeoutInMs: 1000 * 1000,
-          },
-=======
           {...CALL_CONFIG.ring, autoCancelTimeoutInMs: 30 * 1000},
->>>>>>> 94d5dc6d
         );
         await _videoClient.connectUser(user, token);
         setVideoClient(_videoClient);
