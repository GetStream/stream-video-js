<<<<<<< HEAD
import { CallState, CameraManagerState } from '@stream-io/video-client';
import { useCall, useStreamVideoClient } from '../contexts';
=======
import { useStreamVideoClient } from '../contexts';
import { useObservableValue } from './useObservableValue';
>>>>>>> 802f2bb1

/**
 * Utility hook which provides access to client's state store.
 */
export const useStore = () => {
  const client = useStreamVideoClient();
  if (!client) {
    throw new Error(
      `StreamVideoClient isn't initialized or this hook is called outside of <StreamVideo> context.`,
    );
  }
  return client.readOnlyStateStore;
};

/**
 * Utility hook which provides a list of all notifications about created calls.
 * In the ring call settings, these calls can be outgoing (I have called somebody)
 * or incoming (somebody has called me).
 *
 * @category Client State
 */
export const useCalls = () => {
  const { calls$ } = useStore();
  return useObservableValue(calls$);
};

/**
 * Returns the current connected user.
 *
 * @category Client State
 */
export const useConnectedUser = () => {
  const { connectedUser$ } = useStore();
  return useObservableValue(connectedUser$);
};<|MERGE_RESOLUTION|>--- conflicted
+++ resolved
@@ -1,10 +1,5 @@
-<<<<<<< HEAD
-import { CallState, CameraManagerState } from '@stream-io/video-client';
-import { useCall, useStreamVideoClient } from '../contexts';
-=======
 import { useStreamVideoClient } from '../contexts';
 import { useObservableValue } from './useObservableValue';
->>>>>>> 802f2bb1
 
 /**
  * Utility hook which provides access to client's state store.
