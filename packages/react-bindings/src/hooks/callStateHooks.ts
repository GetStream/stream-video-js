import { useMemo } from 'react';
import {
<<<<<<< HEAD
  Call,
  CallState,
  CameraManagerState,
  Comparator,
  MicrophoneManagerState,
=======
  CallIngressResponse,
  CallSessionResponse,
  CallSettingsResponse,
  CallState,
  CallStatsReport,
  Comparator,
  EgressResponse,
  MemberResponse,
>>>>>>> 42d65c80
  StreamVideoParticipant,
  UserResponse,
} from '@stream-io/video-client';
import { useCall } from '../contexts';
import { useObservableValue } from './useObservableValue';

/**
 * Utility hook, which provides the current call's state.
 *
 * @category Call State
 */
export const useCallState = () => {
  const call = useCall();
  // return an empty and unlinked CallState object if there is no call in the provider
  // this ensures that the hooks always return a value and many null checks can be avoided
  if (!call) {
    const message =
      'You are using useCallState() outside a Call context. ' +
      'Please wrap your component in <StreamCall /> and provide a "call" instance.';
    console.warn(message);
    return new CallState();
  }
  return call.state;
};

/**
 * Utility hook which provides information whether the current call is being recorded. It will return `true` if the call is being recorded.
 *
 * @category Call State
 */
export const useIsCallRecordingInProgress = (): boolean => {
  const { recording$ } = useCallState();
  return useObservableValue(recording$);
};

/**
 * Utility hook which provides information whether the current call is broadcasting.
 *
 * @category Call State
 */
export const useIsCallBroadcastingInProgress = (): boolean => {
  const { egress$ } = useCallState();
  const egress = useObservableValue(egress$);
  if (!egress) return false;
  return egress.broadcasting;
};

/**
 * Utility hook which provides information whether the current call is live.
 *
 * @category Call State
 */
export const useIsCallLive = (): boolean => {
  const { backstage$ } = useCallState();
  const isBackstageOn = useObservableValue(backstage$);
  return !isBackstageOn;
};

/**
 * Returns the list of blocked users in the current call.
 */
export const useCallBlockedUserIds = (): string[] => {
  const { blockedUserIds$ } = useCallState();
  return useObservableValue(blockedUserIds$);
};

/**
 * Returns the timestamp when this call was created.
 */
export const useCallCreatedAt = (): Date | undefined => {
  const { createdAt$ } = useCallState();
  return useObservableValue(createdAt$);
};

/**
 * Returns the timestamp when this call was ended.
 */
export const useCallEndedAt = (): Date | undefined => {
  const { endedAt$ } = useCallState();
  return useObservableValue(endedAt$);
};

/**
 * Returns the timestamp telling when the call is scheduled to start.
 */
export const useCallStartsAt = (): Date | undefined => {
  const { startsAt$ } = useCallState();
  return useObservableValue(startsAt$);
};

/**
 * Returns the timestamp when this call was updated.
 */
export const useCallUpdatedAt = (): Date | undefined => {
  const { updatedAt$ } = useCallState();
  return useObservableValue(updatedAt$);
};

/**
 * Returns the information about the call's creator.
 */
export const useCallCreatedBy = (): UserResponse | undefined => {
  const { createdBy$ } = useCallState();
  return useObservableValue(createdBy$);
};

/**
 * Returns the call's custom data.
 */
export const useCallCustomData = (): Record<string, any> => {
  const { custom$ } = useCallState();
  return useObservableValue(custom$);
};

/**
 * Returns the call's Egress information.
 */
export const useCallEgress = (): EgressResponse | undefined => {
  const { egress$ } = useCallState();
  return useObservableValue(egress$);
};

/**
 * Returns the call's Ingress information.
 */
export const useCallIngress = (): CallIngressResponse | undefined => {
  const { ingress$ } = useCallState();
  return useObservableValue(ingress$);
};

/**
 * Returns the data for the current call session.
 */
export const useCallSession = (): CallSessionResponse | undefined => {
  const { session$ } = useCallState();
  return useObservableValue(session$);
};

/**
 * Returns the call's settings.
 */
export const useCallSettings = (): CallSettingsResponse | undefined => {
  const { settings$ } = useCallState();
  return useObservableValue(settings$);
};

/**
 * Returns whether the call has transcribing enabled.
 */
export const useIsCallTranscribingInProgress = (): boolean => {
  const { transcribing$ } = useCallState();
  return useObservableValue(transcribing$);
};

/**
 * Returns information about the user who has marked this call as ended.
 */
export const useCallEndedBy = (): UserResponse | undefined => {
  const { endedBy$ } = useCallState();
  return useObservableValue(endedBy$);
};

/**
 * Utility hook which provides a boolean indicating whether there is
 * a participant in the current call which shares their screen.
 *
 * @category Call State
 */
export const useHasOngoingScreenShare = (): boolean => {
  const { hasOngoingScreenShare$ } = useCallState();
  return useObservableValue(hasOngoingScreenShare$);
};

/**
 * Utility hook which provides the latest stats report of the current call.
 *
 * The latest stats report of the current call.
 * When stats gathering is enabled, this observable will emit a new value
 * at a regular (configurable) interval.
 *
 * Consumers of this observable can implement their own batching logic
 * in case they want to show historical stats data.
 *
 * @category Call State
 */
export const useCallStatsReport = (): CallStatsReport | undefined => {
  const { callStatsReport$ } = useCallState();
  return useObservableValue(callStatsReport$);
};

/**
 * Utility hook which provides the dominant speaker of the current call.
 *
 * @category Call State
 */
export const useDominantSpeaker = (): StreamVideoParticipant | undefined => {
  const { dominantSpeaker$ } = useCallState();
  return useObservableValue(dominantSpeaker$);
};

/**
 * Utility hook which provides a list of call members.
 *
 * @category Call State
 */
export const useCallMembers = (): MemberResponse[] => {
  const { members$ } = useCallState();
  return useObservableValue(members$);
};

/**
 * Utility hook providing the current calling state of the call. For example, `RINGING` or `JOINED`.
 *
 * @category Call State
 */
export const useCallCallingState = () => {
  const { callingState$ } = useCallState();
  return useObservableValue(callingState$);
};

/**
 * Utility hook providing the actual start time of the current session.
 * Useful for calculating the call duration.
 *
 * @category Call State
 */
export const useCallStartedAt = () => {
  const { startedAt$ } = useCallState();
  return useObservableValue(startedAt$);
};

/**
 * A hook which provides a list of all participants that have joined an active call.
 *
 * @category Call State
 *
 * @param options.sortBy - A comparator function to sort the participants by.
 * Make sure to memoize output of the `combineComparators` function
 * (or keep it out of component's scope if possible) before passing it down to this property.
 */
export const useParticipants = ({
  sortBy,
}: {
  /**
   * Make sure to memoize output of the `combineComparators` function
   * (or keep it out of component's scope if possible) before passing it down to this property.
   */
  sortBy?: Comparator<StreamVideoParticipant>;
} = {}) => {
  const { participants$ } = useCallState();
  const participants = useObservableValue(participants$);

  return useMemo(() => {
    if (sortBy) {
      return [...participants].sort(sortBy);
    }
    return participants;
  }, [participants, sortBy]);
};

/**
 * A hook which provides a StreamVideoLocalParticipant object.
 * It signals that I have joined a call.
 *
 * @category Call State
 */
export const useLocalParticipant = () => {
  const { localParticipant$ } = useCallState();
  return useObservableValue(localParticipant$);
};

/**
 * A hook which provides a list of all other participants than me that have joined an active call.
 *
 * @category Call State
 */
export const useRemoteParticipants = () => {
  const { remoteParticipants$ } = useCallState();
  return useObservableValue(remoteParticipants$);
};

/**
 * Returns the approximate participant count of the active call.
 * This includes the anonymous users as well, and it is computed on the server.
 *
 * @category Call State
 */
export const useParticipantCount = () => {
  const { participantCount$ } = useCallState();
  return useObservableValue(participantCount$);
};

/**
 * Returns the approximate anonymous participant count of the active call.
 * The regular participants are not included in this count. It is computed on the server.
 *
 * @category Call State
 */
export const useAnonymousParticipantCount = () => {
  const { anonymousParticipantCount$ } = useCallState();
  return useObservableValue(anonymousParticipantCount$);
};

/**
 * Returns the camera state of the current call.
 *
 * @category Camera Manager State
 *
 */
export const useCameraState = () => {
  const call = useCall();

  const {
    camera = {
      state: new CameraManagerState(),
    },
  } = call as Call;

  const status = useObservableValue(camera.state.status$);
  const direction = useObservableValue(camera.state.direction$);

  return {
    status,
    direction,
  };
};

/**
 * Returns the microphone state of the current call.
 *
 * @category Microphone Manager State
 */
export const useMicrophoneState = () => {
  const call = useCall();

  const {
    microphone = {
      state: new MicrophoneManagerState(),
    },
  } = call as Call;

  const status = useObservableValue(microphone.state.status$);
  const selectedDevice = useObservableValue(microphone.state.selectedDevice$);

  return {
    status,
    selectedDevice,
  };
};<|MERGE_RESOLUTION|>--- conflicted
+++ resolved
@@ -1,21 +1,16 @@
 import { useMemo } from 'react';
 import {
-<<<<<<< HEAD
   Call,
   CallState,
   CameraManagerState,
   Comparator,
   MicrophoneManagerState,
-=======
   CallIngressResponse,
   CallSessionResponse,
   CallSettingsResponse,
-  CallState,
   CallStatsReport,
-  Comparator,
   EgressResponse,
   MemberResponse,
->>>>>>> 42d65c80
   StreamVideoParticipant,
   UserResponse,
 } from '@stream-io/video-client';
