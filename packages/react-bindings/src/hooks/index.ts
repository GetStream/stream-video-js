import * as CallStateHooks from './callStateHooks';

export * from './store';
<<<<<<< HEAD
export * from './callUtilsHooks';
=======
export * from './callUtilHooks';
>>>>>>> 7b14fb09

/**
 * A hook-alike function that exposes all call state hooks.
 *
 * @category Call State
 */
export const useCallStateHooks = () => CallStateHooks;<|MERGE_RESOLUTION|>--- conflicted
+++ resolved
@@ -1,11 +1,7 @@
 import * as CallStateHooks from './callStateHooks';
 
 export * from './store';
-<<<<<<< HEAD
-export * from './callUtilsHooks';
-=======
 export * from './callUtilHooks';
->>>>>>> 7b14fb09
 
 /**
  * A hook-alike function that exposes all call state hooks.
