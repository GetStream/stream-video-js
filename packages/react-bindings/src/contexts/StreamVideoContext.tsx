import { createContext, PropsWithChildren, useContext } from 'react';
import { StreamVideoClient } from '@stream-io/video-client';

const StreamVideoContext = createContext<StreamVideoClient | undefined>(
  undefined,
);

export interface StreamVideoProps {
<<<<<<< HEAD
  client: StreamVideoClient | undefined;
=======
  client: StreamVideoClient;
>>>>>>> 865d7b35
}

export const StreamVideo = (props: PropsWithChildren<StreamVideoProps>) => {
  const { children, client } = props;
  return (
    <StreamVideoContext.Provider value={client}>
      {children}
    </StreamVideoContext.Provider>
  );
};

export const useStreamVideoClient = () => {
  return useContext(StreamVideoContext);
};<|MERGE_RESOLUTION|>--- conflicted
+++ resolved
@@ -6,11 +6,7 @@
 );
 
 export interface StreamVideoProps {
-<<<<<<< HEAD
-  client: StreamVideoClient | undefined;
-=======
   client: StreamVideoClient;
->>>>>>> 865d7b35
 }
 
 export const StreamVideo = (props: PropsWithChildren<StreamVideoProps>) => {
