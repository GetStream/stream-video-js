--- conflicted
+++ resolved
@@ -31,13 +31,8 @@
   "devDependencies": {
     "@rollup/plugin-typescript": "^12.1.4",
     "@stream-io/video-client": "workspace:^",
-<<<<<<< HEAD
-    "@types/react": "^19.1.15",
-    "react": "19.1.0",
-=======
     "@types/react": "^19.2.0",
     "react": "19.0.0",
->>>>>>> 847dd30d
     "rimraf": "^6.0.1",
     "rollup": "^4.52.3",
     "typescript": "^5.9.2"
