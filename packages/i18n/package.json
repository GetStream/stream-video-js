{
  "name": "@stream-io/i18n",
  "packageManager": "yarn@3.4.1",
  "main": "dist/index.js",
  "types": "dist/index.d.ts",
  "license": "See license in LICENSE",
  "scripts": {
    "clean": "rimraf dist",
    "start": "tsc --project tsconfig.json --watch",
    "build": "yarn clean && tsc --project tsconfig.json",
    "docs:clean": "rimraf generated-docs",
    "docs:generate": "yarn docs:clean && ./scripts/generate-docs.sh"
  },
  "files": [
    "dist",
    "src",
    "index.ts",
    "package.json",
    "README.md",
    "LICENSE",
    "CHANGELOG.md"
  ],
  "dependencies": {
    "i18next": "^22.4.15"
  },
  "devDependencies": {
    "rimraf": "^5.0.0",
    "typedoc": "^0.24.7",
    "typedoc-plugin-markdown": "^3.15.3",
    "typescript": "^4.9.5"
  },
<<<<<<< HEAD
  "version": "0.0.1-alpha.12"
=======
  "version": "0.0.1-alpha.14"
>>>>>>> e451035d
}<|MERGE_RESOLUTION|>--- conflicted
+++ resolved
@@ -29,9 +29,5 @@
     "typedoc-plugin-markdown": "^3.15.3",
     "typescript": "^4.9.5"
   },
-<<<<<<< HEAD
-  "version": "0.0.1-alpha.12"
-=======
   "version": "0.0.1-alpha.14"
->>>>>>> e451035d
 }