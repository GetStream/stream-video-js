--- conflicted
+++ resolved
@@ -12,15 +12,9 @@
 
   return (
     <div className="str-video__call">
-<<<<<<< HEAD
       <div className="str-video__call-header">
         <h4 className="str-video__call-header-title">
           {activeCall.data.call.callCid}
-=======
-      <div className="str-video__call__header">
-        <h4 className="str-video__call__header-title">
-          {activeCall.data.call.cid}
->>>>>>> e55140b6
         </h4>
         <DeviceSettings />
       </div>
