/**
 * Sample React Native App
 * https://github.com/facebook/react-native
 *
 * Generated with the TypeScript template
 * https://github.com/react-native-community/react-native-template-typescript
 *
 * @format
 */

import React from 'react';

<<<<<<< HEAD
import { IncomingCallView } from '@stream-io/video-react-native-sdk';

const App = () => {
  return <IncomingCallView />;
=======
import { Colors } from 'react-native/Libraries/NewAppScreen';

const App = () => {
  const isDarkMode = useColorScheme() === 'dark';

  const backgroundStyle = {
    backgroundColor: isDarkMode ? Colors.darker : Colors.lighter,
  };

  return (
    <SafeAreaView style={backgroundStyle}>
      <StatusBar
        barStyle={isDarkMode ? 'light-content' : 'dark-content'}
        backgroundColor={backgroundStyle.backgroundColor}
      />
      <Text>Hello</Text>
    </SafeAreaView>
  );
>>>>>>> 8f66e4ba
};

export default App;<|MERGE_RESOLUTION|>--- conflicted
+++ resolved
@@ -9,13 +9,8 @@
  */
 
 import React from 'react';
+import { SafeAreaView, StatusBar, Text, useColorScheme } from 'react-native';
 
-<<<<<<< HEAD
-import { IncomingCallView } from '@stream-io/video-react-native-sdk';
-
-const App = () => {
-  return <IncomingCallView />;
-=======
 import { Colors } from 'react-native/Libraries/NewAppScreen';
 
 const App = () => {
@@ -34,7 +29,6 @@
       <Text>Hello</Text>
     </SafeAreaView>
   );
->>>>>>> 8f66e4ba
 };
 
 export default App;