--- conflicted
+++ resolved
@@ -60,12 +60,8 @@
     try {
       await this.ngZone.runOutsideAngular(async () => {
         await this.streamVideoService.videoClient?.cancelCall(
-<<<<<<< HEAD
-          this.data.call.cid,
-=======
           this.data.call.id,
           this.data.call.type,
->>>>>>> e55140b6
         );
       });
       this.matDialogRef.close();
