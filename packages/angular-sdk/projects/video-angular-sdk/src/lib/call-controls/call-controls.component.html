--- conflicted
+++ resolved
@@ -2,12 +2,6 @@
   <button
     class="str-video__call-controls__button"
     [ngClass]="{
-<<<<<<< HEAD
-      'str-video__call-controls__button--icon-mic':
-        localParticipant?.publishedTracks?.includes(TrackType.AUDIO),
-      'str-video__call-controls__button--icon-mic-off':
-        !localParticipant?.publishedTracks?.includes(TrackType.AUDIO)
-=======
       'str-video__call-controls__button--icon-recording-on': isCallRecordingInProgress,
       'str-video__call-controls__button--icon-recording-off': !isCallRecordingInProgress
     }"
@@ -24,9 +18,10 @@
   <button
     class="str-video__call-controls__button"
     [ngClass]="{
-      'str-video__call-controls__button--icon-mic': localParticipant?.audio,
-      'str-video__call-controls__button--icon-mic-off': !localParticipant?.audio
->>>>>>> e38b2864
+      'str-video__call-controls__button--icon-mic':
+        localParticipant?.publishedTracks?.includes(TrackType.AUDIO),
+      'str-video__call-controls__button--icon-mic-off':
+        !localParticipant?.publishedTracks?.includes(TrackType.AUDIO)
     }"
     (click)="updateAudioMuteState()"
   ></button>
