--- conflicted
+++ resolved
@@ -1,17 +1,12 @@
-<<<<<<< HEAD
-import { Component, Input, OnInit } from '@angular/core';
+import { Component, OnDestroy, OnInit } from '@angular/core';
 import {
   StreamVideoParticipant,
   Call,
   SfuModels,
 } from '@stream-io/video-client';
-=======
-import { Component, OnDestroy, OnInit } from '@angular/core';
-import { StreamVideoParticipant, Call } from '@stream-io/video-client';
 import { NgxPopperjsTriggers } from 'ngx-popperjs';
 import { Subscription } from 'rxjs';
 import { StreamVideoService } from '../video.service';
->>>>>>> e38b2864
 
 @Component({
   selector: 'stream-call-controls',
@@ -24,6 +19,8 @@
   isCallRecordingInProgress: boolean = false;
   popperTrigger = NgxPopperjsTriggers.click;
   private subscriptions: Subscription[] = [];
+
+  TrackType = SfuModels.TrackType;
 
   constructor(private streamVideoService: StreamVideoService) {
     this.subscriptions.push(
@@ -41,11 +38,12 @@
     );
   }
 
-  TrackType = SfuModels.TrackType;
-
   ngOnInit(): void {}
 
-<<<<<<< HEAD
+  ngOnDestroy(): void {
+    this.subscriptions.forEach((s) => s.unsubscribe());
+  }
+
   updateAudioMuteState() {
     console.warn(
       this.call,
@@ -59,14 +57,6 @@
         SfuModels.TrackType.AUDIO,
       ),
     );
-=======
-  ngOnDestroy(): void {
-    this.subscriptions.forEach((s) => s.unsubscribe());
-  }
-
-  updateAudioMutaState() {
-    this.call?.updateMuteState('audio', !!this.localParticipant?.audio);
->>>>>>> e38b2864
   }
 
   updateVideoMuteState() {
