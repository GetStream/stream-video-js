import { Injectable, NgZone } from '@angular/core';
import {
  Call,
  CallAccepted,
  CallConfig,
  CallStatsReport,
  PendingCall,
  StreamVideoClient,
  StreamVideoLocalParticipant,
  StreamVideoParticipant,
  User,
} from '@stream-io/video-client';
import { Observable, ReplaySubject, Subscription } from 'rxjs';

/**
 * The `StreamVideoService` is an Angular service that is responsible for the followings:
 * 1. it lets you create a [StreamVideoClient](StreamVideoClient.md) instance to interact with our API
 * 2. you can subscribe to state changes using the [`RxJS Observables`](https://rxjs.dev/guide/observable) defined in this class. Our library is built in a way that all state changes are exposed in this store, so all UI changes in your application should be handled by subscribing to these variables.
 */
@Injectable({
  providedIn: 'root',
})
export class StreamVideoService {
  /**
   * The currently connected user.
   */
  user$: Observable<User | undefined>;
  /**
   * The call controller instance representing the call the user attends.
   * The controller instance exposes call metadata as well.
   * `activeCall$` will be set after calling [`join` on a `Call` instance](./Call.md/#join) and cleared after calling [`leave`](./Call.md/#leave).
   */
  activeCall$: Observable<Call | undefined>;
  /**
   * A list of objects describing all created calls that have not been yet accepted, rejected nor cancelled.
   */
  pendingCalls$: Observable<PendingCall[]>;
  /**
   * A list of objects describing calls initiated by the current user (connectedUser).
   */
  outgoingCalls$: Observable<PendingCall[]>;
  /**
   * A list of objects describing incoming calls.
   */
  incomingCalls$: Observable<PendingCall[]>;
  /**
   * The call data describing an incoming call accepted by a participant.
   * Serves as a flag decide, whether an incoming call should be joined.
   */
  acceptedCall$: Observable<CallAccepted | undefined>;
  /**
   * All participants of the current call (this includes the current user and other participants as well).
   */
  participants$: Observable<
    (StreamVideoParticipant | StreamVideoLocalParticipant)[]
  >;
  /**
   * Remote participants of the current call (this includes every participant expect the logged-in user).
   */
  remoteParticipants$: Observable<StreamVideoParticipant[]>;
  /**
   * The local participant of the current call (the logged-in user).
   */
  localParticipant$: Observable<StreamVideoLocalParticipant | undefined>;
  /**
   * The `videoClient` lets interact with our API, please refer to the [`StreamVideoClient`](./StreamVideoClient.mdx) for more information.
   */
  videoClient: StreamVideoClient | undefined;
  /**
   * Emits a `boolean` indicating whether a call recording is currently in progress.
   */
  callRecordingInProgress$: Observable<boolean>;
  /**
   * The latest stats report of the current call.
   * When stats gathering is enabled, this observable will emit a new value
   * at a regular (configurable) interval.
   *
   * Consumers of this observable can implement their own batching logic
   * in case they want to show historical stats data.
   */
  callStatsReport$: Observable<CallStatsReport | undefined>;
  /**
   * Emits true whenever there is an active screen sharing session within
   * the current call. Useful for displaying a "screen sharing" indicator and
   * switching the layout to a screen sharing layout.
   *
   * The actual screen sharing track isn't exposed here, but can be retrieved
   * from the list of call participants. We also don't want to be limiting
   * to the number of share screen tracks are displayed in a call.
   */
  hasOngoingScreenShare$: Observable<boolean>;

  private userSubject: ReplaySubject<User | undefined> = new ReplaySubject(1);
  private activeCallSubject: ReplaySubject<Call | undefined> =
    new ReplaySubject(1);

  private acceptedCallSubject: ReplaySubject<CallAccepted | undefined> =
    new ReplaySubject(1);
  private allParticipantsSubject: ReplaySubject<StreamVideoParticipant[]> =
    new ReplaySubject(1);
  private remoteParticipantsSubject: ReplaySubject<StreamVideoParticipant[]> =
    new ReplaySubject(1);
  private localParticipantSubject: ReplaySubject<
    StreamVideoParticipant | undefined
  > = new ReplaySubject(1);
  private callRecordingInProgressSubject: ReplaySubject<boolean> =
    new ReplaySubject(1);
  private callStatsReportSubject: ReplaySubject<CallStatsReport | undefined> =
    new ReplaySubject(1);
  private hasOngoingScreenShareSubject: ReplaySubject<boolean> =
    new ReplaySubject(1);
  private pendingCallsSubject: ReplaySubject<PendingCall[]> = new ReplaySubject(
    1,
  );
  private outgoingCallsSubject: ReplaySubject<PendingCall[]> =
    new ReplaySubject(1);
  private incomingCallsSubject: ReplaySubject<PendingCall[]> =
    new ReplaySubject(1);
  private subscriptions: Subscription[] = [];

  /**
   * You don't need to create a `StreamVideoService` instance directly, it will be available for you by importing the `StreamVideoModule` Angular module.
   */
  constructor(private ngZone: NgZone) {
    this.user$ = this.userSubject.asObservable();
    this.activeCall$ = this.activeCallSubject.asObservable();
    this.acceptedCall$ = this.acceptedCallSubject.asObservable();
    this.participants$ = this.allParticipantsSubject.asObservable();
    this.remoteParticipants$ = this.remoteParticipantsSubject.asObservable();
    this.localParticipant$ = this.localParticipantSubject.asObservable();
    this.callRecordingInProgress$ =
      this.callRecordingInProgressSubject.asObservable();
    this.callStatsReport$ = this.callStatsReportSubject.asObservable();
    this.hasOngoingScreenShare$ =
      this.hasOngoingScreenShareSubject.asObservable();
    this.incomingCalls$ = this.incomingCallsSubject.asObservable();
    this.outgoingCalls$ = this.outgoingCallsSubject.asObservable();
    this.pendingCalls$ = this.pendingCallsSubject.asObservable();
  }

<<<<<<< HEAD
  init(apiKey: string) {
=======
  init(
    apiKey: string,
    token: string,
    baseCoordinatorUrl: string,
    baseWsUrl: string,
    callConfig?: CallConfig,
  ) {
>>>>>>> 1ffce6c6
    if (this.videoClient) {
      console.warn(
        `Multiple init calls detected, this is usually unnecessary, make sure you know what you're doing`,
      );
      this.videoClient.disconnectUser().catch((e) => {
        console.error(`Failed to disconnect user`, e);
      });
      this.subscriptions.forEach((s) => s.unsubscribe());
    }

<<<<<<< HEAD
    this.videoClient = new StreamVideoClient(apiKey);
=======
    this.videoClient = new StreamVideoClient(
      apiKey,
      {
        coordinatorRpcUrl: baseCoordinatorUrl,
        coordinatorWsUrl: baseWsUrl,
        sendJson: true,
        token,
      },
      callConfig,
    );
>>>>>>> 1ffce6c6

    this.subscriptions.push(
      this.videoClient.readOnlyStateStore?.connectedUser$.subscribe({
        next: (v) => this.ngZone.run(() => this.userSubject.next(v)),
        error: (e) => this.ngZone.run(() => this.userSubject.error(e)),
        complete: () => this.ngZone.run(() => this.userSubject.complete()),
      }),
    );
    this.subscriptions.push(
      this.videoClient.readOnlyStateStore?.activeCall$.subscribe({
        next: (v) => this.ngZone.run(() => this.activeCallSubject.next(v)),
        error: (e) => this.ngZone.run(() => this.activeCallSubject.error(e)),
        complete: () =>
          this.ngZone.run(() => this.activeCallSubject.complete()),
      }),
    );
    this.subscriptions.push(
      this.videoClient.readOnlyStateStore.acceptedCall$.subscribe({
        next: (v) => this.ngZone.run(() => this.acceptedCallSubject.next(v)),
        error: (e) => this.ngZone.run(() => this.acceptedCallSubject.error(e)),
        complete: () =>
          this.ngZone.run(() => this.acceptedCallSubject.complete()),
      }),
    );
    this.subscriptions.push(
      this.videoClient.readOnlyStateStore?.participants$.subscribe({
        next: (v) => this.ngZone.run(() => this.allParticipantsSubject.next(v)),
        error: (e) =>
          this.ngZone.run(() => this.allParticipantsSubject.error(e)),
        complete: () =>
          this.ngZone.run(() => this.allParticipantsSubject.complete()),
      }),
    );
    this.subscriptions.push(
      this.videoClient.readOnlyStateStore?.remoteParticipants$.subscribe({
        next: (v) =>
          this.ngZone.run(() => this.remoteParticipantsSubject.next(v)),
        error: (e) =>
          this.ngZone.run(() => this.remoteParticipantsSubject.error(e)),
        complete: () =>
          this.ngZone.run(() => this.remoteParticipantsSubject.complete()),
      }),
    );
    this.subscriptions.push(
      this.videoClient.readOnlyStateStore?.localParticipant$.subscribe({
        next: (v) =>
          this.ngZone.run(() => this.localParticipantSubject.next(v)),
        error: (e) =>
          this.ngZone.run(() => this.localParticipantSubject.error(e)),
        complete: () =>
          this.ngZone.run(() => this.localParticipantSubject.complete()),
      }),
    );
    this.subscriptions.push(
      this.videoClient.readOnlyStateStore?.callRecordingInProgress$.subscribe({
        next: (v) =>
          this.ngZone.run(() => this.callRecordingInProgressSubject.next(v)),
        error: (e) =>
          this.ngZone.run(() => this.callRecordingInProgressSubject.error(e)),
        complete: () =>
          this.ngZone.run(() => this.callRecordingInProgressSubject.complete()),
      }),
    );
    this.subscriptions.push(
      this.videoClient.readOnlyStateStore?.callStatsReport$.subscribe({
        next: (v) => this.ngZone.run(() => this.callStatsReportSubject.next(v)),
        error: (e) =>
          this.ngZone.run(() => this.callStatsReportSubject.error(e)),
        complete: () =>
          this.ngZone.run(() => this.callStatsReportSubject.complete()),
      }),
    );
    this.subscriptions.push(
      this.videoClient.readOnlyStateStore?.hasOngoingScreenShare$.subscribe({
        next: (v) =>
          this.ngZone.run(() => this.hasOngoingScreenShareSubject.next(v)),
        error: (e) =>
          this.ngZone.run(() => this.hasOngoingScreenShareSubject.error(e)),
        complete: () =>
          this.ngZone.run(() => this.hasOngoingScreenShareSubject.complete()),
      }),
    );
    this.subscriptions.push(
      this.videoClient.readOnlyStateStore?.incomingCalls$.subscribe({
        next: (v) => this.ngZone.run(() => this.incomingCallsSubject.next(v)),
        error: (e) => this.ngZone.run(() => this.incomingCallsSubject.error(e)),
        complete: () =>
          this.ngZone.run(() => this.incomingCallsSubject.complete()),
      }),
    );
    this.subscriptions.push(
      this.videoClient.readOnlyStateStore?.outgoingCalls$.subscribe({
        next: (v) => this.ngZone.run(() => this.outgoingCallsSubject.next(v)),
        error: (e) => this.ngZone.run(() => this.outgoingCallsSubject.error(e)),
        complete: () =>
          this.ngZone.run(() => this.outgoingCallsSubject.complete()),
      }),
    );
    this.subscriptions.push(
      this.videoClient.readOnlyStateStore?.pendingCalls$.subscribe({
        next: (v) => this.ngZone.run(() => this.pendingCallsSubject.next(v)),
        error: (e) => this.ngZone.run(() => this.pendingCallsSubject.error(e)),
        complete: () =>
          this.ngZone.run(() => this.pendingCallsSubject.complete()),
      }),
    );

    return this.videoClient;
  }
}<|MERGE_RESOLUTION|>--- conflicted
+++ resolved
@@ -138,17 +138,7 @@
     this.pendingCalls$ = this.pendingCallsSubject.asObservable();
   }
 
-<<<<<<< HEAD
-  init(apiKey: string) {
-=======
-  init(
-    apiKey: string,
-    token: string,
-    baseCoordinatorUrl: string,
-    baseWsUrl: string,
-    callConfig?: CallConfig,
-  ) {
->>>>>>> 1ffce6c6
+  init(apiKey: string, callConfig?: CallConfig,) {
     if (this.videoClient) {
       console.warn(
         `Multiple init calls detected, this is usually unnecessary, make sure you know what you're doing`,
@@ -159,20 +149,7 @@
       this.subscriptions.forEach((s) => s.unsubscribe());
     }
 
-<<<<<<< HEAD
-    this.videoClient = new StreamVideoClient(apiKey);
-=======
-    this.videoClient = new StreamVideoClient(
-      apiKey,
-      {
-        coordinatorRpcUrl: baseCoordinatorUrl,
-        coordinatorWsUrl: baseWsUrl,
-        sendJson: true,
-        token,
-      },
-      callConfig,
-    );
->>>>>>> 1ffce6c6
+    this.videoClient = new StreamVideoClient(apiKey, {}, callConfig);
 
     this.subscriptions.push(
       this.videoClient.readOnlyStateStore?.connectedUser$.subscribe({
