--- conflicted
+++ resolved
@@ -15,15 +15,10 @@
 export class StreamVideoService {
   user$: Observable<UserInput | undefined>;
   activeCall$: Observable<Call | undefined>;
-<<<<<<< HEAD
   incomingRingCalls$: Observable<CallMeta.Call[]>;
-  activeCallAllParticipants$: Observable<StreamVideoParticipant[]>;
-=======
-  pendingCalls$: Observable<Call[]>;
   activeCallAllParticipants$: Observable<
     (StreamVideoParticipant | StreamVideoLocalParticipant)[]
   >;
->>>>>>> 2ed06f03
   activeCallRemoteParticipants$: Observable<StreamVideoParticipant[]>;
   activeCallLocalParticipant$: Observable<
     StreamVideoLocalParticipant | undefined
