--- conflicted
+++ resolved
@@ -67,17 +67,8 @@
     if (!callId) {
       return;
     }
-<<<<<<< HEAD
-    const call = await this.ngZone.runOutsideAngular(() => {
+    await this.ngZone.runOutsideAngular(() => {
       return this.streamVideoService.videoClient?.joinCall(callId, 'default');
-=======
-    await this.ngZone.runOutsideAngular(() => {
-      return this.streamVideoService.videoClient?.joinCall({
-        id: callId,
-        type: 'default',
-        datacenterId: '',
-      });
->>>>>>> 1ffce6c6
     });
   }
 }