--- conflicted
+++ resolved
@@ -66,13 +66,6 @@
     justify-content: center;
     height: 100%;
 
-<<<<<<< HEAD
-    .str-video__remote-video {
-      border-radius: 12px;
-      border: 2px solid transparent;
-      background-size: contain;
-      width: 100%;
-=======
     .str-video__video-container {
       position: relative;
     }
@@ -87,19 +80,12 @@
         border: 2px solid transparent;
         background-size: contain;
         width: 100%;
->>>>>>> 8b8ee443
 
         &.mirror {
           transform: rotateY(180deg);
         }
       }
     }
-    &.str-video__participant--speaking {
-      .str-video__remote-video {
-        border: 2px solid #005fff;
-      }
-    }
-
     &.str-video__participant--speaking {
       .str-video__remote-video {
         border: 2px solid #005fff;
