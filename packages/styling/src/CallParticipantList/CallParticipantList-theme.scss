--- conflicted
+++ resolved
@@ -60,17 +60,14 @@
   .str-video__participant-list__footer {
     display: flex;
     justify-content: center;
-    padding: 0 0.75rem 0.75rem;
-  }
-}
+    padding: 0 0.75rem 0.75rem ;
 
-.str-video__invite-link-button {
-  font-size: 13px;
-  color: var(--str-video__text-color4);
-  background-color: var(--str-video__background-color4);
-  border-radius: var(--str-video__border-radius-xl);
+    .str-video__invite-link-button {
+      font-size: 13px;
+      color: var(--str-video__text-color4);
+      background-color: var(--str-video__background-color4);
+      border-radius: var(--str-video__border-radius-xl);
 
-<<<<<<< HEAD
       .str-video__invite-participant-icon {
         @include utils.apply-mask-image(
             var(--str-video__icon--user-plus),
@@ -79,20 +76,5 @@
         );
       }
     }
-=======
-  .str-video__invite-participant-icon {
-    @include utils.apply-mask-image(
-      var(--str-video__icon--user-plus),
-      var(--str-video__text-color4),
-      1rem
-    );
-  }
-
-  .str-video__tooltip {
-    color: var(--str-video__text-color1);
-    background-color: var(--str-video__secondary-color);
-    font-size: 12px;
-    box-shadow: none;
->>>>>>> e55140b6
   }
 }