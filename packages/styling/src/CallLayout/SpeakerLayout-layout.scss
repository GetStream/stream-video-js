--- conflicted
+++ resolved
@@ -12,15 +12,6 @@
   height: 100%;
   width: 100%;
   gap: 1rem;
-<<<<<<< HEAD
-
-  .str-video__participant-placeholder,
-  .str-video__remote-video {
-    aspect-ratio: 16/9 !important;
-  }
-
-  .str-video__speaker-layout--spotlight {
-=======
   padding-inline: 2px; // to see "speaking" outline
 
   .str-video__participant-view {
@@ -28,26 +19,16 @@
   }
 
   .str-video__speaker-layout__spotlight {
->>>>>>> a338a196
     display: flex;
     align-items: center;
     justify-content: center;
     min-height: 0;
 
-<<<<<<< HEAD
-    .str-video__participant {
-=======
     .str-video__participant-view {
->>>>>>> a338a196
       width: 100%;
       max-width: 110vh;
     }
 
-<<<<<<< HEAD
-    .str-video__screen-share {
-      outline: none; // disable "speaking" outline for screen-share video
-      border-radius: unset;
-=======
     .str-video__participant-view--speaking:has(
         .str-video__video--screen-share
       ) {
@@ -65,7 +46,6 @@
     .str-video__participant-details,
     .str-video__call-controls__button {
       opacity: 1;
->>>>>>> a338a196
     }
   }
 
@@ -108,26 +88,6 @@
       display: flex;
       flex-direction: row;
       align-items: center;
-<<<<<<< HEAD
-      gap: 10px;
-      padding-block: 4px; // to see "speaking" outline
-
-      .str-video__speaker-layout--participant-tile {
-        width: 280px;
-        min-width: 280px;
-        max-width: 25vh;
-
-        .str-video__participant_details {
-          transition: opacity 200ms ease-out;
-          opacity: 0.3;
-        }
-
-        &:hover {
-          .str-video__participant_details {
-            opacity: 1;
-          }
-        }
-=======
 
       .str-video__speaker-layout__participant-tile {
         width: 280px;
@@ -136,7 +96,6 @@
         // to see "speaking" outline
         padding-inline: 5px;
         padding-block: 2px;
->>>>>>> a338a196
       }
     }
   }
