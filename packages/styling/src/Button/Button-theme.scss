--- conflicted
+++ resolved
@@ -24,11 +24,6 @@
     --str-video__button-secondary-active
   );
 
-<<<<<<< HEAD
-  /* The hover background color of the component */
-  --str-video__composite-button__button-group-hover--background-color: var(
-    --str-video__button-primary-hover
-=======
   --str-video__composite-button__button-group-active-secondary-hover--background-color: var(
     --str-video__button-secondary-hover
   );
@@ -36,7 +31,6 @@
   /* The hover background color of the component */
   --str-video__composite-button__button-group-hover--background-color: var(
     --str-video__button-default-hover
->>>>>>> b6d0ea9f
   );
 
   /* The border radius used for the borders of the component */
@@ -51,11 +45,6 @@
     --str-video__composite-button__button-group--background-color
   );
   border-radius: var(--str-video__border-radius-circle);
-<<<<<<< HEAD
-
-  .str-video__menu-toggle-button .str-video__call-controls__button {
-    background-color: transparent;
-=======
 
   .str-video__call-controls__button.str-video__menu-toggle-button {
     background-color: var(--str-video__button-primary-base);
@@ -82,7 +71,6 @@
         );
       }
     }
->>>>>>> b6d0ea9f
   }
 
   &.str-video__composite-button__button-group--active {
@@ -116,60 +104,14 @@
   white-space: nowrap;
 }
 
-<<<<<<< HEAD
-.str-video__composite-button__button-group--active {
-=======
-.str-video__composite-button__button-group:hover {
->>>>>>> b6d0ea9f
-  background-color: var(
-    --str-video__composite-button__button-group-hover--background-color
-  );
-
-<<<<<<< HEAD
-  .str-video__call-controls__button {
-    background-color: var(
-      --str-video__composite-button__button-group-active--background-color
-    );
-  }
-}
-
-.str-video__composite-button__button-group--active-primary {
-  background-color: var(
-    --str-video__composite-button__button-group-active-primary--background-color
-  );
-
-  .str-video__call-controls__button {
-    background-color: var(
-      --str-video__composite-button__button-group-active-primary--background-color
-    );
-  }
-}
-
-.str-video__composite-button__button-group--active-secondary {
-  background-color: var(
-    --str-video__composite-button__button-group-active-secondary--background-color
-  );
-
-  .str-video__call-controls__button {
-    background-color: var(
-      --str-video__composite-button__button-group-active-secondary--background-color
-    );
-  }
-}
-
 .str-video__composite-button__button-group:hover {
   background-color: var(
     --str-video__composite-button__button-group-hover--background-color
   );
 
-  .str-video__call-controls__button {
-    background-color: var(
-      --str-video__composite-button__button-group-hover--background-color
-=======
   &.str-video__composite-button__button-group--active-secondary:hover {
     background-color: var(
       --str-video__composite-button__button-group-active-secondary-hover--background-color
->>>>>>> b6d0ea9f
     );
   }
 
