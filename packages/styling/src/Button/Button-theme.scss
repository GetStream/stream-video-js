@use '../utils';

.str-video {
  /* The font color applied inside the component */
  --str-video__composite-button__button-group--color: var(
    --str-video__text-color1
  );

  /* The background color of the component */
  --str-video__composite-button__button-group--background-color: var(
    --str-video__background-color1
  );

  /* The border radius used for the borders of the component */
  --str-video__composite-button__button-group--border-radius: var(
    --str-video__border-radius-xs
  );

  /* The background color of the component */
  --str-video__composite-button__button-group-active--background-color: var(
    --str-video__text-color3
  );
}

.str-video__composite-button__button-group {
  @include utils.component-layer-overrides('composite-button__button-group');

  .str-video__call-controls__button {
    background-color: transparent;
  }

  .str-video__call-controls__button.str-video__menu-toggle-button {
    background-color: var(--str-video__background-color1);
  }
}

.str-video__composite-button__caption {
  font-size: 12px;
  line-height: 15px;
  text-align: center;
  overflow: hidden;
  white-space: nowrap;
}

.str-video__composite-button__button-group:hover,
.str-video__composite-button__button-group--active {
  background-color: var(
    --str-video__composite-button__button-group-active--background-color
  );
}

.str-video__call-controls__button {
  border-radius: var(--str-video__border-radius-xs);
  text-decoration: none;
  box-shadow: none;
  border: none;
  background-color: var(--str-video__background-color1);

  &:hover {
    text-decoration: none;
    background-color: var(
      --str-video__composite-button__button-group-active--background-color
    );
  }

  &--variant-danger {
    background-color: var(--str-video__danger-color1);

    &:hover {
      background-color: var(--str-video__danger-color2);
    }
  }

<<<<<<< HEAD
  &--enabled {
    background: var(--str-video__text-color3);
  }

  .str-video__call-controls__button--icon {
    background-color: var(--str-video__text-color1);

    &.str-video__call-controls__button--icon-chat {
      mask-image: var(--str-video__icon--chat);
      -webkit-mask-image: var(--str-video__icon--chat);
    }

    &.str-video__call-controls__button--icon-reactions {
      -webkit-mask-image: var(--str-video__icon--reactions);
      mask-image: var(--str-video__icon--reactions);
    }

    &.str-video__call-controls__button--icon-recording-on {
      mask-image: var(--str-video__icon--recording-on);
      -webkit-mask-image: var(--str-video__icon--recording-on);
      background-color: var(--str-video__danger-color1);
    }

    &.str-video__call-controls__button--icon-recording-off {
      mask-image: var(--str-video__icon--recording-off);
      -webkit-mask-image: var(--str-video__icon--recording-off);
    }

    &.str-video__call-controls__button--icon-screen-share-on {
      mask-image: var(--str-video__icon--screen-share-on);
      -webkit-mask-image: var(--str-video__icon--screen-share-on);
    }

    &.str-video__call-controls__button--icon-screen-share-off {
      mask-image: var(--str-video__icon--screen-share-off);
      -webkit-mask-image: var(--str-video__icon--screen-share-off);
    }

    &.str-video__call-controls__button--icon-caret-down {
      transform: rotate(180deg);
      mask-image: var(--str-video__icon--caret);
      -webkit-mask-image: var(--str-video__icon--caret);
    }

    &.str-video__call-controls__button--icon-caret-up {
      mask-image: var(--str-video__icon--caret);
      -webkit-mask-image: var(--str-video__icon--caret);
    }

    &.str-video__call-controls__button--icon-caret-right {
      transform: rotate(90deg);
      mask-image: var(--str-video__icon--caret);
      -webkit-mask-image: var(--str-video__icon--caret);
    }

    &.str-video__call-controls__button--icon-caret-left {
      transform: rotate(-90deg);
      mask-image: var(--str-video__icon--caret);
      -webkit-mask-image: var(--str-video__icon--caret);
    }

    &.str-video__call-controls__button--icon-mic {
      mask-image: var(--str-video__icon--mic);
      -webkit-mask-image: var(--str-video__icon--mic);
    }

    &.str-video__call-controls__button--icon-mic-off {
      mask-image: var(--str-video__icon--mic-off);
      -webkit-mask-image: var(--str-video__icon--mic-off);
    }

    &.str-video__call-controls__button--icon-camera {
      mask-image: var(--str-video__icon--camera);
      -webkit-mask-image: var(--str-video__icon--camera);
    }

    &.str-video__call-controls__button--icon-camera-off {
      mask-image: var(--str-video__icon--camera-off);
      -webkit-mask-image: var(--str-video__icon--camera-off);
    }

    &.str-video__call-controls__button--icon-call-end {
      mask-image: var(--str-video__icon--call-end);
      -webkit-mask-image: var(--str-video__icon--call-end);
    }

    &.str-video__call-controls__button--icon-info {
      -webkit-mask-image: var(--str-video__icon--info-icon);
      mask-image: var(--str-video__icon--info-icon);
    }

    &.str-video__call-controls__button--icon-info-document {
      -webkit-mask-image: var(--str-video__icon--info-document);
      mask-image: var(--str-video__icon--info-document);
    }

    &.str-video__call-controls__button--icon-stats {
      -webkit-mask-image: var(--str-video__icon--stats);
      mask-image: var(--str-video__icon--stats);
    }

    &.str-video__call-controls__button--icon-participants {
      mask-image: var(--str-video__icon--participants);
      -webkit-mask-image: var(--str-video__icon--participants);
    }

    &.str-video__call-controls__button--icon-user-plus {
      mask-image: var(--str-video__icon--user-plus);
      -webkit-mask-image: var(--str-video__icon--user-plus);
    }

    &.str-video__call-controls__button--icon-speaker {
      mask-image: var(--str-video__icon--speaker);
      -webkit-mask-image: var(--str-video__icon--speaker);
    }

    &.str-video__call-controls__button--icon-ellipsis {
      mask-image: var(--str-video__icon--ellipsis);
      -webkit-mask-image: var(--str-video__icon--ellipsis);
=======
  &--variant-success {
    background-color: var(--str-video__info-color);

    &:hover {
      background-color: var(--str-video__info-color--accent);
>>>>>>> a338a196
    }
  }

<<<<<<< HEAD
    &.str-video__call-controls__button--icon-grid {
      mask-image: var(--str-video__icon--grid);
      -webkit-mask-image: var(--str-video__icon--grid);
    }
=======
  &--enabled {
    background: var(--str-video__text-color3);
>>>>>>> a338a196
  }
}<|MERGE_RESOLUTION|>--- conflicted
+++ resolved
@@ -71,144 +71,15 @@
     }
   }
 
-<<<<<<< HEAD
-  &--enabled {
-    background: var(--str-video__text-color3);
-  }
-
-  .str-video__call-controls__button--icon {
-    background-color: var(--str-video__text-color1);
-
-    &.str-video__call-controls__button--icon-chat {
-      mask-image: var(--str-video__icon--chat);
-      -webkit-mask-image: var(--str-video__icon--chat);
-    }
-
-    &.str-video__call-controls__button--icon-reactions {
-      -webkit-mask-image: var(--str-video__icon--reactions);
-      mask-image: var(--str-video__icon--reactions);
-    }
-
-    &.str-video__call-controls__button--icon-recording-on {
-      mask-image: var(--str-video__icon--recording-on);
-      -webkit-mask-image: var(--str-video__icon--recording-on);
-      background-color: var(--str-video__danger-color1);
-    }
-
-    &.str-video__call-controls__button--icon-recording-off {
-      mask-image: var(--str-video__icon--recording-off);
-      -webkit-mask-image: var(--str-video__icon--recording-off);
-    }
-
-    &.str-video__call-controls__button--icon-screen-share-on {
-      mask-image: var(--str-video__icon--screen-share-on);
-      -webkit-mask-image: var(--str-video__icon--screen-share-on);
-    }
-
-    &.str-video__call-controls__button--icon-screen-share-off {
-      mask-image: var(--str-video__icon--screen-share-off);
-      -webkit-mask-image: var(--str-video__icon--screen-share-off);
-    }
-
-    &.str-video__call-controls__button--icon-caret-down {
-      transform: rotate(180deg);
-      mask-image: var(--str-video__icon--caret);
-      -webkit-mask-image: var(--str-video__icon--caret);
-    }
-
-    &.str-video__call-controls__button--icon-caret-up {
-      mask-image: var(--str-video__icon--caret);
-      -webkit-mask-image: var(--str-video__icon--caret);
-    }
-
-    &.str-video__call-controls__button--icon-caret-right {
-      transform: rotate(90deg);
-      mask-image: var(--str-video__icon--caret);
-      -webkit-mask-image: var(--str-video__icon--caret);
-    }
-
-    &.str-video__call-controls__button--icon-caret-left {
-      transform: rotate(-90deg);
-      mask-image: var(--str-video__icon--caret);
-      -webkit-mask-image: var(--str-video__icon--caret);
-    }
-
-    &.str-video__call-controls__button--icon-mic {
-      mask-image: var(--str-video__icon--mic);
-      -webkit-mask-image: var(--str-video__icon--mic);
-    }
-
-    &.str-video__call-controls__button--icon-mic-off {
-      mask-image: var(--str-video__icon--mic-off);
-      -webkit-mask-image: var(--str-video__icon--mic-off);
-    }
-
-    &.str-video__call-controls__button--icon-camera {
-      mask-image: var(--str-video__icon--camera);
-      -webkit-mask-image: var(--str-video__icon--camera);
-    }
-
-    &.str-video__call-controls__button--icon-camera-off {
-      mask-image: var(--str-video__icon--camera-off);
-      -webkit-mask-image: var(--str-video__icon--camera-off);
-    }
-
-    &.str-video__call-controls__button--icon-call-end {
-      mask-image: var(--str-video__icon--call-end);
-      -webkit-mask-image: var(--str-video__icon--call-end);
-    }
-
-    &.str-video__call-controls__button--icon-info {
-      -webkit-mask-image: var(--str-video__icon--info-icon);
-      mask-image: var(--str-video__icon--info-icon);
-    }
-
-    &.str-video__call-controls__button--icon-info-document {
-      -webkit-mask-image: var(--str-video__icon--info-document);
-      mask-image: var(--str-video__icon--info-document);
-    }
-
-    &.str-video__call-controls__button--icon-stats {
-      -webkit-mask-image: var(--str-video__icon--stats);
-      mask-image: var(--str-video__icon--stats);
-    }
-
-    &.str-video__call-controls__button--icon-participants {
-      mask-image: var(--str-video__icon--participants);
-      -webkit-mask-image: var(--str-video__icon--participants);
-    }
-
-    &.str-video__call-controls__button--icon-user-plus {
-      mask-image: var(--str-video__icon--user-plus);
-      -webkit-mask-image: var(--str-video__icon--user-plus);
-    }
-
-    &.str-video__call-controls__button--icon-speaker {
-      mask-image: var(--str-video__icon--speaker);
-      -webkit-mask-image: var(--str-video__icon--speaker);
-    }
-
-    &.str-video__call-controls__button--icon-ellipsis {
-      mask-image: var(--str-video__icon--ellipsis);
-      -webkit-mask-image: var(--str-video__icon--ellipsis);
-=======
   &--variant-success {
     background-color: var(--str-video__info-color);
 
     &:hover {
       background-color: var(--str-video__info-color--accent);
->>>>>>> a338a196
     }
   }
 
-<<<<<<< HEAD
-    &.str-video__call-controls__button--icon-grid {
-      mask-image: var(--str-video__icon--grid);
-      -webkit-mask-image: var(--str-video__icon--grid);
-    }
-=======
   &--enabled {
     background: var(--str-video__text-color3);
->>>>>>> a338a196
   }
 }