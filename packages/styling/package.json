--- conflicted
+++ resolved
@@ -13,9 +13,5 @@
     "rimraf": "^3.0.2",
     "sass": "^1.62.1"
   },
-<<<<<<< HEAD
-  "version": "0.0.1-alpha.5"
-=======
   "version": "0.0.1-alpha.7"
->>>>>>> e451035d
 }