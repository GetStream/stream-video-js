--- conflicted
+++ resolved
@@ -1,11 +1,6 @@
 {
   "name": "@stream-io/video-styling",
-<<<<<<< HEAD
-  "version": "1.1.1",
-=======
   "version": "1.1.2",
-  "packageManager": "yarn@3.2.4",
->>>>>>> 354bd81f
   "license": "See license in LICENSE",
   "scripts": {
     "clean": "rimraf dist",
