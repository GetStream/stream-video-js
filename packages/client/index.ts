import 'webrtc-adapter';

export * from './src/gen/coordinator';
// FIXME OL: check whether we need to expose these types
export * from './src/coordinator/connection/types';

export * as SfuEvents from './src/gen/video/sfu/event/events';
export * as SfuModels from './src/gen/video/sfu/models/models';

<<<<<<< HEAD
export * from './src/rtc/types';
=======
export * from './src/types';
>>>>>>> a338a196
export * from './src/stats/types';

export * from './src/Call';
export * from './src/CallType';
export * from './src/StreamVideoClient';
export * from './src/StreamSfuClient';
export * from './src/devices';
export * from './src/store';
export * from './src/sorting';
<<<<<<< HEAD
export * from './src/ViewportTracker';
=======
export * from './src/helpers/ViewportTracker';
>>>>>>> a338a196

export * from './src/helpers/sound-detector';
export * as Browsers from './src/helpers/browsers';
export * from './src/sdk-info';<|MERGE_RESOLUTION|>--- conflicted
+++ resolved
@@ -7,11 +7,7 @@
 export * as SfuEvents from './src/gen/video/sfu/event/events';
 export * as SfuModels from './src/gen/video/sfu/models/models';
 
-<<<<<<< HEAD
-export * from './src/rtc/types';
-=======
 export * from './src/types';
->>>>>>> a338a196
 export * from './src/stats/types';
 
 export * from './src/Call';
@@ -21,11 +17,7 @@
 export * from './src/devices';
 export * from './src/store';
 export * from './src/sorting';
-<<<<<<< HEAD
-export * from './src/ViewportTracker';
-=======
 export * from './src/helpers/ViewportTracker';
->>>>>>> a338a196
 
 export * from './src/helpers/sound-detector';
 export * as Browsers from './src/helpers/browsers';
