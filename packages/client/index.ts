import 'webrtc-adapter';

export * as SfuEvents from './src/gen/video/sfu/event/events';
export * as SfuModels from './src/gen/video/sfu/models/models';
// due to name collision with `/rtc/Call.ts`
export * as CallMeta from './src/gen/video/coordinator/call_v1/call';

export * from './src/gen/google/protobuf/timestamp';
export * from './src/gen/video/coordinator/client_v1_rpc/client_rpc';
export * from './src/gen/video/coordinator/edge_v1/edge';
export * from './src/gen/video/coordinator/event_v1/event';
export * from './src/gen/video/coordinator/stat_v1/stat';
export * from './src/gen/video/coordinator/user_v1/user';

export * from './src/rpc/types';
export * from './src/rtc/types';
export * from './src/ws/types';
export * from './src/stats/types';

export * from './src/rtc/Call';
export * from './src/StreamVideoClient';
export * from './src/StreamSfuClient';
export * from './src/devices';
<<<<<<< HEAD

export * from './src/helpers/speechDetector';
=======
export * from './src/store';
>>>>>>> 7eba321e
<|MERGE_RESOLUTION|>--- conflicted
+++ resolved
@@ -21,9 +21,6 @@
 export * from './src/StreamVideoClient';
 export * from './src/StreamSfuClient';
 export * from './src/devices';
-<<<<<<< HEAD
+export * from './src/store';
 
-export * from './src/helpers/speechDetector';
-=======
-export * from './src/store';
->>>>>>> 7eba321e
+export * from './src/helpers/speechDetector';