--- conflicted
+++ resolved
@@ -26,16 +26,9 @@
     "CHANGELOG.md"
   ],
   "dependencies": {
-<<<<<<< HEAD
-    "@protobuf-ts/runtime": "^2.9.4",
-    "@protobuf-ts/runtime-rpc": "^2.9.4",
-    "@protobuf-ts/twirp-transport": "^2.9.4",
-    "@stream-io/logger": "^1.2.0",
-=======
     "@protobuf-ts/runtime": "^2.11.1",
     "@protobuf-ts/runtime-rpc": "^2.11.1",
     "@protobuf-ts/twirp-transport": "^2.11.1",
->>>>>>> 30f8ce2b
     "@stream-io/worker-timer": "^1.2.4",
     "axios": "^1.12.2",
     "rxjs": "~7.8.2",
