{
  "name": "@stream-io/video-client",
  "version": "1.33.1",
  "main": "dist/index.cjs.js",
  "module": "dist/index.es.js",
  "browser": "dist/index.browser.es.js",
  "react-native": "dist/index.browser.es.js",
  "types": "dist/index.d.ts",
  "license": "See license in LICENSE",
  "scripts": {
    "clean": "rimraf dist",
    "start": "rollup -w -c",
    "build": "yarn clean && rollup -c",
    "test": "vitest",
    "test-ci": "vitest run --coverage",
    "generate:open-api": "./generate-openapi.sh protocol",
    "generate:open-api:dev": "./generate-openapi.sh chat"
  },
  "files": [
    "dist",
    "src",
    "index.ts",
    "package.json",
    "README.md",
    "LICENSE",
    "CHANGELOG.md"
  ],
  "dependencies": {
    "@protobuf-ts/runtime": "^2.11.1",
    "@protobuf-ts/runtime-rpc": "^2.11.1",
    "@protobuf-ts/twirp-transport": "^2.11.1",
    "@stream-io/worker-timer": "^1.2.4",
    "axios": "^1.12.2",
    "rxjs": "~7.8.2",
    "sdp-transform": "^2.15.0",
    "ua-parser-js": "^1.0.41",
    "webrtc-adapter": "^8.2.4"
  },
  "devDependencies": {
    "@openapitools/openapi-generator-cli": "^2.24.0",
    "@rollup/plugin-replace": "^6.0.2",
    "@rollup/plugin-typescript": "^12.1.4",
    "@stream-io/audio-filters-web": "workspace:^",
<<<<<<< HEAD
    "@stream-io/node-sdk": "^0.7.0",
    "@types/sdp-transform": "^2.15.0",
=======
    "@stream-io/node-sdk": "^0.4.24",
    "@total-typescript/shoehorn": "^0.1.2",
    "@types/sdp-transform": "^2.4.9",
>>>>>>> 847dd30d
    "@types/ua-parser-js": "^0.7.39",
    "@vitest/coverage-v8": "^3.2.4",
    "dotenv": "^16.5.0",
    "happy-dom": "^17.5.6",
    "prettier": "^3.6.2",
    "rimraf": "^6.0.1",
    "rollup": "^4.52.3",
    "typescript": "^5.9.2",
    "vitest": "^3.2.4",
    "vitest-mock-extended": "^3.1.0"
  }
}<|MERGE_RESOLUTION|>--- conflicted
+++ resolved
@@ -41,14 +41,9 @@
     "@rollup/plugin-replace": "^6.0.2",
     "@rollup/plugin-typescript": "^12.1.4",
     "@stream-io/audio-filters-web": "workspace:^",
-<<<<<<< HEAD
     "@stream-io/node-sdk": "^0.7.0",
+    "@total-typescript/shoehorn": "^0.1.2",
     "@types/sdp-transform": "^2.15.0",
-=======
-    "@stream-io/node-sdk": "^0.4.24",
-    "@total-typescript/shoehorn": "^0.1.2",
-    "@types/sdp-transform": "^2.4.9",
->>>>>>> 847dd30d
     "@types/ua-parser-js": "^0.7.39",
     "@vitest/coverage-v8": "^3.2.4",
     "dotenv": "^16.5.0",
