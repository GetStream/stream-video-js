--- conflicted
+++ resolved
@@ -31,13 +31,8 @@
     "typedoc": "^0.23.21",
     "typedoc-plugin-markdown": "^3.13.6",
     "typescript": "^4.9.3",
-<<<<<<< HEAD
     "vite": "^3.1.7",
     "vitest": "^0.24.1",
     "vitest-mock-extended": "^1.0.7"
-=======
-    "vite": "^3.2.4",
-    "vitest": "^0.24.1"
->>>>>>> ec94a54f
   }
 }