--- conflicted
+++ resolved
@@ -1,11 +1,6 @@
 {
   "name": "@stream-io/video-client",
-<<<<<<< HEAD
-  "version": "1.18.6",
-=======
   "version": "1.18.7",
-  "packageManager": "yarn@3.2.4",
->>>>>>> 5f0b2bc6
   "main": "dist/index.cjs.js",
   "module": "dist/index.es.js",
   "browser": "dist/index.browser.es.js",
