{
  "name": "@stream-io/video-client",
  "packageManager": "yarn@3.2.4",
  "main": "dist/index.js",
  "module": "dist/index.js",
  "types": "dist/index.d.ts",
  "scripts": {
    "clean": "rimraf dist",
    "start": "tsc --watch",
    "build": "tsc",
    "test": "vitest",
<<<<<<< HEAD
    "test-ci": "vitest --coverage",
    "generate-docs": "yarn generate-docs:classes && yarn generate-docs:utils",
=======
    "clean:docs": "rimraf generated-docs",
    "generate-docs": "yarn clean:docs && yarn generate-docs:classes && yarn generate-docs:utils",
>>>>>>> aba30bd8
    "generate-docs:classes": "typedoc --options typedoc.json --exclude '!**/*(Call|StreamVideoClient).ts' ./index.ts && replace-in-file '# Class: ' '# ' temp-docs/** && cp -r temp-docs/classes/ generated-docs && rm -r temp-docs",
    "generate-docs:utils": "typedoc --options typedoc.json --exclude '!**/*(devices).ts' ./index.ts && replace-in-file '# @stream-io/video-client' '# Utilities' temp-docs/** && cp temp-docs/modules.md generated-docs/utilities.md && rm -r temp-docs"
  },
  "dependencies": {
    "@protobuf-ts/runtime": "^2.8.2",
    "@protobuf-ts/runtime-rpc": "^2.8.2",
    "@protobuf-ts/twirp-transport": "^2.8.2",
    "rxjs": "~7.5.7",
    "uuid": "^9.0.0",
    "webrtc-adapter": "^8.2.0"
  },
  "devDependencies": {
    "@types/rimraf": "^3.0.2",
    "@types/uuid": "^8.3.4",
    "@vitest/coverage-c8": "^0.25.3",
    "replace-in-file": "^6.3.5",
    "rimraf": "^3.0.2",
    "typedoc": "^0.23.21",
    "typedoc-plugin-markdown": "^3.13.6",
    "typescript": "^4.9.3",
    "vite": "^3.2.4",
    "vitest": "^0.25.4",
    "vitest-mock-extended": "^1.0.7"
  }
}<|MERGE_RESOLUTION|>--- conflicted
+++ resolved
@@ -9,13 +9,9 @@
     "start": "tsc --watch",
     "build": "tsc",
     "test": "vitest",
-<<<<<<< HEAD
-    "test-ci": "vitest --coverage",
-    "generate-docs": "yarn generate-docs:classes && yarn generate-docs:utils",
-=======
     "clean:docs": "rimraf generated-docs",
     "generate-docs": "yarn clean:docs && yarn generate-docs:classes && yarn generate-docs:utils",
->>>>>>> aba30bd8
+    "test-ci": "vitest --coverage",
     "generate-docs:classes": "typedoc --options typedoc.json --exclude '!**/*(Call|StreamVideoClient).ts' ./index.ts && replace-in-file '# Class: ' '# ' temp-docs/** && cp -r temp-docs/classes/ generated-docs && rm -r temp-docs",
     "generate-docs:utils": "typedoc --options typedoc.json --exclude '!**/*(devices).ts' ./index.ts && replace-in-file '# @stream-io/video-client' '# Utilities' temp-docs/** && cp temp-docs/modules.md generated-docs/utilities.md && rm -r temp-docs"
   },
