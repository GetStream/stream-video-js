import {
  AudioTrackType,
  DebounceType,
  VideoTrackType,
  VisibilityState,
} from '../types';
import { TrackType, VideoDimension } from '../gen/video/sfu/models/models';
import {
  BehaviorSubject,
  combineLatest,
  distinctUntilChanged,
  distinctUntilKeyChanged,
  map,
  shareReplay,
  takeWhile,
} from 'rxjs';
import { ViewportTracker } from './ViewportTracker';
import { getLogger } from '../logger';
import { isFirefox, isSafari } from './browsers';
import {
  hasScreenShare,
  hasScreenShareAudio,
  hasVideo,
} from './participantUtils';
import type { TrackSubscriptionDetails } from '../gen/video/sfu/signal_rpc/signal';
import type { CallState } from '../store';
import type { StreamSfuClient } from '../StreamSfuClient';
import { SpeakerManager } from '../devices';
import { getCurrentValue, setCurrentValue } from '../store/rxUtils';

const DEFAULT_VIEWPORT_VISIBILITY_STATE: Record<
  VideoTrackType,
  VisibilityState
> = {
  videoTrack: VisibilityState.UNKNOWN,
  screenShareTrack: VisibilityState.UNKNOWN,
} as const;

type VideoTrackSubscriptionOverride =
  | {
      enabled: true;
      dimension: VideoDimension;
    }
  | { enabled: false };

const globalOverrideKey = Symbol('globalOverrideKey');

interface VideoTrackSubscriptionOverrides {
  [sessionId: string]: VideoTrackSubscriptionOverride | undefined;
  [globalOverrideKey]?: VideoTrackSubscriptionOverride;
}

/**
 * A manager class that handles dynascale related tasks like:
 *
 * - binding video elements to session ids
 * - binding audio elements to session ids
 * - tracking element visibility
 * - updating subscriptions based on viewport visibility
 * - updating subscriptions based on video element dimensions
 * - updating subscriptions based on published tracks
 */
export class DynascaleManager {
  /**
   * The viewport tracker instance.
   */
  readonly viewportTracker = new ViewportTracker();

  private logger = getLogger(['DynascaleManager']);
  private callState: CallState;
  private speaker: SpeakerManager;
  private audioContext: AudioContext | undefined;
  private sfuClient: StreamSfuClient | undefined;
  private pendingSubscriptionsUpdate: NodeJS.Timeout | null = null;

  private videoTrackSubscriptionOverridesSubject =
    new BehaviorSubject<VideoTrackSubscriptionOverrides>({});

  videoTrackSubscriptionOverrides$ =
    this.videoTrackSubscriptionOverridesSubject.asObservable();

  incomingVideoSettings$ = this.videoTrackSubscriptionOverrides$.pipe(
    map((overrides) => {
      const { [globalOverrideKey]: globalSettings, ...participants } =
        overrides;
      return {
        enabled: globalSettings?.enabled !== false,
        preferredResolution: globalSettings?.enabled
          ? globalSettings.dimension
          : undefined,
        participants: Object.fromEntries(
          Object.entries(participants).map(
            ([sessionId, participantOverride]) => [
              sessionId,
              {
                enabled: participantOverride?.enabled !== false,
                preferredResolution: participantOverride?.enabled
                  ? participantOverride.dimension
                  : undefined,
              },
            ],
          ),
        ),
        isParticipantVideoEnabled: (sessionId: string) =>
          overrides[sessionId]?.enabled ??
          overrides[globalOverrideKey]?.enabled ??
          true,
      };
    }),
    shareReplay(1),
  );

  /**
   * Creates a new DynascaleManager instance.
   */
  constructor(callState: CallState, speaker: SpeakerManager) {
    this.callState = callState;
    this.speaker = speaker;
  }

  /**
   * Disposes the allocated resources and closes the audio context if it was created.
   */
  dispose = async () => {
    if (this.pendingSubscriptionsUpdate) {
      clearTimeout(this.pendingSubscriptionsUpdate);
    }
    const context = this.getOrCreateAudioContext();
    if (context && context.state !== 'closed') {
      document.removeEventListener('click', this.resumeAudioContext);
      await context.close();
      this.audioContext = undefined;
    }
  };

  setSfuClient(sfuClient: StreamSfuClient | undefined) {
    this.sfuClient = sfuClient;
  }

  get trackSubscriptions() {
    const subscriptions: TrackSubscriptionDetails[] = [];
    for (const p of this.callState.remoteParticipants) {
      // NOTE: audio tracks don't have to be requested explicitly
      // as the SFU will implicitly subscribe us to all of them,
      // once they become available.
      if (p.videoDimension && hasVideo(p)) {
        const override =
          this.videoTrackSubscriptionOverrides[p.sessionId] ??
          this.videoTrackSubscriptionOverrides[globalOverrideKey];

        if (override?.enabled !== false) {
          subscriptions.push({
            userId: p.userId,
            sessionId: p.sessionId,
            trackType: TrackType.VIDEO,
            dimension: override?.dimension ?? p.videoDimension,
          });
        }
      }
      if (p.screenShareDimension && hasScreenShare(p)) {
        subscriptions.push({
          userId: p.userId,
          sessionId: p.sessionId,
          trackType: TrackType.SCREEN_SHARE,
          dimension: p.screenShareDimension,
        });
      }
      if (hasScreenShareAudio(p)) {
        subscriptions.push({
          userId: p.userId,
          sessionId: p.sessionId,
          trackType: TrackType.SCREEN_SHARE_AUDIO,
        });
      }
    }
    return subscriptions;
  }

  get videoTrackSubscriptionOverrides() {
    return getCurrentValue(this.videoTrackSubscriptionOverrides$);
  }

  setVideoTrackSubscriptionOverrides = (
    override: VideoTrackSubscriptionOverride | undefined,
    sessionIds?: string[],
  ) => {
    if (!sessionIds) {
      return setCurrentValue(
        this.videoTrackSubscriptionOverridesSubject,
        override ? { [globalOverrideKey]: override } : {},
      );
    }

    return setCurrentValue(
      this.videoTrackSubscriptionOverridesSubject,
      (overrides) => ({
        ...overrides,
        ...Object.fromEntries(sessionIds.map((id) => [id, override])),
      }),
    );
  };

  applyTrackSubscriptions = (
    debounceType: DebounceType = DebounceType.SLOW,
  ) => {
    if (this.pendingSubscriptionsUpdate) {
      clearTimeout(this.pendingSubscriptionsUpdate);
    }

    const updateSubscriptions = () => {
      this.pendingSubscriptionsUpdate = null;
      this.sfuClient
        ?.updateSubscriptions(this.trackSubscriptions)
        .catch((err: unknown) => {
          this.logger('debug', `Failed to update track subscriptions`, err);
        });
    };

    if (debounceType) {
      this.pendingSubscriptionsUpdate = setTimeout(
        updateSubscriptions,
        debounceType,
      );
    } else {
      updateSubscriptions();
    }
  };

  /**
   * Will begin tracking the given element for visibility changes within the
   * configured viewport element (`call.setViewport`).
   *
   * @param element the element to track.
   * @param sessionId the session id.
   * @param trackType the kind of video.
   * @returns Untrack.
   */
  trackElementVisibility = <T extends HTMLElement>(
    element: T,
    sessionId: string,
    trackType: VideoTrackType,
  ) => {
    const cleanup = this.viewportTracker.observe(element, (entry) => {
      this.callState.updateParticipant(sessionId, (participant) => {
        const previousVisibilityState =
          participant.viewportVisibilityState ??
          DEFAULT_VIEWPORT_VISIBILITY_STATE;

        // observer triggers when the element is "moved" to be a fullscreen element
        // keep it VISIBLE if that happens to prevent fullscreen with placeholder
        const isVisible =
          entry.isIntersecting || document.fullscreenElement === element
            ? VisibilityState.VISIBLE
            : VisibilityState.INVISIBLE;
        return {
          ...participant,
          viewportVisibilityState: {
            ...previousVisibilityState,
            [trackType]: isVisible,
          },
        };
      });
    });

    return () => {
      cleanup();
      // reset visibility state to UNKNOWN upon cleanup
      // so that the layouts that are not actively observed
      // can still function normally (runtime layout switching)
      this.callState.updateParticipant(sessionId, (participant) => {
        const previousVisibilityState =
          participant.viewportVisibilityState ??
          DEFAULT_VIEWPORT_VISIBILITY_STATE;
        return {
          ...participant,
          viewportVisibilityState: {
            ...previousVisibilityState,
            [trackType]: VisibilityState.UNKNOWN,
          },
        };
      });
    };
  };

  /**
   * Sets the viewport element to track bound video elements for visibility.
   *
   * @param element the viewport element.
   */
  setViewport = <T extends HTMLElement>(element: T) => {
    return this.viewportTracker.setViewport(element);
  };

  /**
   * Binds a DOM <video> element to the given session id.
   * This method will make sure that the video element will play
   * the correct video stream for the given session id.
   *
   * Under the hood, it would also keep track of the video element dimensions
   * and update the subscription accordingly in order to optimize the bandwidth.
   *
   * If a "viewport" is configured, the video element will be automatically
   * tracked for visibility and the subscription will be updated accordingly.
   *
   * @param videoElement the video element to bind to.
   * @param sessionId the session id.
   * @param trackType the kind of video.
   */
  bindVideoElement = (
    videoElement: HTMLVideoElement,
    sessionId: string,
    trackType: VideoTrackType,
  ) => {
    const boundParticipant =
      this.callState.findParticipantBySessionId(sessionId);
    if (!boundParticipant) return;

    const requestTrackWithDimensions = (
      debounceType: DebounceType,
      dimension: VideoDimension | undefined,
    ) => {
      if (dimension && (dimension.width === 0 || dimension.height === 0)) {
        // ignore 0x0 dimensions. this can happen when the video element
        // is not visible (e.g., has display: none).
        // we treat this as "unsubscription" as we don't want to keep
        // consuming bandwidth for a video that is not visible on the screen.
        this.logger('debug', `Ignoring 0x0 dimension`, boundParticipant);
        dimension = undefined;
      }
      this.callState.updateParticipantTracks(trackType, {
        [sessionId]: { dimension },
      });
      this.applyTrackSubscriptions(debounceType);
    };

    const participant$ = this.callState.participants$.pipe(
      map((ps) => ps.find((p) => p.sessionId === sessionId)),
      takeWhile((participant) => !!participant),
      distinctUntilChanged(),
      shareReplay({ bufferSize: 1, refCount: true }),
    );

    /**
     * Since the video elements are now being removed from the DOM (React SDK) upon
     * visibility change, this subscription is not in use an stays here only for the
     * plain JS integrations where integrators might choose not to remove the video
     * elements from the DOM.
     */
    // keep copy for resize observer handler
    let viewportVisibilityState: VisibilityState | undefined;
    const viewportVisibilityStateSubscription =
      boundParticipant.isLocalParticipant
        ? null
        : participant$
            .pipe(
              map((p) => p.viewportVisibilityState?.[trackType]),
              distinctUntilChanged(),
            )
            .subscribe((nextViewportVisibilityState) => {
              // skip initial trigger
              if (!viewportVisibilityState) {
                viewportVisibilityState =
                  nextViewportVisibilityState ?? VisibilityState.UNKNOWN;
                return;
              }
              viewportVisibilityState =
                nextViewportVisibilityState ?? VisibilityState.UNKNOWN;

              if (nextViewportVisibilityState === VisibilityState.INVISIBLE) {
                return requestTrackWithDimensions(
                  DebounceType.MEDIUM,
                  undefined,
                );
              }

              requestTrackWithDimensions(DebounceType.MEDIUM, {
                width: videoElement.clientWidth,
                height: videoElement.clientHeight,
              });
            });

    let lastDimensions: VideoDimension | undefined;
    const resizeObserver = boundParticipant.isLocalParticipant
      ? null
      : new ResizeObserver(() => {
          const currentDimensions = {
            width: videoElement.clientWidth,
            height: videoElement.clientHeight,
          };

          // skip initial trigger
          if (!lastDimensions) {
            lastDimensions = currentDimensions;
            return;
          }

          if (
            (lastDimensions.width === currentDimensions.width &&
              lastDimensions.height === currentDimensions.height) ||
            viewportVisibilityState === VisibilityState.INVISIBLE
          ) {
            return;
          }

          const relativeDelta = Math.max(
            currentDimensions.width / lastDimensions.width,
            currentDimensions.height / lastDimensions.height,
          );
          // Low quality video in an upscaled video element is very noticable.
          // We try to upscale faster, and downscale slower. We also update debounce
          // more if the size change is not significant, gurading against fast-firing
          // resize events.
          const debounceType =
            relativeDelta > 1.2 ? DebounceType.IMMEDIATE : DebounceType.MEDIUM;
          requestTrackWithDimensions(debounceType, {
            width: videoElement.clientWidth,
            height: videoElement.clientHeight,
          });
          lastDimensions = currentDimensions;
        });
    resizeObserver?.observe(videoElement);

    // element renders and gets bound - track subscription gets
    // triggered first other ones get skipped on initial subscriptions
    const publishedTracksSubscription = boundParticipant.isLocalParticipant
      ? null
      : participant$
          .pipe(
            distinctUntilKeyChanged('publishedTracks'),
            map((p) =>
              trackType === 'videoTrack' ? hasVideo(p) : hasScreenShare(p),
            ),
            distinctUntilChanged(),
          )
          .subscribe((isPublishing) => {
            if (isPublishing) {
              // the participant just started to publish a track
              requestTrackWithDimensions(DebounceType.IMMEDIATE, {
                width: videoElement.clientWidth,
                height: videoElement.clientHeight,
              });
            } else {
              // the participant just stopped publishing a track
              requestTrackWithDimensions(DebounceType.FAST, undefined);
            }
          });

    videoElement.autoplay = true;
    videoElement.playsInline = true;

    // explicitly marking the element as muted will allow autoplay to work
    // without prior user interaction:
    // https://developer.mozilla.org/en-US/docs/Web/Media/Autoplay_guide
    videoElement.muted = true;

    const streamSubscription = participant$
      .pipe(
        distinctUntilKeyChanged(
          trackType === 'videoTrack' ? 'videoStream' : 'screenShareStream',
        ),
      )
      .subscribe((p) => {
        const source =
          trackType === 'videoTrack' ? p.videoStream : p.screenShareStream;
        if (videoElement.srcObject === source) return;
        videoElement.srcObject = source ?? null;
        if (isSafari() || isFirefox()) {
          setTimeout(() => {
            videoElement.srcObject = source ?? null;
            videoElement.play().catch((e) => {
              this.logger('warn', `Failed to play stream`, e);
            });
            // we add extra delay until we attempt to force-play
            // the participant's media stream in Firefox and Safari,
            // as they seem to have some timing issues
          }, 25);
        }
      });

    return () => {
      requestTrackWithDimensions(DebounceType.FAST, undefined);
      viewportVisibilityStateSubscription?.unsubscribe();
      publishedTracksSubscription?.unsubscribe();
      streamSubscription.unsubscribe();
      resizeObserver?.disconnect();
    };
  };

  /**
   * Binds a DOM <audio> element to the given session id.
   *
   * This method will make sure that the audio element will
   * play the correct audio stream for the given session id.
   *
   * @param audioElement the audio element to bind to.
   * @param sessionId the session id.
   * @param trackType the kind of audio.
   * @returns a cleanup function that will unbind the audio element.
   */
  bindAudioElement = (
    audioElement: HTMLAudioElement,
    sessionId: string,
    trackType: AudioTrackType,
  ) => {
    const participant = this.callState.findParticipantBySessionId(sessionId);
    if (!participant || participant.isLocalParticipant) return;

    const participant$ = this.callState.participants$.pipe(
      map((ps) => ps.find((p) => p.sessionId === sessionId)),
      takeWhile((p) => !!p),
      distinctUntilChanged(),
      shareReplay({ bufferSize: 1, refCount: true }),
    );

    const updateSinkId = (
      deviceId: string,
      audioContext: AudioContext | undefined,
    ) => {
      if (!deviceId) return;
      if ('setSinkId' in audioElement) {
        audioElement.setSinkId(deviceId).catch((e) => {
          this.logger('warn', `Can't to set AudioElement sinkId`, e);
        });
      }

      if (audioContext && 'setSinkId' in audioContext) {
        // @ts-expect-error setSinkId is not available in all browsers
        audioContext.setSinkId(deviceId).catch((e) => {
          this.logger('warn', `Can't to set AudioContext sinkId`, e);
        });
      }
    };

    let sourceNode: MediaStreamAudioSourceNode | undefined = undefined;
    let gainNode: GainNode | undefined = undefined;

    const updateMediaStreamSubscription = participant$
      .pipe(
        distinctUntilKeyChanged(
          trackType === 'screenShareAudioTrack'
            ? 'screenShareAudioStream'
            : 'audioStream',
        ),
      )
      .subscribe((p) => {
        const source =
          trackType === 'screenShareAudioTrack'
            ? p.screenShareAudioStream
            : p.audioStream;
        if (audioElement.srcObject === source) return;

        setTimeout(() => {
          audioElement.srcObject = source ?? null;
          if (!source) return;

          // Safari has a special quirk that prevents playing audio until the user
          // interacts with the page or focuses on the tab where the call happens.
          // This is a workaround for the issue where:
          // - A and B are in a call
          // - A switches to another tab
          // - B mutes their microphone and unmutes it
          // - A does not hear B's unmuted audio until they focus the tab
          const audioContext = this.getOrCreateAudioContext();
          if (audioContext) {
            // we will play audio through the audio context in Safari
            audioElement.muted = true;
            sourceNode?.disconnect();
            sourceNode = audioContext.createMediaStreamSource(source);
            gainNode ??= audioContext.createGain();
            gainNode.gain.value = p.audioVolume ?? this.speaker.state.volume;
            sourceNode.connect(gainNode).connect(audioContext.destination);
            this.resumeAudioContext();
          } else {
            // we will play audio directly through the audio element in other browsers
            audioElement.muted = false;
            audioElement.play().catch((e) => {
              this.logger('warn', `Failed to play audio stream`, e);
            });
          }

          const { selectedDevice } = this.speaker.state;
          if (selectedDevice) updateSinkId(selectedDevice, audioContext);
        });
      });

    const sinkIdSubscription = !('setSinkId' in audioElement)
      ? null
      : this.speaker.state.selectedDevice$.subscribe((deviceId) => {
          const audioContext = this.getOrCreateAudioContext();
          updateSinkId(deviceId, audioContext);
        });

    const volumeSubscription = combineLatest([
      this.speaker.state.volume$,
      participant$.pipe(distinctUntilKeyChanged('audioVolume')),
    ]).subscribe(([volume, p]) => {
      const participantVolume = p.audioVolume ?? volume;
      audioElement.volume = participantVolume;
      if (gainNode) gainNode.gain.value = participantVolume;
    });

    audioElement.autoplay = true;

    return () => {
      sinkIdSubscription?.unsubscribe();
      volumeSubscription.unsubscribe();
      updateMediaStreamSubscription.unsubscribe();
<<<<<<< HEAD
=======
      audioElement.srcObject = null;
>>>>>>> c5248777
      sourceNode?.disconnect();
      gainNode?.disconnect();
    };
  };

  private getOrCreateAudioContext = (): AudioContext | undefined => {
    if (this.audioContext || !isSafari()) return this.audioContext;
    const context = new AudioContext();
    if (context.state === 'suspended') {
      document.addEventListener('click', this.resumeAudioContext);
    }
    return (this.audioContext = context);
  };

  private resumeAudioContext = () => {
    if (this.audioContext?.state === 'suspended') {
      this.audioContext
        .resume()
        .catch((err) => this.logger('warn', `Can't resume audio context`, err))
        .then(() => {
          document.removeEventListener('click', this.resumeAudioContext);
        });
    }
  };
}<|MERGE_RESOLUTION|>--- conflicted
+++ resolved
@@ -605,10 +605,7 @@
       sinkIdSubscription?.unsubscribe();
       volumeSubscription.unsubscribe();
       updateMediaStreamSubscription.unsubscribe();
-<<<<<<< HEAD
-=======
       audioElement.srcObject = null;
->>>>>>> c5248777
       sourceNode?.disconnect();
       gainNode?.disconnect();
     };
