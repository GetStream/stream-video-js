import type {
  AggregatedStatsReport,
  BaseStats,
  CallStatsReport,
  ParticipantsStatsReport,
  StatsReport,
} from './types';
<<<<<<< HEAD
import { StreamVideoWriteableStateStore } from '../store';
import { measureResourceLoadLatencyTo } from '../rpc';
=======
import { StreamVideoWriteableStateStore } from '../stateStore';
>>>>>>> 4b7a1961

export type StatsReporterOpts = {
  subscriber: RTCPeerConnection;
  publisher: RTCPeerConnection;
  store: StreamVideoWriteableStateStore;
  pollingIntervalInMs?: number;
  latencyCheckUrl?: string;
  edgeName?: string;
};

export type StatsReporter = {
  /**
   * Will turn on stats reporting for a given sessionId.
   *
   * @param sessionId the session id.
   */
  startReportingStatsFor: (sessionId: string) => void;

  /**
   * Will turn off stats reporting for a given sessionId.
   *
   * @param sessionId the session id.
   */
  stopReportingStatsFor: (sessionId: string) => void;

  /**
   * Helper method for retrieving stats for a given peer connection kind
   * and media stream flowing through it.
   *
   * @param kind the peer connection kind (subscriber or publisher).
   * @param mediaStream the media stream.
   */
  getStatsForStream: (
    kind: 'subscriber' | 'publisher',
    mediaStream: MediaStream,
  ) => Promise<StatsReport[]>;

  /**
   * Helper method for retrieving raw stats for a given peer connection kind.
   *
   * @param kind the peer connection kind (subscriber or publisher).
   * @param selector the track selector. If not provided, stats for all tracks will be returned.
   */
  getRawStatsForTrack: (
    kind: 'subscriber' | 'publisher',
    selector?: MediaStreamTrack,
  ) => Promise<RTCStatsReport | undefined>;

  /**
   * Stops the stats reporter and releases all resources.
   */
  stop: () => void;
};

/**
 * Creates a new StatsReporter instance that collects metrics about the ongoing call and reports them to the state store
 */
export const createStatsReporter = ({
  subscriber,
  publisher,
  store,
  latencyCheckUrl,
  edgeName,
  pollingIntervalInMs = 2000,
}: StatsReporterOpts): StatsReporter => {
  const getRawStatsForTrack = async (
    kind: 'subscriber' | 'publisher',
    selector?: MediaStreamTrack,
  ) => {
    if (kind === 'subscriber' && subscriber) {
      return subscriber.getStats(selector);
    } else if (kind === 'publisher' && publisher) {
      return publisher.getStats(selector);
    } else {
      console.warn(`Can't retrieve RTC stats for`, kind);
      return undefined;
    }
  };

  const getStatsForStream = async (
    kind: 'subscriber' | 'publisher',
    mediaStream: MediaStream,
  ) => {
    const pc = kind === 'subscriber' ? subscriber : publisher;
    const statsForStream: StatsReport[] = [];
    for (let track of mediaStream.getTracks()) {
      const report = await pc.getStats(track);
      const stats = transform(report, {
        // @ts-ignore
        trackKind: track.kind,
        kind,
      });
      statsForStream.push(stats);
    }
    return statsForStream;
  };

  const startReportingStatsFor = (sessionId: string) => {
    sessionIdsToTrack.add(sessionId);
    void run();
  };

  const stopReportingStatsFor = (sessionId: string) => {
    sessionIdsToTrack.delete(sessionId);
    void run();
  };

  const sessionIdsToTrack = new Set<string>();

  /**
   * The main stats reporting loop.
   */
  const run = async () => {
    const participants = store.getCurrentValue(store.participantsSubject);
    const participantStats: ParticipantsStatsReport = {};
    const sessionIds = new Set(sessionIdsToTrack);
    if (sessionIds.size > 0) {
      for (let participant of participants) {
        if (!sessionIds.has(participant.sessionId)) continue;
        const kind = participant.isLoggedInUser ? 'publisher' : 'subscriber';
        try {
          const mergedStream = new MediaStream([
            ...(participant.videoStream?.getVideoTracks() || []),
            ...(participant.audioStream?.getAudioTracks() || []),
          ]);
          participantStats[participant.sessionId] = await getStatsForStream(
            kind,
            mergedStream,
          );
          mergedStream.getTracks().forEach((t) => {
            mergedStream.removeTrack(t);
          });
        } catch (e) {
          console.error(`Failed to collect stats for ${kind}`, participant, e);
        }
      }
    }

    const [subscriberStats, publisherStats] = await Promise.all([
      subscriber
        .getStats()
        .then((report) =>
          transform(report, {
            kind: 'subscriber',
            trackKind: 'video',
          }),
        )
        .then(aggregate),
      publisher
        .getStats()
        .then((report) =>
          transform(report, {
            kind: 'publisher',
            trackKind: 'video',
          }),
        )
        .then(aggregate),
    ]);

    const [subscriberRawStats, publisherRawStats] = await Promise.all([
      getRawStatsForTrack('subscriber'),
      getRawStatsForTrack('publisher'),
    ]);

    const statsReport: CallStatsReport = {
      datacenter: edgeName || 'N/A',
      publisherStats,
      subscriberStats,
      subscriberRawStats,
      publisherRawStats,
      participants: participantStats,
      timestamp: Date.now(),
    };

    store.setCurrentValue(store.callStatsReportSubject, statsReport);
  };

  let timeoutId: NodeJS.Timeout | undefined;
  if (pollingIntervalInMs > 0) {
    const loop = async () => {
      await run().catch((e) => {
        console.log('Failed to collect stats', e);
      });
      timeoutId = setTimeout(loop, pollingIntervalInMs);
    };
    void loop();
  }

  const stop = () => {
    if (timeoutId) {
      clearTimeout(timeoutId);
    }
  };

  return {
    getRawStatsForTrack,
    getStatsForStream,
    startReportingStatsFor,
    stopReportingStatsFor,
    stop,
  };
};

export type StatsTransformOpts = {
  /**
   * The kind of track we are transforming stats for.
   */
  trackKind: 'audio' | 'video';

  /**
   * The kind of peer connection we are transforming stats for.
   */
  kind: 'subscriber' | 'publisher';
};

/**
 * Transforms raw RTC stats into a slimmer and uniform across browsers format.
 *
 * @param report the report to transform.
 * @param opts the transform options.
 */
const transform = (
  report: RTCStatsReport,
  opts: StatsTransformOpts,
): StatsReport => {
  const { trackKind, kind } = opts;
  const direction = kind === 'subscriber' ? 'inbound-rtp' : 'outbound-rtp';
  const stats = flatten(report);
  const streams = stats
    .filter(
      (stat) =>
        stat.type === direction &&
        (stat as RTCRtpStreamStats).kind === trackKind,
    )
    .map((stat): BaseStats => {
      const rtcStreamStats = stat as RTCInboundRtpStreamStats &
        RTCOutboundRtpStreamStats;

      const codec = stats.find(
        (s) => s.type === 'codec' && s.id === rtcStreamStats.codecId,
      ) as { mimeType: string } | undefined; // FIXME OL: incorrect type!

      const transport = stats.find(
        (s) => s.type === 'transport' && s.id === rtcStreamStats.transportId,
      ) as RTCTransportStats | undefined;

      let roundTripTime: number | undefined;
      if (transport && transport.dtlsState === 'connected') {
        const candidatePair = stats.find(
          (s) =>
            s.type === 'candidate-pair' &&
            s.id === transport.selectedCandidatePairId,
        ) as RTCIceCandidatePairStats | undefined;
        roundTripTime = candidatePair?.currentRoundTripTime;
      }

      return {
        bytesSent: rtcStreamStats.bytesSent,
        bytesReceived: rtcStreamStats.bytesReceived,
        codec: codec?.mimeType,
        currentRoundTripTime: roundTripTime,
        frameHeight: rtcStreamStats.frameHeight,
        frameWidth: rtcStreamStats.frameWidth,
        framesPerSecond: rtcStreamStats.framesPerSecond,
        jitter: rtcStreamStats.jitter,
        kind: rtcStreamStats.kind,
        // @ts-ignore: available in Chrome only, TS doesn't recognize this
        qualityLimitationReason: rtcStreamStats.qualityLimitationReason,
        rid: rtcStreamStats.rid,
        ssrc: rtcStreamStats.ssrc,
      };
    });

  return {
    rawStats: report,
    streams,
    timestamp: Date.now(),
  };
};

/**
 * Aggregates generic stats.
 *
 * @param stats the stats to aggregate.
 */
const aggregate = (stats: StatsReport): AggregatedStatsReport => {
  const aggregatedStats: AggregatedStatsReport = {
    totalBytesSent: 0,
    totalBytesReceived: 0,
    averageJitterInMs: 0,
    averageRoundTripTimeInMs: 0,
    qualityLimitationReasons: 'none',
    highestFrameWidth: 0,
    highestFrameHeight: 0,
    highestFramesPerSecond: 0,
    timestamp: Date.now(),
  };

  let maxArea = -1;
  const area = (w: number, h: number) => w * h;

  const qualityLimitationReasons = new Set<string>();
  const streams = stats.streams;
  const report = streams.reduce((acc, stream) => {
    acc.totalBytesSent += stream.bytesSent || 0;
    acc.totalBytesReceived += stream.bytesReceived || 0;
    acc.averageJitterInMs += stream.jitter || 0;
    acc.averageRoundTripTimeInMs += stream.currentRoundTripTime || 0;

    // naive calculation of the highest resolution
    const streamArea = area(stream.frameWidth || 0, stream.frameHeight || 0);
    if (streamArea > maxArea) {
      acc.highestFrameWidth = stream.frameWidth || 0;
      acc.highestFrameHeight = stream.frameHeight || 0;
      acc.highestFramesPerSecond = stream.framesPerSecond || 0;
      maxArea = streamArea;
    }

    qualityLimitationReasons.add(stream.qualityLimitationReason || '');
    return acc;
  }, aggregatedStats);

  if (streams.length > 0) {
    report.averageJitterInMs = Math.round(
      (report.averageJitterInMs / streams.length) * 1000,
    );
    report.averageRoundTripTimeInMs = Math.round(
      (report.averageRoundTripTimeInMs / streams.length) * 1000,
    );
  }

  const qualityLimitationReason = [
    qualityLimitationReasons.has('cpu') && 'cpu',
    qualityLimitationReasons.has('bandwidth') && 'bandwidth',
    qualityLimitationReasons.has('other') && 'other',
  ]
    .filter(Boolean)
    .join(', ');
  if (qualityLimitationReason) {
    report.qualityLimitationReasons = qualityLimitationReason;
  }

  return report;
};

/**
 * Flatten the stats report into an array of stats objects.
 *
 * @param report the report to flatten.
 */
const flatten = (report: RTCStatsReport) => {
  const stats: RTCStats[] = [];
  report.forEach((s) => {
    stats.push(s);
  });
  return stats;
};<|MERGE_RESOLUTION|>--- conflicted
+++ resolved
@@ -5,12 +5,7 @@
   ParticipantsStatsReport,
   StatsReport,
 } from './types';
-<<<<<<< HEAD
 import { StreamVideoWriteableStateStore } from '../store';
-import { measureResourceLoadLatencyTo } from '../rpc';
-=======
-import { StreamVideoWriteableStateStore } from '../stateStore';
->>>>>>> 4b7a1961
 
 export type StatsReporterOpts = {
   subscriber: RTCPeerConnection;
