import type {
  AggregatedStatsReport,
  BaseStats,
  ParticipantsStatsReport,
  StatsReport,
} from './types';
import { CallState } from '../store';
<<<<<<< HEAD
import { Publisher, Subscriber } from '../rtc';
=======
import { Publisher } from '../rtc';
import { getLogger } from '../logger';
>>>>>>> 1557168d

export type StatsReporterOpts = {
  subscriber: Subscriber;
  publisher: Publisher;
  state: CallState;
  pollingIntervalInMs?: number;
};

export type StatsReporter = {
  /**
   * Will turn on stats reporting for a given sessionId.
   *
   * @param sessionId the session id.
   */
  startReportingStatsFor: (sessionId: string) => void;

  /**
   * Will turn off stats reporting for a given sessionId.
   *
   * @param sessionId the session id.
   */
  stopReportingStatsFor: (sessionId: string) => void;

  /**
   * Helper method for retrieving stats for a given peer connection kind
   * and media stream flowing through it.
   *
   * @param kind the peer connection kind (subscriber or publisher).
   * @param mediaStream the media stream.
   */
  getStatsForStream: (
    kind: 'subscriber' | 'publisher',
    mediaStream: MediaStream,
  ) => Promise<StatsReport[]>;

  /**
   * Helper method for retrieving raw stats for a given peer connection kind.
   *
   * @param kind the peer connection kind (subscriber or publisher).
   * @param selector the track selector. If not provided, stats for all tracks will be returned.
   */
  getRawStatsForTrack: (
    kind: 'subscriber' | 'publisher',
    selector?: MediaStreamTrack,
  ) => Promise<RTCStatsReport | undefined>;

  /**
   * Stops the stats reporter and releases all resources.
   */
  stop: () => void;
};

/**
 * Creates a new StatsReporter instance that collects metrics about the ongoing call and reports them to the state store
 */
export const createStatsReporter = ({
  subscriber,
  publisher,
  state,
  pollingIntervalInMs = 2000,
}: StatsReporterOpts): StatsReporter => {
  const logger = getLogger(['stats']);
  const getRawStatsForTrack = async (
    kind: 'subscriber' | 'publisher',
    selector?: MediaStreamTrack,
  ) => {
    if (kind === 'subscriber' && subscriber) {
      return subscriber.getStats(selector);
    } else if (kind === 'publisher' && publisher) {
      return publisher.getStats(selector);
    } else {
      logger('warn', `Can't retrieve RTC stats for ${kind}`);
      return undefined;
    }
  };

  const getStatsForStream = async (
    kind: 'subscriber' | 'publisher',
    mediaStream: MediaStream,
  ) => {
    const pc = kind === 'subscriber' ? subscriber : publisher;
    const statsForStream: StatsReport[] = [];
    for (let track of mediaStream.getTracks()) {
      const report = await pc.getStats(track);
      const stats = transform(report, {
        // @ts-ignore
        trackKind: track.kind,
        kind,
      });
      statsForStream.push(stats);
    }
    return statsForStream;
  };

  const startReportingStatsFor = (sessionId: string) => {
    sessionIdsToTrack.add(sessionId);
    void run();
  };

  const stopReportingStatsFor = (sessionId: string) => {
    sessionIdsToTrack.delete(sessionId);
    void run();
  };

  const sessionIdsToTrack = new Set<string>();

  /**
   * The main stats reporting loop.
   */
  const run = async () => {
    const participantStats: ParticipantsStatsReport = {};
    const sessionIds = new Set(sessionIdsToTrack);
    if (sessionIds.size > 0) {
      for (let participant of state.participants) {
        if (!sessionIds.has(participant.sessionId)) continue;
        const kind = participant.isLocalParticipant
          ? 'publisher'
          : 'subscriber';
        try {
          const mergedStream = new MediaStream([
            ...(participant.videoStream?.getVideoTracks() || []),
            ...(participant.audioStream?.getAudioTracks() || []),
          ]);
          participantStats[participant.sessionId] = await getStatsForStream(
            kind,
            mergedStream,
          );
          mergedStream.getTracks().forEach((t) => {
            mergedStream.removeTrack(t);
          });
        } catch (e) {
          logger(
            'error',
            `Failed to collect stats for ${kind} if ${participant.userId}`,
            e,
          );
        }
      }
    }

    const [subscriberStats, publisherStats] = await Promise.all([
      subscriber
        .getStats()
        .then((report) =>
          transform(report, {
            kind: 'subscriber',
            trackKind: 'video',
          }),
        )
        .then(aggregate),
      publisher
        .getStats()
        .then((report) =>
          transform(report, {
            kind: 'publisher',
            trackKind: 'video',
          }),
        )
        .then(aggregate),
    ]);

    const [subscriberRawStats, publisherRawStats] = await Promise.all([
      getRawStatsForTrack('subscriber'),
      getRawStatsForTrack('publisher'),
    ]);

    state.setCallStatsReport({
      datacenter: publisher.sfuClient.edgeName,
      publisherStats,
      subscriberStats,
      subscriberRawStats,
      publisherRawStats,
      participants: participantStats,
      timestamp: Date.now(),
    });
  };

  let timeoutId: NodeJS.Timeout | undefined;
  if (pollingIntervalInMs > 0) {
    const loop = async () => {
      await run().catch((e) => {
        logger('warn', 'Failed to collect stats', e);
      });
      timeoutId = setTimeout(loop, pollingIntervalInMs);
    };
    void loop();
  }

  const stop = () => {
    if (timeoutId) {
      clearTimeout(timeoutId);
    }
  };

  return {
    getRawStatsForTrack,
    getStatsForStream,
    startReportingStatsFor,
    stopReportingStatsFor,
    stop,
  };
};

export type StatsTransformOpts = {
  /**
   * The kind of track we are transforming stats for.
   */
  trackKind: 'audio' | 'video';

  /**
   * The kind of peer connection we are transforming stats for.
   */
  kind: 'subscriber' | 'publisher';
};

/**
 * Transforms raw RTC stats into a slimmer and uniform across browsers format.
 *
 * @param report the report to transform.
 * @param opts the transform options.
 */
const transform = (
  report: RTCStatsReport,
  opts: StatsTransformOpts,
): StatsReport => {
  const { trackKind, kind } = opts;
  const direction = kind === 'subscriber' ? 'inbound-rtp' : 'outbound-rtp';
  const stats = flatten(report);
  const streams = stats
    .filter(
      (stat) =>
        stat.type === direction &&
        (stat as RTCRtpStreamStats).kind === trackKind,
    )
    .map((stat): BaseStats => {
      const rtcStreamStats = stat as RTCInboundRtpStreamStats &
        RTCOutboundRtpStreamStats;

      const codec = stats.find(
        (s) => s.type === 'codec' && s.id === rtcStreamStats.codecId,
      ) as { mimeType: string } | undefined; // FIXME OL: incorrect type!

      const transport = stats.find(
        (s) => s.type === 'transport' && s.id === rtcStreamStats.transportId,
      ) as RTCTransportStats | undefined;

      let roundTripTime: number | undefined;
      if (transport && transport.dtlsState === 'connected') {
        const candidatePair = stats.find(
          (s) =>
            s.type === 'candidate-pair' &&
            s.id === transport.selectedCandidatePairId,
        ) as RTCIceCandidatePairStats | undefined;
        roundTripTime = candidatePair?.currentRoundTripTime;
      }

      return {
        bytesSent: rtcStreamStats.bytesSent,
        bytesReceived: rtcStreamStats.bytesReceived,
        codec: codec?.mimeType,
        currentRoundTripTime: roundTripTime,
        frameHeight: rtcStreamStats.frameHeight,
        frameWidth: rtcStreamStats.frameWidth,
        framesPerSecond: rtcStreamStats.framesPerSecond,
        jitter: rtcStreamStats.jitter,
        kind: rtcStreamStats.kind,
        // @ts-ignore: available in Chrome only, TS doesn't recognize this
        qualityLimitationReason: rtcStreamStats.qualityLimitationReason,
        rid: rtcStreamStats.rid,
        ssrc: rtcStreamStats.ssrc,
      };
    });

  return {
    rawStats: report,
    streams,
    timestamp: Date.now(),
  };
};

/**
 * Aggregates generic stats.
 *
 * @param stats the stats to aggregate.
 */
const aggregate = (stats: StatsReport): AggregatedStatsReport => {
  const aggregatedStats: AggregatedStatsReport = {
    rawReport: stats,
    totalBytesSent: 0,
    totalBytesReceived: 0,
    averageJitterInMs: 0,
    averageRoundTripTimeInMs: 0,
    qualityLimitationReasons: 'none',
    highestFrameWidth: 0,
    highestFrameHeight: 0,
    highestFramesPerSecond: 0,
    timestamp: Date.now(),
  };

  let maxArea = -1;
  const area = (w: number, h: number) => w * h;

  const qualityLimitationReasons = new Set<string>();
  const streams = stats.streams;
  const report = streams.reduce((acc, stream) => {
    acc.totalBytesSent += stream.bytesSent || 0;
    acc.totalBytesReceived += stream.bytesReceived || 0;
    acc.averageJitterInMs += stream.jitter || 0;
    acc.averageRoundTripTimeInMs += stream.currentRoundTripTime || 0;

    // naive calculation of the highest resolution
    const streamArea = area(stream.frameWidth || 0, stream.frameHeight || 0);
    if (streamArea > maxArea) {
      acc.highestFrameWidth = stream.frameWidth || 0;
      acc.highestFrameHeight = stream.frameHeight || 0;
      acc.highestFramesPerSecond = stream.framesPerSecond || 0;
      maxArea = streamArea;
    }

    qualityLimitationReasons.add(stream.qualityLimitationReason || '');
    return acc;
  }, aggregatedStats);

  if (streams.length > 0) {
    report.averageJitterInMs = Math.round(
      (report.averageJitterInMs / streams.length) * 1000,
    );
    report.averageRoundTripTimeInMs = Math.round(
      (report.averageRoundTripTimeInMs / streams.length) * 1000,
    );
  }

  const qualityLimitationReason = [
    qualityLimitationReasons.has('cpu') && 'cpu',
    qualityLimitationReasons.has('bandwidth') && 'bandwidth',
    qualityLimitationReasons.has('other') && 'other',
  ]
    .filter(Boolean)
    .join(', ');
  if (qualityLimitationReason) {
    report.qualityLimitationReasons = qualityLimitationReason;
  }

  return report;
};

/**
 * Flatten the stats report into an array of stats objects.
 *
 * @param report the report to flatten.
 */
const flatten = (report: RTCStatsReport) => {
  const stats: RTCStats[] = [];
  report.forEach((s) => {
    stats.push(s);
  });
  return stats;
};<|MERGE_RESOLUTION|>--- conflicted
+++ resolved
@@ -5,12 +5,8 @@
   StatsReport,
 } from './types';
 import { CallState } from '../store';
-<<<<<<< HEAD
 import { Publisher, Subscriber } from '../rtc';
-=======
-import { Publisher } from '../rtc';
 import { getLogger } from '../logger';
->>>>>>> 1557168d
 
 export type StatsReporterOpts = {
   subscriber: Subscriber;
