import { combineLatest } from 'rxjs';
import { StreamSfuClient } from '../StreamSfuClient';
<<<<<<< HEAD
import { OwnCapability, type StatsOptions } from '../gen/coordinator';
import { getLogger } from '../logger';
=======
import { OwnCapability, StatsOptions } from '../gen/coordinator';
>>>>>>> b1a5b465
import { Publisher, Subscriber } from '../rtc';
import { Tracer, type TraceRecord } from './rtc';
import { flatten, getSdkName, getSdkVersion } from './utils';
import { getDeviceState, getWebRTCInfo } from '../helpers/client-details';
import {
  ClientDetails,
  InputDevices,
  WebsocketReconnectStrategy,
} from '../gen/video/sfu/models/models';
import { CameraManager, MicrophoneManager } from '../devices';
import { createSubscription } from '../store/rxUtils';
import { CallState } from '../store';
import { Telemetry } from '../gen/video/sfu/signal_rpc/signal';
import { videoLoggerSystem } from '../logger';

export type SfuStatsReporterOptions = {
  options: StatsOptions;
  clientDetails: ClientDetails;
  subscriber: Subscriber;
  publisher?: Publisher;
  microphone: MicrophoneManager;
  camera: CameraManager;
  state: CallState;
  tracer: Tracer;
  unifiedSessionId: string;
};

export class SfuStatsReporter {
  private readonly logger = videoLoggerSystem.getLogger('SfuStatsReporter');

  readonly options: StatsOptions;

  private readonly sfuClient: StreamSfuClient;
  private readonly subscriber: Subscriber;
  private readonly publisher?: Publisher;
  private readonly microphone: MicrophoneManager;
  private readonly camera: CameraManager;
  private readonly state: CallState;
  private readonly tracer: Tracer;
  private readonly unifiedSessionId: string;

  private intervalId: NodeJS.Timeout | undefined;
  private timeoutId: NodeJS.Timeout | undefined;
  private unsubscribeDevicePermissionsSubscription?: () => void;
  private unsubscribeListDevicesSubscription?: () => void;
  private readonly sdkName: string;
  private readonly sdkVersion: string;
  private readonly webRTCVersion: string;
  private readonly inputDevices = new Map<'mic' | 'camera', InputDevices>();

  constructor(
    sfuClient: StreamSfuClient,
    {
      options,
      clientDetails,
      subscriber,
      publisher,
      microphone,
      camera,
      state,
      tracer,
      unifiedSessionId,
    }: SfuStatsReporterOptions,
  ) {
    this.sfuClient = sfuClient;
    this.options = options;
    this.subscriber = subscriber;
    this.publisher = publisher;
    this.microphone = microphone;
    this.camera = camera;
    this.state = state;
    this.tracer = tracer;
    this.unifiedSessionId = unifiedSessionId;

    const { sdk, browser } = clientDetails;
    this.sdkName = getSdkName(sdk);
    this.sdkVersion = getSdkVersion(sdk);

    // use the WebRTC version if set by the SDK (React Native) otherwise,
    // use the browser version as a fallback
    const webRTCInfo = getWebRTCInfo();
    this.webRTCVersion =
      webRTCInfo?.version ||
      `${browser?.name || ''}-${browser?.version || ''}` ||
      'N/A';
  }

  private observeDevice = (
    device: CameraManager | MicrophoneManager,
    kind: 'mic' | 'camera',
  ) => {
    const { browserPermissionState$ } = device.state;
    this.unsubscribeDevicePermissionsSubscription?.();
    this.unsubscribeDevicePermissionsSubscription = createSubscription(
      combineLatest([browserPermissionState$, this.state.ownCapabilities$]),
      ([browserPermissionState, ownCapabilities]) => {
        // cleanup the previous listDevices() subscription in case
        // permissions or capabilities have changed.
        // we will subscribe again if everything is in order.
        this.unsubscribeListDevicesSubscription?.();
        const hasCapability =
          kind === 'mic'
            ? ownCapabilities.includes(OwnCapability.SEND_AUDIO)
            : ownCapabilities.includes(OwnCapability.SEND_VIDEO);
        if (browserPermissionState !== 'granted' || !hasCapability) {
          this.inputDevices.set(kind, {
            currentDevice: '',
            availableDevices: [],
            isPermitted: false,
          });
          return;
        }
        this.unsubscribeListDevicesSubscription = createSubscription(
          combineLatest([device.listDevices(), device.state.selectedDevice$]),
          ([devices, deviceId]) => {
            const selected = devices.find((d) => d.deviceId === deviceId);
            this.inputDevices.set(kind, {
              currentDevice: selected?.label || deviceId || '',
              availableDevices: devices.map((d) => d.label),
              isPermitted: true,
            });
          },
        );
      },
    );
  };

  sendConnectionTime = (connectionTimeSeconds: number) => {
    this.sendTelemetryData({
      data: {
        oneofKind: 'connectionTimeSeconds',
        connectionTimeSeconds,
      },
    });
  };

  sendReconnectionTime = (
    strategy: WebsocketReconnectStrategy,
    timeSeconds: number,
  ) => {
    this.sendTelemetryData({
      data: {
        oneofKind: 'reconnection',
        reconnection: { strategy, timeSeconds },
      },
    });
  };

  private sendTelemetryData = (telemetryData: Telemetry) => {
    // intentionally not awaiting the promise here
    // to avoid impeding with the ongoing actions.
    this.run(telemetryData).catch((err) => {
      this.logger.warn('Failed to send telemetry data', err);
    });
  };

  private run = async (telemetry?: Telemetry) => {
    const [subscriberStats, publisherStats] = await Promise.all([
      this.subscriber.stats.get(),
      this.publisher?.stats.get(),
    ]);

    this.subscriber.tracer?.trace('getstats', subscriberStats.delta);
    if (publisherStats) {
      this.publisher?.tracer?.trace('getstats', publisherStats.delta);
    }

    const subscriberTrace = this.subscriber.tracer?.take();
    const publisherTrace = this.publisher?.tracer?.take();
    const tracer = this.tracer.take();
    const sfuTrace = this.sfuClient.getTrace();
    const traces: TraceRecord[] = [
      ...tracer.snapshot,
      ...(sfuTrace?.snapshot ?? []),
      ...(publisherTrace?.snapshot ?? []),
      ...(subscriberTrace?.snapshot ?? []),
    ];

    try {
      await this.sfuClient.sendStats({
        sdk: this.sdkName,
        sdkVersion: this.sdkVersion,
        webrtcVersion: this.webRTCVersion,
        subscriberStats: JSON.stringify(flatten(subscriberStats.stats)),
        publisherStats: publisherStats
          ? JSON.stringify(flatten(publisherStats.stats))
          : '[]',
        subscriberRtcStats: '',
        publisherRtcStats: '',
        rtcStats: JSON.stringify(traces),
        encodeStats: publisherStats?.performanceStats ?? [],
        decodeStats: subscriberStats.performanceStats,
        audioDevices: this.inputDevices.get('mic'),
        videoDevices: this.inputDevices.get('camera'),
        unifiedSessionId: this.unifiedSessionId,
        deviceState: getDeviceState(),
        telemetry,
      });
    } catch (err) {
      publisherTrace?.rollback();
      subscriberTrace?.rollback();
      tracer.rollback();
      sfuTrace?.rollback();
      throw err;
    }
  };

  start = () => {
    if (this.options.reporting_interval_ms <= 0) return;

    this.observeDevice(this.microphone, 'mic');
    this.observeDevice(this.camera, 'camera');

    clearInterval(this.intervalId);
    this.intervalId = setInterval(() => {
      this.run().catch((err) => {
        this.logger.warn('Failed to report stats', err);
      });
    }, this.options.reporting_interval_ms);
  };

  stop = () => {
    this.unsubscribeDevicePermissionsSubscription?.();
    this.unsubscribeDevicePermissionsSubscription = undefined;
    this.unsubscribeListDevicesSubscription?.();
    this.unsubscribeListDevicesSubscription = undefined;

    this.inputDevices.clear();
    clearInterval(this.intervalId);
    this.intervalId = undefined;
    clearTimeout(this.timeoutId);
    this.timeoutId = undefined;
  };

  flush = () => {
    this.run().catch((err) => {
      this.logger.warn('Failed to flush report stats', err);
    });
  };

  scheduleOne = (timeout: number) => {
    clearTimeout(this.timeoutId);
    this.timeoutId = setTimeout(() => {
      this.run().catch((err) => {
        this.logger.warn('Failed to report stats', err);
      });
    }, timeout);
  };
}<|MERGE_RESOLUTION|>--- conflicted
+++ resolved
@@ -1,11 +1,6 @@
 import { combineLatest } from 'rxjs';
 import { StreamSfuClient } from '../StreamSfuClient';
-<<<<<<< HEAD
 import { OwnCapability, type StatsOptions } from '../gen/coordinator';
-import { getLogger } from '../logger';
-=======
-import { OwnCapability, StatsOptions } from '../gen/coordinator';
->>>>>>> b1a5b465
 import { Publisher, Subscriber } from '../rtc';
 import { Tracer, type TraceRecord } from './rtc';
 import { flatten, getSdkName, getSdkVersion } from './utils';
