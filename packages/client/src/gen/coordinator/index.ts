--- conflicted
+++ resolved
@@ -1673,6 +1673,19 @@
   own_capabilities: Array<OwnCapability>;
 }
 /**
+ *
+ * @export
+ * @interface CallTimeline
+ */
+export interface CallTimeline {
+  /**
+   *
+   * @type {Array<CallEvent>}
+   * @memberof CallTimeline
+   */
+  events: Array<CallEvent>;
+}
+/**
  * CallTranscription represents a transcription of a call.
  * @export
  * @interface CallTranscription
@@ -1808,20 +1821,6 @@
    * @memberof CallTranscriptionStoppedEvent
    */
   type: string;
-}
-
-/**
- *
- * @export
- * @interface CallTimeline
- */
-export interface CallTimeline {
-  /**
-   *
-   * @type {Array<CallEvent>}
-   * @memberof CallTimeline
-   */
-  events: Array<CallEvent>;
 }
 /**
  *
@@ -2063,7 +2062,7 @@
    * @type {APIError}
    * @memberof ConnectionErrorEvent
    */
-  error: APIError;
+  error: APIError | null;
   /**
    * The type of event: "connection.ok" in this case
    * @type {string}
@@ -3268,7 +3267,6 @@
 /**
  *
  * @export
-<<<<<<< HEAD
  * @interface ListTranscriptionsResponse
  */
 export interface ListTranscriptionsResponse {
@@ -3284,7 +3282,10 @@
    * @memberof ListTranscriptionsResponse
    */
   transcriptions: Array<CallTranscription>;
-=======
+}
+/**
+ *
+ * @export
  * @interface Location
  */
 export interface Location {
@@ -3306,7 +3307,6 @@
    * @memberof Location
    */
   subdivision_iso_code: string;
->>>>>>> cf2daa75
 }
 /**
  *
