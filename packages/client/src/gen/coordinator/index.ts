/* tslint:disable */
/* eslint-disable */

import type { Bound, DailyAggregateCallStatsResponse } from '../shims';

/**
 *
 * @export
 * @interface APIError
 */
export interface APIError {
  /**
   * Response HTTP status code
   * @type {number}
   * @memberof APIError
   */
  StatusCode: number;
  /**
   * API error code
   * @type {number}
   * @memberof APIError
   */
  code: number;
  /**
   * Additional error-specific information
   * @type {Array<number>}
   * @memberof APIError
   */
  details: Array<number>;
  /**
   * Request duration
   * @type {string}
   * @memberof APIError
   */
  duration: string;
  /**
   * Additional error info
   * @type {{ [key: string]: string; }}
   * @memberof APIError
   */
  exception_fields?: { [key: string]: string };
  /**
   * Message describing an error
   * @type {string}
   * @memberof APIError
   */
  message: string;
  /**
   * URL with additional information
   * @type {string}
   * @memberof APIError
   */
  more_info: string;
  /**
   * Flag that indicates if the error is unrecoverable, requests that return unrecoverable errors should not be retried, this error only applies to the request that caused it
   * @type {boolean}
   * @memberof APIError
   */
  unrecoverable?: boolean;
}
/**
 * AcceptCallResponse is the payload for accepting a call.
 * @export
 * @interface AcceptCallResponse
 */
export interface AcceptCallResponse {
  /**
   * Duration of the request in milliseconds
   * @type {string}
   * @memberof AcceptCallResponse
   */
  duration: string;
}
/**
 *
 * @export
 * @interface AudioSettingsRequest
 */
export interface AudioSettingsRequest {
  /**
   *
   * @type {boolean}
   * @memberof AudioSettingsRequest
   */
  access_request_enabled?: boolean;
  /**
   *
   * @type {string}
   * @memberof AudioSettingsRequest
   */
  default_device: AudioSettingsRequestDefaultDeviceEnum;
  /**
   *
   * @type {boolean}
   * @memberof AudioSettingsRequest
   */
  mic_default_on?: boolean;
  /**
   *
   * @type {NoiseCancellationSettings}
   * @memberof AudioSettingsRequest
   */
  noise_cancellation?: NoiseCancellationSettings;
  /**
   *
   * @type {boolean}
   * @memberof AudioSettingsRequest
   */
  opus_dtx_enabled?: boolean;
  /**
   *
   * @type {boolean}
   * @memberof AudioSettingsRequest
   */
  redundant_coding_enabled?: boolean;
  /**
   *
   * @type {boolean}
   * @memberof AudioSettingsRequest
   */
  speaker_default_on?: boolean;
}

/**
 * @export
 */
export const AudioSettingsRequestDefaultDeviceEnum = {
  SPEAKER: 'speaker',
  EARPIECE: 'earpiece',
} as const;
export type AudioSettingsRequestDefaultDeviceEnum =
  (typeof AudioSettingsRequestDefaultDeviceEnum)[keyof typeof AudioSettingsRequestDefaultDeviceEnum];

/**
 *
 * @export
 * @interface AudioSettingsResponse
 */
export interface AudioSettingsResponse {
  /**
   *
   * @type {boolean}
   * @memberof AudioSettingsResponse
   */
  access_request_enabled: boolean;
  /**
   *
   * @type {string}
   * @memberof AudioSettingsResponse
   */
  default_device: AudioSettingsResponseDefaultDeviceEnum;
  /**
   *
   * @type {boolean}
   * @memberof AudioSettingsResponse
   */
  mic_default_on: boolean;
  /**
   *
   * @type {NoiseCancellationSettings}
   * @memberof AudioSettingsResponse
   */
  noise_cancellation?: NoiseCancellationSettings;
  /**
   *
   * @type {boolean}
   * @memberof AudioSettingsResponse
   */
  opus_dtx_enabled: boolean;
  /**
   *
   * @type {boolean}
   * @memberof AudioSettingsResponse
   */
  redundant_coding_enabled: boolean;
  /**
   *
   * @type {boolean}
   * @memberof AudioSettingsResponse
   */
  speaker_default_on: boolean;
}

/**
 * @export
 */
export const AudioSettingsResponseDefaultDeviceEnum = {
  SPEAKER: 'speaker',
  EARPIECE: 'earpiece',
} as const;
export type AudioSettingsResponseDefaultDeviceEnum =
  (typeof AudioSettingsResponseDefaultDeviceEnum)[keyof typeof AudioSettingsResponseDefaultDeviceEnum];

/**
 *
 * @export
 * @interface BackstageSettingsRequest
 */
export interface BackstageSettingsRequest {
  /**
   *
   * @type {boolean}
   * @memberof BackstageSettingsRequest
   */
  enabled?: boolean;
  /**
   *
   * @type {number}
   * @memberof BackstageSettingsRequest
   */
  join_ahead_time_seconds?: number;
}
/**
 *
 * @export
 * @interface BackstageSettingsResponse
 */
export interface BackstageSettingsResponse {
  /**
   *
   * @type {boolean}
   * @memberof BackstageSettingsResponse
   */
  enabled: boolean;
  /**
   *
   * @type {number}
   * @memberof BackstageSettingsResponse
   */
  join_ahead_time_seconds?: number;
}
/**
 *
 * @export
 * @interface BlockListOptions
 */
export interface BlockListOptions {
  /**
   *
   * @type {string}
   * @memberof BlockListOptions
   */
  behavior: BlockListOptionsBehaviorEnum;
  /**
   *
   * @type {string}
   * @memberof BlockListOptions
   */
  blocklist: string;
}

/**
 * @export
 */
export const BlockListOptionsBehaviorEnum = {
  FLAG: 'flag',
  BLOCK: 'block',
  SHADOW_BLOCK: 'shadow_block',
} as const;
export type BlockListOptionsBehaviorEnum =
  (typeof BlockListOptionsBehaviorEnum)[keyof typeof BlockListOptionsBehaviorEnum];

/**
 * BlockUserRequest is the payload for blocking a user.
 * @export
 * @interface BlockUserRequest
 */
export interface BlockUserRequest {
  /**
   * the user to block
   * @type {string}
   * @memberof BlockUserRequest
   */
  user_id: string;
}
/**
 * BlockUserResponse is the payload for blocking a user.
 * @export
 * @interface BlockUserResponse
 */
export interface BlockUserResponse {
  /**
   * Duration of the request in milliseconds
   * @type {string}
   * @memberof BlockUserResponse
   */
  duration: string;
}
/**
 * This event is sent to call participants to notify when a user is blocked on a call, clients can use this event to show a notification.
 * If the user is the current user, the client should leave the call screen as well
 * @export
 * @interface BlockedUserEvent
 */
export interface BlockedUserEvent {
  /**
   *
   * @type {UserResponse}
   * @memberof BlockedUserEvent
   */
  blocked_by_user?: UserResponse;
  /**
   *
   * @type {string}
   * @memberof BlockedUserEvent
   */
  call_cid: string;
  /**
   *
   * @type {string}
   * @memberof BlockedUserEvent
   */
  created_at: string;
  /**
   * The type of event: "call.blocked_user" in this case
   * @type {string}
   * @memberof BlockedUserEvent
   */
  type: string;
  /**
   *
   * @type {UserResponse}
   * @memberof BlockedUserEvent
   */
  user: UserResponse;
}
/**
 *
 * @export
 * @interface BroadcastSettingsRequest
 */
export interface BroadcastSettingsRequest {
  /**
   *
   * @type {boolean}
   * @memberof BroadcastSettingsRequest
   */
  enabled?: boolean;
  /**
   *
   * @type {HLSSettingsRequest}
   * @memberof BroadcastSettingsRequest
   */
  hls?: HLSSettingsRequest;
}
/**
 * BroadcastSettingsResponse is the payload for broadcasting settings
 * @export
 * @interface BroadcastSettingsResponse
 */
export interface BroadcastSettingsResponse {
  /**
   *
   * @type {boolean}
   * @memberof BroadcastSettingsResponse
   */
  enabled: boolean;
  /**
   *
   * @type {HLSSettingsResponse}
   * @memberof BroadcastSettingsResponse
   */
  hls: HLSSettingsResponse;
}
/**
 * This event is sent when a user accepts a notification to join a call.
 * @export
 * @interface CallAcceptedEvent
 */
export interface CallAcceptedEvent {
  /**
   *
   * @type {CallResponse}
   * @memberof CallAcceptedEvent
   */
  call: CallResponse;
  /**
   *
   * @type {string}
   * @memberof CallAcceptedEvent
   */
  call_cid: string;
  /**
   *
   * @type {string}
   * @memberof CallAcceptedEvent
   */
  created_at: string;
  /**
   * The type of event: "call.accepted" in this case
   * @type {string}
   * @memberof CallAcceptedEvent
   */
  type: string;
  /**
   *
   * @type {UserResponse}
   * @memberof CallAcceptedEvent
   */
  user: UserResponse;
}
/**
 * CallClosedCaption represents a closed caption of a call.
 * @export
 * @interface CallClosedCaption
 */
export interface CallClosedCaption {
  /**
   *
   * @type {string}
   * @memberof CallClosedCaption
   */
  end_time: string;
  /**
   *
   * @type {string}
   * @memberof CallClosedCaption
   */
  speaker_id: string;
  /**
   *
   * @type {string}
   * @memberof CallClosedCaption
   */
  start_time: string;
  /**
   *
   * @type {string}
   * @memberof CallClosedCaption
   */
  text: string;
  /**
   *
   * @type {UserResponse}
   * @memberof CallClosedCaption
   */
  user: UserResponse;
}
/**
 * This event is sent when call closed captions has failed
 * @export
 * @interface CallClosedCaptionsFailedEvent
 */
export interface CallClosedCaptionsFailedEvent {
  /**
   *
   * @type {string}
   * @memberof CallClosedCaptionsFailedEvent
   */
  call_cid: string;
  /**
   *
   * @type {string}
   * @memberof CallClosedCaptionsFailedEvent
   */
  created_at: string;
  /**
   * The type of event: "call.closed_captions_failed" in this case
   * @type {string}
   * @memberof CallClosedCaptionsFailedEvent
   */
  type: string;
}
/**
 * This event is sent when call closed caption has started
 * @export
 * @interface CallClosedCaptionsStartedEvent
 */
export interface CallClosedCaptionsStartedEvent {
  /**
   *
   * @type {string}
   * @memberof CallClosedCaptionsStartedEvent
   */
  call_cid: string;
  /**
   *
   * @type {string}
   * @memberof CallClosedCaptionsStartedEvent
   */
  created_at: string;
  /**
   * The type of event: "call.closed_captions_started" in this case
   * @type {string}
   * @memberof CallClosedCaptionsStartedEvent
   */
  type: string;
}
/**
 * This event is sent when call closed captions has stopped
 * @export
 * @interface CallClosedCaptionsStoppedEvent
 */
export interface CallClosedCaptionsStoppedEvent {
  /**
   *
   * @type {string}
   * @memberof CallClosedCaptionsStoppedEvent
   */
  call_cid: string;
  /**
   *
   * @type {string}
   * @memberof CallClosedCaptionsStoppedEvent
   */
  created_at: string;
  /**
   * The type of event: "call.transcription_stopped" in this case
   * @type {string}
   * @memberof CallClosedCaptionsStoppedEvent
   */
  type: string;
}
/**
 * This event is sent when a call is created. Clients receiving this event should check if the ringing
 * field is set to true and if so, show the call screen
 * @export
 * @interface CallCreatedEvent
 */
export interface CallCreatedEvent {
  /**
   *
   * @type {CallResponse}
   * @memberof CallCreatedEvent
   */
  call: CallResponse;
  /**
   *
   * @type {string}
   * @memberof CallCreatedEvent
   */
  call_cid: string;
  /**
   *
   * @type {string}
   * @memberof CallCreatedEvent
   */
  created_at: string;
  /**
   * the members added to this call
   * @type {Array<MemberResponse>}
   * @memberof CallCreatedEvent
   */
  members: Array<MemberResponse>;
  /**
   * The type of event: "call.created" in this case
   * @type {string}
   * @memberof CallCreatedEvent
   */
  type: string;
}
/**
 * This event is sent when a call is deleted. Clients receiving this event should leave the call screen
 * @export
 * @interface CallDeletedEvent
 */
export interface CallDeletedEvent {
  /**
   *
   * @type {CallResponse}
   * @memberof CallDeletedEvent
   */
  call: CallResponse;
  /**
   *
   * @type {string}
   * @memberof CallDeletedEvent
   */
  call_cid: string;
  /**
   *
   * @type {string}
   * @memberof CallDeletedEvent
   */
  created_at: string;
  /**
   * The type of event: "call.deleted" in this case
   * @type {string}
   * @memberof CallDeletedEvent
   */
  type: string;
}
/**
 *
 * @export
 * @interface CallDurationReportResponse
 */
export interface CallDurationReportResponse {
  /**
   *
   * @type {Array<DailyAggregateCallStatsResponse<CallDurationReport>>}
   * @memberof CallDurationReportResponse
   */
  daily: Array<DailyAggregateCallStatsResponse<CallDurationReport>>;
}
/**
 *
 * @export
 * @interface CallDurationReport
 */
export interface CallDurationReport {
  /**
   *
   * @type {Array<ReportByHistogramBucket>}
   * @memberof CallDurationReport
   */
  histogram: Array<ReportByHistogramBucket>;
}
/**
 * This event is sent when a call is mark as ended for all its participants. Clients receiving this event should leave the call screen
 * @export
 * @interface CallEndedEvent
 */
export interface CallEndedEvent {
  /**
   *
   * @type {CallResponse}
   * @memberof CallEndedEvent
   */
  call: CallResponse;
  /**
   *
   * @type {string}
   * @memberof CallEndedEvent
   */
  call_cid: string;
  /**
   *
   * @type {string}
   * @memberof CallEndedEvent
   */
  created_at: string;
  /**
   * The type of event: "call.ended" in this case
   * @type {string}
   * @memberof CallEndedEvent
   */
  type: string;
  /**
   *
   * @type {UserResponse}
   * @memberof CallEndedEvent
   */
  user?: UserResponse;
}
/**
 *
 * @export
 * @interface CallEvent
 */
export interface CallEvent {
  /**
   *
   * @type {string}
   * @memberof CallEvent
   */
  category?: string;
  /**
   *
   * @type {string}
   * @memberof CallEvent
   */
  component?: string;
  /**
   *
   * @type {string}
   * @memberof CallEvent
   */
  description: string;
  /**
   *
   * @type {number}
   * @memberof CallEvent
   */
  end_timestamp: number;
  /**
   *
   * @type {boolean}
   * @memberof CallEvent
   */
  internal: boolean;
  /**
   *
   * @type {Array<string>}
   * @memberof CallEvent
   */
  issue_tags?: Array<string>;
  /**
   *
   * @type {string}
   * @memberof CallEvent
   */
  kind: string;
  /**
   *
   * @type {number}
   * @memberof CallEvent
   */
  severity: number;
  /**
   *
   * @type {number}
   * @memberof CallEvent
   */
  timestamp: number;
  /**
   *
   * @type {string}
   * @memberof CallEvent
   */
  type: string;
}
/**
 * This event is sent when HLS broadcasting has failed
 * @export
 * @interface CallHLSBroadcastingFailedEvent
 */
export interface CallHLSBroadcastingFailedEvent {
  /**
   *
   * @type {string}
   * @memberof CallHLSBroadcastingFailedEvent
   */
  call_cid: string;
  /**
   *
   * @type {string}
   * @memberof CallHLSBroadcastingFailedEvent
   */
  created_at: string;
  /**
   * The type of event: "call.hls_broadcasting_failed" in this case
   * @type {string}
   * @memberof CallHLSBroadcastingFailedEvent
   */
  type: string;
}
/**
 * This event is sent when HLS broadcasting has started
 * @export
 * @interface CallHLSBroadcastingStartedEvent
 */
export interface CallHLSBroadcastingStartedEvent {
  /**
   *
   * @type {string}
   * @memberof CallHLSBroadcastingStartedEvent
   */
  call_cid: string;
  /**
   *
   * @type {string}
   * @memberof CallHLSBroadcastingStartedEvent
   */
  created_at: string;
  /**
   *
   * @type {string}
   * @memberof CallHLSBroadcastingStartedEvent
   */
  hls_playlist_url: string;
  /**
   * The type of event: "call.hls_broadcasting_started" in this case
   * @type {string}
   * @memberof CallHLSBroadcastingStartedEvent
   */
  type: string;
}
/**
 * This event is sent when HLS broadcasting has stopped
 * @export
 * @interface CallHLSBroadcastingStoppedEvent
 */
export interface CallHLSBroadcastingStoppedEvent {
  /**
   *
   * @type {string}
   * @memberof CallHLSBroadcastingStoppedEvent
   */
  call_cid: string;
  /**
   *
   * @type {string}
   * @memberof CallHLSBroadcastingStoppedEvent
   */
  created_at: string;
  /**
   * The type of event: "call.hls_broadcasting_stopped" in this case
   * @type {string}
   * @memberof CallHLSBroadcastingStoppedEvent
   */
  type: string;
}
/**
 * CallIngressResponse is the payload for ingress settings
 * @export
 * @interface CallIngressResponse
 */
export interface CallIngressResponse {
  /**
   *
   * @type {RTMPIngress}
   * @memberof CallIngressResponse
   */
  rtmp: RTMPIngress;
}
/**
 * This event is sent when a call is started. Clients receiving this event should start the call.
 * @export
 * @interface CallLiveStartedEvent
 */
export interface CallLiveStartedEvent {
  /**
   *
   * @type {CallResponse}
   * @memberof CallLiveStartedEvent
   */
  call: CallResponse;
  /**
   *
   * @type {string}
   * @memberof CallLiveStartedEvent
   */
  call_cid: string;
  /**
   *
   * @type {string}
   * @memberof CallLiveStartedEvent
   */
  created_at: string;
  /**
   * The type of event: "call.live_started" in this case
   * @type {string}
   * @memberof CallLiveStartedEvent
   */
  type: string;
}
/**
 * This event is sent when one or more members are added to a call
 * @export
 * @interface CallMemberAddedEvent
 */
export interface CallMemberAddedEvent {
  /**
   *
   * @type {CallResponse}
   * @memberof CallMemberAddedEvent
   */
  call: CallResponse;
  /**
   *
   * @type {string}
   * @memberof CallMemberAddedEvent
   */
  call_cid: string;
  /**
   *
   * @type {string}
   * @memberof CallMemberAddedEvent
   */
  created_at: string;
  /**
   * the members added to this call
   * @type {Array<MemberResponse>}
   * @memberof CallMemberAddedEvent
   */
  members: Array<MemberResponse>;
  /**
   * The type of event: "call.member_added" in this case
   * @type {string}
   * @memberof CallMemberAddedEvent
   */
  type: string;
}
/**
 * This event is sent when one or more members are removed from a call
 * @export
 * @interface CallMemberRemovedEvent
 */
export interface CallMemberRemovedEvent {
  /**
   *
   * @type {CallResponse}
   * @memberof CallMemberRemovedEvent
   */
  call: CallResponse;
  /**
   *
   * @type {string}
   * @memberof CallMemberRemovedEvent
   */
  call_cid: string;
  /**
   *
   * @type {string}
   * @memberof CallMemberRemovedEvent
   */
  created_at: string;
  /**
   * the list of member IDs removed from the call
   * @type {Array<string>}
   * @memberof CallMemberRemovedEvent
   */
  members: Array<string>;
  /**
   * The type of event: "call.member_removed" in this case
   * @type {string}
   * @memberof CallMemberRemovedEvent
   */
  type: string;
}
/**
 * This event is sent when one or more members are updated
 * @export
 * @interface CallMemberUpdatedEvent
 */
export interface CallMemberUpdatedEvent {
  /**
   *
   * @type {CallResponse}
   * @memberof CallMemberUpdatedEvent
   */
  call: CallResponse;
  /**
   *
   * @type {string}
   * @memberof CallMemberUpdatedEvent
   */
  call_cid: string;
  /**
   *
   * @type {string}
   * @memberof CallMemberUpdatedEvent
   */
  created_at: string;
  /**
   * The list of members that were updated
   * @type {Array<MemberResponse>}
   * @memberof CallMemberUpdatedEvent
   */
  members: Array<MemberResponse>;
  /**
   * The type of event: "call.member_updated" in this case
   * @type {string}
   * @memberof CallMemberUpdatedEvent
   */
  type: string;
}
/**
 * This event is sent when one or more members get its role updated
 * @export
 * @interface CallMemberUpdatedPermissionEvent
 */
export interface CallMemberUpdatedPermissionEvent {
  /**
   *
   * @type {CallResponse}
   * @memberof CallMemberUpdatedPermissionEvent
   */
  call: CallResponse;
  /**
   *
   * @type {string}
   * @memberof CallMemberUpdatedPermissionEvent
   */
  call_cid: string;
  /**
   * The capabilities by role for this call
   * @type {{ [key: string]: Array<string>; }}
   * @memberof CallMemberUpdatedPermissionEvent
   */
  capabilities_by_role: { [key: string]: Array<string> };
  /**
   *
   * @type {string}
   * @memberof CallMemberUpdatedPermissionEvent
   */
  created_at: string;
  /**
   * The list of members that were updated
   * @type {Array<MemberResponse>}
   * @memberof CallMemberUpdatedPermissionEvent
   */
  members: Array<MemberResponse>;
  /**
   * The type of event: "call.member_added" in this case
   * @type {string}
   * @memberof CallMemberUpdatedPermissionEvent
   */
  type: string;
}
/**
 * This event is sent to call members who did not accept/reject/join the call to notify they missed the call
 * @export
 * @interface CallMissedEvent
 */
export interface CallMissedEvent {
  /**
   *
   * @type {CallResponse}
   * @memberof CallMissedEvent
   */
  call: CallResponse;
  /**
   *
   * @type {string}
   * @memberof CallMissedEvent
   */
  call_cid: string;
  /**
   *
   * @type {string}
   * @memberof CallMissedEvent
   */
  created_at: string;
  /**
   * List of members who missed the call
   * @type {Array<MemberResponse>}
   * @memberof CallMissedEvent
   */
  members: Array<MemberResponse>;
  /**
   *
   * @type {boolean}
   * @memberof CallMissedEvent
   */
  notify_user: boolean;
  /**
   * Call session ID
   * @type {string}
   * @memberof CallMissedEvent
   */
  session_id: string;
  /**
   * The type of event: "call.notification" in this case
   * @type {string}
   * @memberof CallMissedEvent
   */
  type: string;
  /**
   *
   * @type {UserResponse}
   * @memberof CallMissedEvent
   */
  user: UserResponse;
}
/**
 * This event is sent to all call members to notify they are getting called
 * @export
 * @interface CallNotificationEvent
 */
export interface CallNotificationEvent {
  /**
   *
   * @type {CallResponse}
   * @memberof CallNotificationEvent
   */
  call: CallResponse;
  /**
   *
   * @type {string}
   * @memberof CallNotificationEvent
   */
  call_cid: string;
  /**
   *
   * @type {string}
   * @memberof CallNotificationEvent
   */
  created_at: string;
  /**
   * Call members
   * @type {Array<MemberResponse>}
   * @memberof CallNotificationEvent
   */
  members: Array<MemberResponse>;
  /**
   * Call session ID
   * @type {string}
   * @memberof CallNotificationEvent
   */
  session_id: string;
  /**
   * The type of event: "call.notification" in this case
   * @type {string}
   * @memberof CallNotificationEvent
   */
  type: string;
  /**
   *
   * @type {UserResponse}
   * @memberof CallNotificationEvent
   */
  user: UserResponse;
}
/**
 *
 * @export
 * @interface CallParticipantResponse
 */
export interface CallParticipantResponse {
  /**
   *
   * @type {string}
   * @memberof CallParticipantResponse
   */
  joined_at: string;
  /**
   *
   * @type {string}
   * @memberof CallParticipantResponse
   */
  role: string;
  /**
   *
   * @type {UserResponse}
   * @memberof CallParticipantResponse
   */
  user: UserResponse;
  /**
   *
   * @type {string}
   * @memberof CallParticipantResponse
   */
  user_session_id: string;
}
/**
 *
 * @export
 * @interface CallParticipantCountReportResponse
 */
export interface CallParticipantCountReportResponse {
  /**
   *
   * @type {Array<DailyAggregateCallStatsResponse<CallParticipantCountReport>>}
   * @memberof CallParticipantCountReportResponse
   */
  daily: Array<DailyAggregateCallStatsResponse<CallParticipantCountReport>>;
}
/**
 *
 * @export
 * @interface CallParticipantCountReport
 */
export interface CallParticipantCountReport {
  /**
   *
   * @type {Array<ReportByHistogramBucket>}
   * @memberof CallParticipantCountReport
   */
  histogram: Array<ReportByHistogramBucket>;
}
/**
 * This event is sent when a reaction is sent in a call, clients should use this to show the reaction in the call screen
 * @export
 * @interface CallReactionEvent
 */
export interface CallReactionEvent {
  /**
   *
   * @type {string}
   * @memberof CallReactionEvent
   */
  call_cid: string;
  /**
   *
   * @type {string}
   * @memberof CallReactionEvent
   */
  created_at: string;
  /**
   *
   * @type {ReactionResponse}
   * @memberof CallReactionEvent
   */
  reaction: ReactionResponse;
  /**
   * The type of event: "call.reaction_new" in this case
   * @type {string}
   * @memberof CallReactionEvent
   */
  type: string;
}
/**
 * CallRecording represents a recording of a call.
 * @export
 * @interface CallRecording
 */
export interface CallRecording {
  /**
   *
   * @type {string}
   * @memberof CallRecording
   */
  end_time: string;
  /**
   *
   * @type {string}
   * @memberof CallRecording
   */
  filename: string;
  /**
   *
   * @type {string}
   * @memberof CallRecording
   */
  start_time: string;
  /**
   *
   * @type {string}
   * @memberof CallRecording
   */
  url: string;
}
/**
 * This event is sent when call recording has failed
 * @export
 * @interface CallRecordingFailedEvent
 */
export interface CallRecordingFailedEvent {
  /**
   *
   * @type {string}
   * @memberof CallRecordingFailedEvent
   */
  call_cid: string;
  /**
   *
   * @type {string}
   * @memberof CallRecordingFailedEvent
   */
  created_at: string;
  /**
   * The type of event: "call.recording_failed" in this case
   * @type {string}
   * @memberof CallRecordingFailedEvent
   */
  type: string;
}
/**
 * This event is sent when call recording is ready
 * @export
 * @interface CallRecordingReadyEvent
 */
export interface CallRecordingReadyEvent {
  /**
   *
   * @type {string}
   * @memberof CallRecordingReadyEvent
   */
  call_cid: string;
  /**
   *
   * @type {CallRecording}
   * @memberof CallRecordingReadyEvent
   */
  call_recording: CallRecording;
  /**
   *
   * @type {string}
   * @memberof CallRecordingReadyEvent
   */
  created_at: string;
  /**
   * The type of event: "call.recording_ready" in this case
   * @type {string}
   * @memberof CallRecordingReadyEvent
   */
  type: string;
}
/**
 * This event is sent when call recording has started
 * @export
 * @interface CallRecordingStartedEvent
 */
export interface CallRecordingStartedEvent {
  /**
   *
   * @type {string}
   * @memberof CallRecordingStartedEvent
   */
  call_cid: string;
  /**
   *
   * @type {string}
   * @memberof CallRecordingStartedEvent
   */
  created_at: string;
  /**
   * The type of event: "call.recording_started" in this case
   * @type {string}
   * @memberof CallRecordingStartedEvent
   */
  type: string;
}
/**
 * This event is sent when call recording has stopped
 * @export
 * @interface CallRecordingStoppedEvent
 */
export interface CallRecordingStoppedEvent {
  /**
   *
   * @type {string}
   * @memberof CallRecordingStoppedEvent
   */
  call_cid: string;
  /**
   *
   * @type {string}
   * @memberof CallRecordingStoppedEvent
   */
  created_at: string;
  /**
   * The type of event: "call.recording_stopped" in this case
   * @type {string}
   * @memberof CallRecordingStoppedEvent
   */
  type: string;
}
/**
 * This event is sent when a user rejects a notification to join a call.
 * @export
 * @interface CallRejectedEvent
 */
export interface CallRejectedEvent {
  /**
   *
   * @type {CallResponse}
   * @memberof CallRejectedEvent
   */
  call: CallResponse;
  /**
   *
   * @type {string}
   * @memberof CallRejectedEvent
   */
  call_cid: string;
  /**
   *
   * @type {string}
   * @memberof CallRejectedEvent
   */
  created_at: string;
  /**
   *
   * @type {string}
   * @memberof CallRejectedEvent
   */
  reason?: string;
  /**
   * The type of event: "call.rejected" in this case
   * @type {string}
   * @memberof CallRejectedEvent
   */
  type: string;
  /**
   *
   * @type {UserResponse}
   * @memberof CallRejectedEvent
   */
  user: UserResponse;
}
/**
 * CallRequest is the payload for creating a call.
 * @export
 * @interface CallRequest
 */
export interface CallRequest {
  /**
   *
   * @type {{ [key: string]: any; }}
   * @memberof CallRequest
   */
  custom?: { [key: string]: any };
  /**
   *
   * @type {Array<MemberRequest>}
   * @memberof CallRequest
   */
  members?: Array<MemberRequest>;
  /**
   *
   * @type {CallSettingsRequest}
   * @memberof CallRequest
   */
  settings_override?: CallSettingsRequest;
  /**
   *
   * @type {string}
   * @memberof CallRequest
   */
  starts_at?: string;
  /**
   *
   * @type {string}
   * @memberof CallRequest
   */
  team?: string;
  /**
   *
   * @type {boolean}
   * @memberof CallRequest
   */
  video?: boolean;
}
/**
 * Represents a call
 * @export
 * @interface CallResponse
 */
export interface CallResponse {
  /**
   *
   * @type {boolean}
   * @memberof CallResponse
   */
  backstage: boolean;
  /**
   *
   * @type {Array<string>}
   * @memberof CallResponse
   */
  blocked_user_ids: Array<string>;
  /**
   *
   * @type {boolean}
   * @memberof CallResponse
   */
  captioning: boolean;
  /**
   * The unique identifier for a call (<type>:<id>)
   * @type {string}
   * @memberof CallResponse
   */
  cid: string;
  /**
   * Date/time of creation
   * @type {string}
   * @memberof CallResponse
   */
  created_at: string;
  /**
   *
   * @type {UserResponse}
   * @memberof CallResponse
   */
  created_by: UserResponse;
  /**
   *
   * @type {string}
   * @memberof CallResponse
   */
  current_session_id: string;
  /**
   * Custom data for this object
   * @type {{ [key: string]: any; }}
   * @memberof CallResponse
   */
  custom: { [key: string]: any };
  /**
   *
   * @type {EgressResponse}
   * @memberof CallResponse
   */
  egress: EgressResponse;
  /**
   * Date/time when the call ended
   * @type {string}
   * @memberof CallResponse
   */
  ended_at?: string;
  /**
   * Call ID
   * @type {string}
   * @memberof CallResponse
   */
  id: string;
  /**
   *
   * @type {CallIngressResponse}
   * @memberof CallResponse
   */
  ingress: CallIngressResponse;
  /**
   *
   * @type {number}
   * @memberof CallResponse
   */
  join_ahead_time_seconds?: number;
  /**
   *
   * @type {boolean}
   * @memberof CallResponse
   */
  recording: boolean;
  /**
   *
   * @type {CallSessionResponse}
   * @memberof CallResponse
   */
  session?: CallSessionResponse;
  /**
   *
   * @type {CallSettingsResponse}
   * @memberof CallResponse
   */
  settings: CallSettingsResponse;
  /**
   * Date/time when the call will start
   * @type {string}
   * @memberof CallResponse
   */
  starts_at?: string;
  /**
   *
   * @type {string}
   * @memberof CallResponse
   */
  team?: string;
  /**
   *
   * @type {ThumbnailResponse}
   * @memberof CallResponse
   */
  thumbnails?: ThumbnailResponse;
  /**
   *
   * @type {boolean}
   * @memberof CallResponse
   */
  transcribing: boolean;
  /**
   * The type of call
   * @type {string}
   * @memberof CallResponse
   */
  type: string;
  /**
   * Date/time of the last update
   * @type {string}
   * @memberof CallResponse
   */
  updated_at: string;
}
/**
 * This event is sent to all call members to notify they are getting called
 * @export
 * @interface CallRingEvent
 */
export interface CallRingEvent {
  /**
   *
   * @type {CallResponse}
   * @memberof CallRingEvent
   */
  call: CallResponse;
  /**
   *
   * @type {string}
   * @memberof CallRingEvent
   */
  call_cid: string;
  /**
   *
   * @type {string}
   * @memberof CallRingEvent
   */
  created_at: string;
  /**
   * Call members
   * @type {Array<MemberResponse>}
   * @memberof CallRingEvent
   */
  members: Array<MemberResponse>;
  /**
   * Call session ID
   * @type {string}
   * @memberof CallRingEvent
   */
  session_id: string;
  /**
   * The type of event: "call.notification" in this case
   * @type {string}
   * @memberof CallRingEvent
   */
  type: string;
  /**
   *
   * @type {UserResponse}
   * @memberof CallRingEvent
   */
  user: UserResponse;
  /**
   *
   * @type {boolean}
   * @memberof CallRingEvent
   */
  video: boolean;
}
/**
 * This event is sent when a call session ends
 * @export
 * @interface CallSessionEndedEvent
 */
export interface CallSessionEndedEvent {
  /**
   *
   * @type {CallResponse}
   * @memberof CallSessionEndedEvent
   */
  call: CallResponse;
  /**
   *
   * @type {string}
   * @memberof CallSessionEndedEvent
   */
  call_cid: string;
  /**
   *
   * @type {string}
   * @memberof CallSessionEndedEvent
   */
  created_at: string;
  /**
   * Call session ID
   * @type {string}
   * @memberof CallSessionEndedEvent
   */
  session_id: string;
  /**
   * The type of event: "call.session_ended" in this case
   * @type {string}
   * @memberof CallSessionEndedEvent
   */
  type: string;
}
/**
 * This event is sent when the participant counts in a call session are updated
 * @export
 * @interface CallSessionParticipantCountsUpdatedEvent
 */
export interface CallSessionParticipantCountsUpdatedEvent {
  /**
   *
   * @type {number}
   * @memberof CallSessionParticipantCountsUpdatedEvent
   */
  anonymous_participant_count: number;
  /**
   *
   * @type {string}
   * @memberof CallSessionParticipantCountsUpdatedEvent
   */
  call_cid: string;
  /**
   *
   * @type {string}
   * @memberof CallSessionParticipantCountsUpdatedEvent
   */
  created_at: string;
  /**
   *
   * @type {{ [key: string]: number; }}
   * @memberof CallSessionParticipantCountsUpdatedEvent
   */
  participants_count_by_role: { [key: string]: number };
  /**
   * Call session ID
   * @type {string}
   * @memberof CallSessionParticipantCountsUpdatedEvent
   */
  session_id: string;
  /**
   * The type of event: "call.session_participant_count_updated" in this case
   * @type {string}
   * @memberof CallSessionParticipantCountsUpdatedEvent
   */
  type: string;
}
/**
 * This event is sent when a participant joins a call session
 * @export
 * @interface CallSessionParticipantJoinedEvent
 */
export interface CallSessionParticipantJoinedEvent {
  /**
   *
   * @type {string}
   * @memberof CallSessionParticipantJoinedEvent
   */
  call_cid: string;
  /**
   *
   * @type {string}
   * @memberof CallSessionParticipantJoinedEvent
   */
  created_at: string;
  /**
   *
   * @type {CallParticipantResponse}
   * @memberof CallSessionParticipantJoinedEvent
   */
  participant: CallParticipantResponse;
  /**
   * Call session ID
   * @type {string}
   * @memberof CallSessionParticipantJoinedEvent
   */
  session_id: string;
  /**
   * The type of event: "call.session_participant_joined" in this case
   * @type {string}
   * @memberof CallSessionParticipantJoinedEvent
   */
  type: string;
}
/**
 * This event is sent when a participant leaves a call session
 * @export
 * @interface CallSessionParticipantLeftEvent
 */
export interface CallSessionParticipantLeftEvent {
  /**
   *
   * @type {string}
   * @memberof CallSessionParticipantLeftEvent
   */
  call_cid: string;
  /**
   *
   * @type {string}
   * @memberof CallSessionParticipantLeftEvent
   */
  created_at: string;
  /**
   *
   * @type {CallParticipantResponse}
   * @memberof CallSessionParticipantLeftEvent
   */
  participant: CallParticipantResponse;
  /**
   * Call session ID
   * @type {string}
   * @memberof CallSessionParticipantLeftEvent
   */
  session_id: string;
  /**
   * The type of event: "call.session_participant_left" in this case
   * @type {string}
   * @memberof CallSessionParticipantLeftEvent
   */
  type: string;
}
/**
 *
 * @export
 * @interface CallSessionResponse
 */
export interface CallSessionResponse {
  /**
   *
   * @type {{ [key: string]: string; }}
   * @memberof CallSessionResponse
   */
  accepted_by: { [key: string]: string };
  /**
   *
   * @type {number}
   * @memberof CallSessionResponse
   */
  anonymous_participant_count: number;
  /**
   *
   * @type {string}
   * @memberof CallSessionResponse
   */
  ended_at?: string;
  /**
   *
   * @type {string}
   * @memberof CallSessionResponse
   */
  id: string;
  /**
   *
   * @type {string}
   * @memberof CallSessionResponse
   */
  live_ended_at?: string;
  /**
   *
   * @type {string}
   * @memberof CallSessionResponse
   */
  live_started_at?: string;
  /**
   *
   * @type {{ [key: string]: string; }}
   * @memberof CallSessionResponse
   */
  missed_by: { [key: string]: string };
  /**
   *
   * @type {Array<CallParticipantResponse>}
   * @memberof CallSessionResponse
   */
  participants: Array<CallParticipantResponse>;
  /**
   *
   * @type {{ [key: string]: number; }}
   * @memberof CallSessionResponse
   */
  participants_count_by_role: { [key: string]: number };
  /**
   *
   * @type {{ [key: string]: string; }}
   * @memberof CallSessionResponse
   */
  rejected_by: { [key: string]: string };
  /**
   *
   * @type {string}
   * @memberof CallSessionResponse
   */
  started_at?: string;
  /**
   *
   * @type {string}
   * @memberof CallSessionResponse
   */
  timer_ends_at?: string;
}
/**
 * This event is sent when a call session starts
 * @export
 * @interface CallSessionStartedEvent
 */
export interface CallSessionStartedEvent {
  /**
   *
   * @type {CallResponse}
   * @memberof CallSessionStartedEvent
   */
  call: CallResponse;
  /**
   *
   * @type {string}
   * @memberof CallSessionStartedEvent
   */
  call_cid: string;
  /**
   *
   * @type {string}
   * @memberof CallSessionStartedEvent
   */
  created_at: string;
  /**
   * Call session ID
   * @type {string}
   * @memberof CallSessionStartedEvent
   */
  session_id: string;
  /**
   * The type of event: "call.session_started" in this case
   * @type {string}
   * @memberof CallSessionStartedEvent
   */
  type: string;
}
/**
 *
 * @export
 * @interface CallSettingsRequest
 */
export interface CallSettingsRequest {
  /**
   *
   * @type {AudioSettingsRequest}
   * @memberof CallSettingsRequest
   */
  audio?: AudioSettingsRequest;
  /**
   *
   * @type {BackstageSettingsRequest}
   * @memberof CallSettingsRequest
   */
  backstage?: BackstageSettingsRequest;
  /**
   *
   * @type {BroadcastSettingsRequest}
   * @memberof CallSettingsRequest
   */
  broadcasting?: BroadcastSettingsRequest;
  /**
   *
   * @type {GeofenceSettingsRequest}
   * @memberof CallSettingsRequest
   */
  geofencing?: GeofenceSettingsRequest;
  /**
   *
   * @type {LimitsSettingsRequest}
   * @memberof CallSettingsRequest
   */
  limits?: LimitsSettingsRequest;
  /**
   *
   * @type {RecordSettingsRequest}
   * @memberof CallSettingsRequest
   */
  recording?: RecordSettingsRequest;
  /**
   *
   * @type {RingSettingsRequest}
   * @memberof CallSettingsRequest
   */
  ring?: RingSettingsRequest;
  /**
   *
   * @type {ScreensharingSettingsRequest}
   * @memberof CallSettingsRequest
   */
  screensharing?: ScreensharingSettingsRequest;
  /**
   *
   * @type {ThumbnailsSettingsRequest}
   * @memberof CallSettingsRequest
   */
  thumbnails?: ThumbnailsSettingsRequest;
  /**
   *
   * @type {TranscriptionSettingsRequest}
   * @memberof CallSettingsRequest
   */
  transcription?: TranscriptionSettingsRequest;
  /**
   *
   * @type {VideoSettingsRequest}
   * @memberof CallSettingsRequest
   */
  video?: VideoSettingsRequest;
}
/**
 *
 * @export
 * @interface CallSettingsResponse
 */
export interface CallSettingsResponse {
  /**
   *
   * @type {AudioSettingsResponse}
   * @memberof CallSettingsResponse
   */
  audio: AudioSettingsResponse;
  /**
   *
   * @type {BackstageSettingsResponse}
   * @memberof CallSettingsResponse
   */
  backstage: BackstageSettingsResponse;
  /**
   *
   * @type {BroadcastSettingsResponse}
   * @memberof CallSettingsResponse
   */
  broadcasting: BroadcastSettingsResponse;
  /**
   *
   * @type {GeofenceSettingsResponse}
   * @memberof CallSettingsResponse
   */
  geofencing: GeofenceSettingsResponse;
  /**
   *
   * @type {LimitsSettingsResponse}
   * @memberof CallSettingsResponse
   */
  limits: LimitsSettingsResponse;
  /**
   *
   * @type {RecordSettingsResponse}
   * @memberof CallSettingsResponse
   */
  recording: RecordSettingsResponse;
  /**
   *
   * @type {RingSettingsResponse}
   * @memberof CallSettingsResponse
   */
  ring: RingSettingsResponse;
  /**
   *
   * @type {ScreensharingSettingsResponse}
   * @memberof CallSettingsResponse
   */
  screensharing: ScreensharingSettingsResponse;
  /**
   *
   * @type {ThumbnailsSettingsResponse}
   * @memberof CallSettingsResponse
   */
  thumbnails: ThumbnailsSettingsResponse;
  /**
   *
   * @type {TranscriptionSettingsResponse}
   * @memberof CallSettingsResponse
   */
  transcription: TranscriptionSettingsResponse;
  /**
   *
   * @type {VideoSettingsResponse}
   * @memberof CallSettingsResponse
   */
  video: VideoSettingsResponse;
}
/**
 * CallStateResponseFields is the payload for call state response
 * @export
 * @interface CallsPerDayReportResponse
 */
export interface CallsPerDayReportResponse {
  /**
   *
   * @type {Array<DailyAggregateCallStatsResponse<CallsPerDayReport>>}
   * @memberof CallsPerDayReportResponse
   */
  daily: Array<DailyAggregateCallStatsResponse<CallsPerDayReport>>;
}
/**
 *
 * @export
 * @interface CallsPerDayReport
 */
export interface CallsPerDayReport {
  /**
   *
   * @type {number}
   * @memberof CallsPerDayReport
   */
  count: number;
}
/**
 *
 * @export
 * @interface CallStateResponseFields
 */
export interface CallStateResponseFields {
  /**
   *
   * @type {CallResponse}
   * @memberof CallStateResponseFields
   */
  call: CallResponse;
  /**
   * List of call members
   * @type {Array<MemberResponse>}
   * @memberof CallStateResponseFields
   */
  members: Array<MemberResponse>;
  /**
   *
   * @type {MemberResponse}
   * @memberof CallStateResponseFields
   */
  membership?: MemberResponse;
  /**
   *
   * @type {Array<OwnCapability>}
   * @memberof CallStateResponseFields
   */
  own_capabilities: Array<OwnCapability>;
}
/**
 *
 * @export
 * @interface CallStatsReportSummaryResponse
 */
export interface CallStatsReportSummaryResponse {
  /**
   *
   * @type {string}
   * @memberof CallStatsReportSummaryResponse
   */
  call_cid: string;
  /**
   *
   * @type {number}
   * @memberof CallStatsReportSummaryResponse
   */
  call_duration_seconds: number;
  /**
   *
   * @type {string}
   * @memberof CallStatsReportSummaryResponse
   */
  call_session_id: string;
  /**
   *
   * @type {string}
   * @memberof CallStatsReportSummaryResponse
   */
  call_status: string;
  /**
   *
   * @type {string}
   * @memberof CallStatsReportSummaryResponse
   */
  created_at?: string;
  /**
   *
   * @type {string}
   * @memberof CallStatsReportSummaryResponse
   */
  first_stats_time: string;
  /**
   *
   * @type {number}
   * @memberof CallStatsReportSummaryResponse
   */
  quality_score?: number;
}
/**
 *
 * @export
 * @interface CallTimeline
 */
export interface CallTimeline {
  /**
   *
   * @type {Array<CallEvent>}
   * @memberof CallTimeline
   */
  events: Array<CallEvent>;
}
/**
 * CallTranscription represents a transcription of a call.
 * @export
 * @interface CallTranscription
 */
export interface CallTranscription {
  /**
   *
   * @type {string}
   * @memberof CallTranscription
   */
  end_time: string;
  /**
   *
   * @type {string}
   * @memberof CallTranscription
   */
  filename: string;
  /**
   *
   * @type {string}
   * @memberof CallTranscription
   */
  start_time: string;
  /**
   *
   * @type {string}
   * @memberof CallTranscription
   */
  url: string;
}
/**
 * This event is sent when call transcription has failed
 * @export
 * @interface CallTranscriptionFailedEvent
 */
export interface CallTranscriptionFailedEvent {
  /**
   *
   * @type {string}
   * @memberof CallTranscriptionFailedEvent
   */
  call_cid: string;
  /**
   *
   * @type {string}
   * @memberof CallTranscriptionFailedEvent
   */
  created_at: string;
  /**
   * The type of event: "call.transcription_failed" in this case
   * @type {string}
   * @memberof CallTranscriptionFailedEvent
   */
  type: string;
}
/**
 * This event is sent when call transcription is ready
 * @export
 * @interface CallTranscriptionReadyEvent
 */
export interface CallTranscriptionReadyEvent {
  /**
   *
   * @type {string}
   * @memberof CallTranscriptionReadyEvent
   */
  call_cid: string;
  /**
   *
   * @type {CallTranscription}
   * @memberof CallTranscriptionReadyEvent
   */
  call_transcription: CallTranscription;
  /**
   *
   * @type {string}
   * @memberof CallTranscriptionReadyEvent
   */
  created_at: string;
  /**
   * The type of event: "call.transcription_ready" in this case
   * @type {string}
   * @memberof CallTranscriptionReadyEvent
   */
  type: string;
}
/**
 * This event is sent when call transcription has started
 * @export
 * @interface CallTranscriptionStartedEvent
 */
export interface CallTranscriptionStartedEvent {
  /**
   *
   * @type {string}
   * @memberof CallTranscriptionStartedEvent
   */
  call_cid: string;
  /**
   *
   * @type {string}
   * @memberof CallTranscriptionStartedEvent
   */
  created_at: string;
  /**
   * The type of event: "call.transcription_started" in this case
   * @type {string}
   * @memberof CallTranscriptionStartedEvent
   */
  type: string;
}
/**
 * This event is sent when call transcription has stopped
 * @export
 * @interface CallTranscriptionStoppedEvent
 */
export interface CallTranscriptionStoppedEvent {
  /**
   *
   * @type {string}
   * @memberof CallTranscriptionStoppedEvent
   */
  call_cid: string;
  /**
   *
   * @type {string}
   * @memberof CallTranscriptionStoppedEvent
   */
  created_at: string;
  /**
   * The type of event: "call.transcription_stopped" in this case
   * @type {string}
   * @memberof CallTranscriptionStoppedEvent
   */
  type: string;
}
/**
 * This event is sent when a call is updated, clients should use this update the local state of the call.
 * This event also contains the capabilities by role for the call, clients should update the own_capability for the current.
 * @export
 * @interface CallUpdatedEvent
 */
export interface CallUpdatedEvent {
  /**
   *
   * @type {CallResponse}
   * @memberof CallUpdatedEvent
   */
  call: CallResponse;
  /**
   *
   * @type {string}
   * @memberof CallUpdatedEvent
   */
  call_cid: string;
  /**
   * The capabilities by role for this call
   * @type {{ [key: string]: Array<string>; }}
   * @memberof CallUpdatedEvent
   */
  capabilities_by_role: { [key: string]: Array<string> };
  /**
   *
   * @type {string}
   * @memberof CallUpdatedEvent
   */
  created_at: string;
  /**
   * The type of event: "call.ended" in this case
   * @type {string}
   * @memberof CallUpdatedEvent
   */
  type: string;
}
/**
 * This event is sent when a call member is muted
 * @export
 * @interface CallUserMutedEvent
 */
export interface CallUserMutedEvent {
  /**
   *
   * @type {string}
   * @memberof CallUserMutedEvent
   */
  call_cid: string;
  /**
   *
   * @type {string}
   * @memberof CallUserMutedEvent
   */
  created_at: string;
  /**
   *
   * @type {string}
   * @memberof CallUserMutedEvent
   */
  from_user_id: string;
  /**
   *
   * @type {Array<string>}
   * @memberof CallUserMutedEvent
   */
  muted_user_ids: Array<string>;
  /**
   * The type of event: "call.user_muted" in this case
   * @type {string}
   * @memberof CallUserMutedEvent
   */
  type: string;
}
/**
 *
 * @export
 * @interface ChannelConfigWithInfo
 */
export interface ChannelConfigWithInfo {
  /**
   *
   * @type {Array<string>}
   * @memberof ChannelConfigWithInfo
   */
  allowed_flag_reasons?: Array<string>;
  /**
   *
   * @type {string}
   * @memberof ChannelConfigWithInfo
   */
  automod: ChannelConfigWithInfoAutomodEnum;
  /**
   *
   * @type {string}
   * @memberof ChannelConfigWithInfo
   */
  automod_behavior: ChannelConfigWithInfoAutomodBehaviorEnum;
  /**
   *
   * @type {Thresholds}
   * @memberof ChannelConfigWithInfo
   */
  automod_thresholds?: Thresholds;
  /**
   *
   * @type {string}
   * @memberof ChannelConfigWithInfo
   */
  blocklist?: string;
  /**
   *
   * @type {string}
   * @memberof ChannelConfigWithInfo
   */
  blocklist_behavior?: ChannelConfigWithInfoBlocklistBehaviorEnum;
  /**
   *
   * @type {Array<BlockListOptions>}
   * @memberof ChannelConfigWithInfo
   */
  blocklists?: Array<BlockListOptions>;
  /**
   *
   * @type {Array<Command>}
   * @memberof ChannelConfigWithInfo
   */
  commands: Array<Command>;
  /**
   *
   * @type {boolean}
   * @memberof ChannelConfigWithInfo
   */
  connect_events: boolean;
  /**
   *
   * @type {string}
   * @memberof ChannelConfigWithInfo
   */
  created_at: string;
  /**
   *
   * @type {boolean}
   * @memberof ChannelConfigWithInfo
   */
  custom_events: boolean;
  /**
   *
   * @type {{ [key: string]: Array<string>; }}
   * @memberof ChannelConfigWithInfo
   */
  grants?: { [key: string]: Array<string> };
  /**
   *
   * @type {boolean}
   * @memberof ChannelConfigWithInfo
   */
  mark_messages_pending: boolean;
  /**
   *
   * @type {number}
   * @memberof ChannelConfigWithInfo
   */
  max_message_length: number;
  /**
   *
   * @type {boolean}
   * @memberof ChannelConfigWithInfo
   */
  mutes: boolean;
  /**
   *
   * @type {string}
   * @memberof ChannelConfigWithInfo
   */
  name: string;
  /**
   *
   * @type {number}
   * @memberof ChannelConfigWithInfo
   */
  partition_size?: number;
  /**
   *
   * @type {string}
   * @memberof ChannelConfigWithInfo
   */
  partition_ttl?: string | null;
  /**
   *
   * @type {boolean}
   * @memberof ChannelConfigWithInfo
   */
  polls: boolean;
  /**
   *
   * @type {boolean}
   * @memberof ChannelConfigWithInfo
   */
  push_notifications: boolean;
  /**
   *
   * @type {boolean}
   * @memberof ChannelConfigWithInfo
   */
  quotes: boolean;
  /**
   *
   * @type {boolean}
   * @memberof ChannelConfigWithInfo
   */
  reactions: boolean;
  /**
   *
   * @type {boolean}
   * @memberof ChannelConfigWithInfo
   */
  read_events: boolean;
  /**
   *
   * @type {boolean}
   * @memberof ChannelConfigWithInfo
   */
  reminders: boolean;
  /**
   *
   * @type {boolean}
   * @memberof ChannelConfigWithInfo
   */
  replies: boolean;
  /**
   *
   * @type {boolean}
   * @memberof ChannelConfigWithInfo
   */
  search: boolean;
  /**
   *
   * @type {boolean}
   * @memberof ChannelConfigWithInfo
   */
  skip_last_msg_update_for_system_msgs: boolean;
  /**
   *
   * @type {boolean}
   * @memberof ChannelConfigWithInfo
   */
  typing_events: boolean;
  /**
   *
   * @type {string}
   * @memberof ChannelConfigWithInfo
   */
  updated_at: string;
  /**
   *
   * @type {boolean}
   * @memberof ChannelConfigWithInfo
   */
  uploads: boolean;
  /**
   *
   * @type {boolean}
   * @memberof ChannelConfigWithInfo
   */
  url_enrichment: boolean;
}

/**
 * @export
 */
export const ChannelConfigWithInfoAutomodEnum = {
  DISABLED: 'disabled',
  SIMPLE: 'simple',
  AI: 'AI',
} as const;
export type ChannelConfigWithInfoAutomodEnum =
  (typeof ChannelConfigWithInfoAutomodEnum)[keyof typeof ChannelConfigWithInfoAutomodEnum];

/**
 * @export
 */
export const ChannelConfigWithInfoAutomodBehaviorEnum = {
  FLAG: 'flag',
  BLOCK: 'block',
  SHADOW_BLOCK: 'shadow_block',
} as const;
export type ChannelConfigWithInfoAutomodBehaviorEnum =
  (typeof ChannelConfigWithInfoAutomodBehaviorEnum)[keyof typeof ChannelConfigWithInfoAutomodBehaviorEnum];

/**
 * @export
 */
export const ChannelConfigWithInfoBlocklistBehaviorEnum = {
  FLAG: 'flag',
  BLOCK: 'block',
  SHADOW_BLOCK: 'shadow_block',
} as const;
export type ChannelConfigWithInfoBlocklistBehaviorEnum =
  (typeof ChannelConfigWithInfoBlocklistBehaviorEnum)[keyof typeof ChannelConfigWithInfoBlocklistBehaviorEnum];

/**
 *
 * @export
 * @interface ChannelMember
 */
export interface ChannelMember {
  /**
   *
   * @type {string}
   * @memberof ChannelMember
   */
  archived_at?: string;
  /**
   *
   * @type {string}
   * @memberof ChannelMember
   */
  ban_expires?: string;
  /**
   *
   * @type {boolean}
   * @memberof ChannelMember
   */
  banned: boolean;
  /**
   *
   * @type {string}
   * @memberof ChannelMember
   */
  channel_role: string;
  /**
   *
   * @type {string}
   * @memberof ChannelMember
   */
  created_at: string;
  /**
   *
   * @type {{ [key: string]: any; }}
   * @memberof ChannelMember
   */
  custom: { [key: string]: any };
  /**
   *
   * @type {string}
   * @memberof ChannelMember
   */
  deleted_at?: string;
  /**
   *
   * @type {string}
   * @memberof ChannelMember
   */
  invite_accepted_at?: string;
  /**
   *
   * @type {string}
   * @memberof ChannelMember
   */
  invite_rejected_at?: string;
  /**
   *
   * @type {boolean}
   * @memberof ChannelMember
   */
  invited?: boolean;
  /**
   *
   * @type {boolean}
   * @memberof ChannelMember
   */
  is_moderator?: boolean;
  /**
   *
   * @type {boolean}
   * @memberof ChannelMember
   */
  notifications_muted: boolean;
  /**
   *
   * @type {string}
   * @memberof ChannelMember
   */
  pinned_at?: string;
  /**
   *
   * @type {boolean}
   * @memberof ChannelMember
   */
  shadow_banned: boolean;
  /**
   *
   * @type {string}
   * @memberof ChannelMember
   */
  status?: string;
  /**
   *
   * @type {string}
   * @memberof ChannelMember
   */
  updated_at: string;
  /**
   *
   * @type {UserObject}
   * @memberof ChannelMember
   */
  user?: UserObject;
  /**
   *
   * @type {string}
   * @memberof ChannelMember
   */
  user_id?: string;
}
/**
 *
 * @export
 * @interface ChannelMute
 */
export interface ChannelMute {
  /**
   *
   * @type {ChannelResponse}
   * @memberof ChannelMute
   */
  channel?: ChannelResponse;
  /**
   * Date/time of creation
   * @type {string}
   * @memberof ChannelMute
   */
  created_at: string;
  /**
   * Date/time of mute expiration
   * @type {string}
   * @memberof ChannelMute
   */
  expires?: string;
  /**
   * Date/time of the last update
   * @type {string}
   * @memberof ChannelMute
   */
  updated_at: string;
  /**
   *
   * @type {UserResponse}
   * @memberof ChannelMute
   */
  user?: UserResponse;
}

/**
 * All possibility of string to use
 * @export
 */
export const ChannelOwnCapability = {
  BAN_CHANNEL_MEMBERS: 'ban-channel-members',
  CAST_POLL_VOTE: 'cast-poll-vote',
  CONNECT_EVENTS: 'connect-events',
  CREATE_ATTACHMENT: 'create-attachment',
  CREATE_CALL: 'create-call',
  DELETE_ANY_MESSAGE: 'delete-any-message',
  DELETE_CHANNEL: 'delete-channel',
  DELETE_OWN_MESSAGE: 'delete-own-message',
  FLAG_MESSAGE: 'flag-message',
  FREEZE_CHANNEL: 'freeze-channel',
  JOIN_CALL: 'join-call',
  JOIN_CHANNEL: 'join-channel',
  LEAVE_CHANNEL: 'leave-channel',
  MUTE_CHANNEL: 'mute-channel',
  PIN_MESSAGE: 'pin-message',
  QUERY_POLL_VOTES: 'query-poll-votes',
  QUOTE_MESSAGE: 'quote-message',
  READ_EVENTS: 'read-events',
  SEARCH_MESSAGES: 'search-messages',
  SEND_CUSTOM_EVENTS: 'send-custom-events',
  SEND_LINKS: 'send-links',
  SEND_MESSAGE: 'send-message',
  SEND_POLL: 'send-poll',
  SEND_REACTION: 'send-reaction',
  SEND_REPLY: 'send-reply',
  SEND_TYPING_EVENTS: 'send-typing-events',
  SET_CHANNEL_COOLDOWN: 'set-channel-cooldown',
  SKIP_SLOW_MODE: 'skip-slow-mode',
  SLOW_MODE: 'slow-mode',
  TYPING_EVENTS: 'typing-events',
  UPDATE_ANY_MESSAGE: 'update-any-message',
  UPDATE_CHANNEL: 'update-channel',
  UPDATE_CHANNEL_MEMBERS: 'update-channel-members',
  UPDATE_OWN_MESSAGE: 'update-own-message',
  UPDATE_THREAD: 'update-thread',
  UPLOAD_FILE: 'upload-file',
} as const;
export type ChannelOwnCapability =
  (typeof ChannelOwnCapability)[keyof typeof ChannelOwnCapability];

/**
 * Represents channel in chat
 * @export
 * @interface ChannelResponse
 */
export interface ChannelResponse {
  /**
   * Whether auto translation is enabled or not
   * @type {boolean}
   * @memberof ChannelResponse
   */
  auto_translation_enabled?: boolean;
  /**
   * Language to translate to when auto translation is active
   * @type {string}
   * @memberof ChannelResponse
   */
  auto_translation_language?: string;
  /**
   * Whether this channel is blocked by current user or not
   * @type {boolean}
   * @memberof ChannelResponse
   */
  blocked?: boolean;
  /**
   * Channel CID (<type>:<id>)
   * @type {string}
   * @memberof ChannelResponse
   */
  cid: string;
  /**
   *
   * @type {ChannelConfigWithInfo}
   * @memberof ChannelResponse
   */
  config?: ChannelConfigWithInfo;
  /**
   * Cooldown period after sending each message
   * @type {number}
   * @memberof ChannelResponse
   */
  cooldown?: number;
  /**
   * Date/time of creation
   * @type {string}
   * @memberof ChannelResponse
   */
  created_at: string;
  /**
   *
   * @type {UserResponse}
   * @memberof ChannelResponse
   */
  created_by?: UserResponse;
  /**
   * Custom data for this object
   * @type {{ [key: string]: any; }}
   * @memberof ChannelResponse
   */
  custom: { [key: string]: any };
  /**
   * Date/time of deletion
   * @type {string}
   * @memberof ChannelResponse
   */
  deleted_at?: string;
  /**
   *
   * @type {boolean}
   * @memberof ChannelResponse
   */
  disabled: boolean;
  /**
   * Whether channel is frozen or not
   * @type {boolean}
   * @memberof ChannelResponse
   */
  frozen: boolean;
  /**
   * Whether this channel is hidden by current user or not
   * @type {boolean}
   * @memberof ChannelResponse
   */
  hidden?: boolean;
  /**
   * Date since when the message history is accessible
   * @type {string}
   * @memberof ChannelResponse
   */
  hide_messages_before?: string;
  /**
   * Channel unique ID
   * @type {string}
   * @memberof ChannelResponse
   */
  id: string;
  /**
   * Date of the last message sent
   * @type {string}
   * @memberof ChannelResponse
   */
  last_message_at?: string;
  /**
   * Number of members in the channel
   * @type {number}
   * @memberof ChannelResponse
   */
  member_count?: number;
  /**
   * List of channel members (max 100)
   * @type {Array<ChannelMember>}
   * @memberof ChannelResponse
   */
  members?: Array<ChannelMember>;
  /**
   * Date of mute expiration
   * @type {string}
   * @memberof ChannelResponse
   */
  mute_expires_at?: string;
  /**
   * Whether this channel is muted or not
   * @type {boolean}
   * @memberof ChannelResponse
   */
  muted?: boolean;
  /**
   * List of channel capabilities of authenticated user
   * @type {Array<ChannelOwnCapability>}
   * @memberof ChannelResponse
   */
  own_capabilities?: Array<ChannelOwnCapability>;
  /**
   * Team the channel belongs to (multi-tenant only)
   * @type {string}
   * @memberof ChannelResponse
   */
  team?: string;
  /**
   * Date of the latest truncation of the channel
   * @type {string}
   * @memberof ChannelResponse
   */
  truncated_at?: string;
  /**
   *
   * @type {UserResponse}
   * @memberof ChannelResponse
   */
  truncated_by?: UserResponse;
  /**
   * Type of the channel
   * @type {string}
   * @memberof ChannelResponse
   */
  type: string;
  /**
   * Date/time of the last update
   * @type {string}
   * @memberof ChannelResponse
   */
  updated_at: string;
}
/**
 * This event is sent when closed captions are being sent in a call, clients should use this to show the closed captions in the call screen
 * @export
 * @interface ClosedCaptionEvent
 */
export interface ClosedCaptionEvent {
  /**
   *
   * @type {string}
   * @memberof ClosedCaptionEvent
   */
  call_cid: string;
  /**
   *
   * @type {CallClosedCaption}
   * @memberof ClosedCaptionEvent
   */
  closed_caption: CallClosedCaption;
  /**
   *
   * @type {string}
   * @memberof ClosedCaptionEvent
   */
  created_at: string;
  /**
   * The type of event: "call.closed_caption" in this case
   * @type {string}
   * @memberof ClosedCaptionEvent
   */
  type: string;
}
/**
 *
 * @export
 * @interface CollectUserFeedbackRequest
 */
export interface CollectUserFeedbackRequest {
  /**
   *
   * @type {{ [key: string]: any; }}
   * @memberof CollectUserFeedbackRequest
   */
  custom?: { [key: string]: any };
  /**
   *
   * @type {number}
   * @memberof CollectUserFeedbackRequest
   */
  rating: number;
  /**
   *
   * @type {string}
   * @memberof CollectUserFeedbackRequest
   */
  reason?: string;
  /**
   *
   * @type {string}
   * @memberof CollectUserFeedbackRequest
   */
  sdk: string;
  /**
   *
   * @type {string}
   * @memberof CollectUserFeedbackRequest
   */
  sdk_version: string;
  /**
   *
   * @type {string}
   * @memberof CollectUserFeedbackRequest
   */
  user_session_id: string;
}
/**
 * Basic response information
 * @export
 * @interface CollectUserFeedbackResponse
 */
export interface CollectUserFeedbackResponse {
  /**
   * Duration of the request in milliseconds
   * @type {string}
   * @memberof CollectUserFeedbackResponse
   */
  duration: string;
}
/**
 * Represents custom chat command
 * @export
 * @interface Command
 */
export interface Command {
  /**
   * Arguments help text, shown in commands auto-completion
   * @type {string}
   * @memberof Command
   */
  args: string;
  /**
   * Date/time of creation
   * @type {string}
   * @memberof Command
   */
  readonly created_at?: string;
  /**
   * Description, shown in commands auto-completion
   * @type {string}
   * @memberof Command
   */
  description: string;
  /**
   * Unique command name
   * @type {string}
   * @memberof Command
   */
  name: string;
  /**
   * Set name used for grouping commands
   * @type {string}
   * @memberof Command
   */
  set: string;
  /**
   * Date/time of the last update
   * @type {string}
   * @memberof Command
   */
  readonly updated_at?: string;
}
/**
 *
 * @export
 * @interface ConnectUserDetailsRequest
 */
export interface ConnectUserDetailsRequest {
  /**
   *
   * @type {{ [key: string]: any; }}
   * @memberof ConnectUserDetailsRequest
   */
  custom?: { [key: string]: any };
  /**
   *
   * @type {string}
   * @memberof ConnectUserDetailsRequest
   */
  id: string;
  /**
   *
   * @type {string}
   * @memberof ConnectUserDetailsRequest
   */
  image?: string;
  /**
   *
   * @type {boolean}
   * @memberof ConnectUserDetailsRequest
   */
  invisible?: boolean;
  /**
   *
   * @type {string}
   * @memberof ConnectUserDetailsRequest
   */
  language?: string;
  /**
   *
   * @type {string}
   * @memberof ConnectUserDetailsRequest
   */
  name?: string;
  /**
   *
   * @type {PrivacySettingsResponse}
   * @memberof ConnectUserDetailsRequest
   */
  privacy_settings?: PrivacySettingsResponse;
  /**
   *
   * @type {PushNotificationSettingsInput}
   * @memberof ConnectUserDetailsRequest
   */
  push_notifications?: PushNotificationSettingsInput;
}
/**
 * This event is sent when the WS connection is established and authenticated, this event contains the full user object as it is stored on the server
 * @export
 * @interface ConnectedEvent
 */
export interface ConnectedEvent {
  /**
   * The connection_id for this client
   * @type {string}
   * @memberof ConnectedEvent
   */
  connection_id: string;
  /**
   *
   * @type {string}
   * @memberof ConnectedEvent
   */
  created_at: string;
  /**
   *
   * @type {OwnUserResponse}
   * @memberof ConnectedEvent
   */
  me: OwnUserResponse;
  /**
   * The type of event: "connection.ok" in this case
   * @type {string}
   * @memberof ConnectedEvent
   */
  type: string;
}
/**
 * This event is sent when the WS connection fails
 * @export
 * @interface ConnectionErrorEvent
 */
export interface ConnectionErrorEvent {
  /**
   *
   * @type {string}
   * @memberof ConnectionErrorEvent
   */
  connection_id: string;
  /**
   *
   * @type {string}
   * @memberof ConnectionErrorEvent
   */
  created_at: string;
  /**
   *
   * @type {APIError}
   * @memberof ConnectionErrorEvent
   */
  error: APIError;
  /**
   * The type of event: "connection.ok" in this case
   * @type {string}
   * @memberof ConnectionErrorEvent
   */
  type: string;
}
/**
 *
 * @export
 * @interface Coordinates
 */
export interface Coordinates {
  /**
   *
   * @type {number}
   * @memberof Coordinates
   */
  latitude: number;
  /**
   *
   * @type {number}
   * @memberof Coordinates
   */
  longitude: number;
}
/**
 * Create device request
 * @export
 * @interface CreateDeviceRequest
 */
export interface CreateDeviceRequest {
  /**
   * Device ID
   * @type {string}
   * @memberof CreateDeviceRequest
   */
  id: string;
  /**
   * Push provider
   * @type {string}
   * @memberof CreateDeviceRequest
   */
  push_provider: CreateDeviceRequestPushProviderEnum;
  /**
   * Push provider name
   * @type {string}
   * @memberof CreateDeviceRequest
   */
  push_provider_name?: string;
  /**
   * When true the token is for Apple VoIP push notifications
   * @type {boolean}
   * @memberof CreateDeviceRequest
   */
  voip_token?: boolean;
}

/**
 * @export
 */
export const CreateDeviceRequestPushProviderEnum = {
  FIREBASE: 'firebase',
  APN: 'apn',
  HUAWEI: 'huawei',
  XIAOMI: 'xiaomi',
} as const;
export type CreateDeviceRequestPushProviderEnum =
  (typeof CreateDeviceRequestPushProviderEnum)[keyof typeof CreateDeviceRequestPushProviderEnum];

/**
 *
 * @export
 * @interface CreateGuestRequest
 */
export interface CreateGuestRequest {
  /**
   *
   * @type {UserRequest}
   * @memberof CreateGuestRequest
   */
  user: UserRequest;
}
/**
 *
 * @export
 * @interface CreateGuestResponse
 */
export interface CreateGuestResponse {
  /**
   * the access token to authenticate the user
   * @type {string}
   * @memberof CreateGuestResponse
   */
  access_token: string;
  /**
   * Duration of the request in milliseconds
   * @type {string}
   * @memberof CreateGuestResponse
   */
  duration: string;
  /**
   *
   * @type {UserResponse}
   * @memberof CreateGuestResponse
   */
  user: UserResponse;
}
/**
 *
 * @export
 * @interface Credentials
 */
export interface Credentials {
  /**
   *
   * @type {Array<ICEServer>}
   * @memberof Credentials
   */
  ice_servers: Array<ICEServer>;
  /**
   *
   * @type {SFUResponse}
   * @memberof Credentials
   */
  server: SFUResponse;
  /**
   *
   * @type {string}
   * @memberof Credentials
   */
  token: string;
}
/**
 * A custom event, this event is used to send custom events to other participants in the call.
 * @export
 * @interface CustomVideoEvent
 */
export interface CustomVideoEvent {
  /**
   *
   * @type {string}
   * @memberof CustomVideoEvent
   */
  call_cid: string;
  /**
   *
   * @type {string}
   * @memberof CustomVideoEvent
   */
  created_at: string;
  /**
   * Custom data for this object
   * @type {{ [key: string]: any; }}
   * @memberof CustomVideoEvent
   */
  custom: { [key: string]: any };
  /**
   * The type of event, "custom" in this case
   * @type {string}
   * @memberof CustomVideoEvent
   */
  type: string;
  /**
   *
   * @type {UserResponse}
   * @memberof CustomVideoEvent
   */
  user: UserResponse;
}
/**
 * DeleteCallRequest is the payload for deleting a call.
 * @export
 * @interface DeleteCallRequest
 */
export interface DeleteCallRequest {
  /**
   * if true the call will be hard deleted along with all related data
   * @type {boolean}
   * @memberof DeleteCallRequest
   */
  hard?: boolean;
}
/**
 * DeleteCallResponse is the payload for deleting a call.
 * @export
 * @interface DeleteCallResponse
 */
export interface DeleteCallResponse {
  /**
   *
   * @type {CallResponse}
   * @memberof DeleteCallResponse
   */
  call: CallResponse;
  /**
   *
   * @type {string}
   * @memberof DeleteCallResponse
   */
  duration: string;
  /**
   *
   * @type {string}
   * @memberof DeleteCallResponse
   */
  task_id?: string;
}
/**
 * Response for DeleteRecording
 * @export
 * @interface DeleteRecordingResponse
 */
export interface DeleteRecordingResponse {
  /**
   * Duration of the request in milliseconds
   * @type {string}
   * @memberof DeleteRecordingResponse
   */
  duration: string;
}
/**
 * DeleteTranscriptionResponse is the payload for deleting a transcription.
 * @export
 * @interface DeleteTranscriptionResponse
 */
export interface DeleteTranscriptionResponse {
  /**
   * Duration of the request in milliseconds
   * @type {string}
   * @memberof DeleteTranscriptionResponse
   */
  duration: string;
}
/**
 * Response for Device
 * @export
 * @interface DeviceResponse
 */
export interface DeviceResponse {
  /**
   * Date/time of creation
   * @type {string}
   * @memberof DeviceResponse
   */
  created_at: string;
  /**
   * Whether device is disabled or not
   * @type {boolean}
   * @memberof DeviceResponse
   */
  disabled?: boolean;
  /**
   * Reason explaining why device had been disabled
   * @type {string}
   * @memberof DeviceResponse
   */
  disabled_reason?: string;
  /**
   * Device ID
   * @type {string}
   * @memberof DeviceResponse
   */
  id: string;
  /**
   * Push provider
   * @type {string}
   * @memberof DeviceResponse
   */
  push_provider: string;
  /**
   * Push provider name
   * @type {string}
   * @memberof DeviceResponse
   */
  push_provider_name?: string;
  /**
   * User ID
   * @type {string}
   * @memberof DeviceResponse
   */
  user_id: string;
  /**
   * When true the token is for Apple VoIP push notifications
   * @type {boolean}
   * @memberof DeviceResponse
   */
  voip?: boolean;
}
/**
 *
 * @export
 * @interface EdgeResponse
 */
export interface EdgeResponse {
  /**
   *
   * @type {string}
   * @memberof EdgeResponse
   */
  continent_code: string;
  /**
   *
   * @type {string}
   * @memberof EdgeResponse
   */
  country_iso_code: string;
  /**
   *
   * @type {number}
   * @memberof EdgeResponse
   */
  green: number;
  /**
   *
   * @type {string}
   * @memberof EdgeResponse
   */
  id: string;
  /**
   *
   * @type {string}
   * @memberof EdgeResponse
   */
  latency_test_url: string;
  /**
   *
   * @type {number}
   * @memberof EdgeResponse
   */
  latitude: number;
  /**
   *
   * @type {number}
   * @memberof EdgeResponse
   */
  longitude: number;
  /**
   *
   * @type {number}
   * @memberof EdgeResponse
   */
  red: number;
  /**
   *
   * @type {string}
   * @memberof EdgeResponse
   */
  subdivision_iso_code: string;
  /**
   *
   * @type {number}
   * @memberof EdgeResponse
   */
  yellow: number;
}
/**
 *
 * @export
 * @interface EgressHLSResponse
 */
export interface EgressHLSResponse {
  /**
   *
   * @type {string}
   * @memberof EgressHLSResponse
   */
  playlist_url: string;
}
/**
 *
 * @export
 * @interface EgressRTMPResponse
 */
export interface EgressRTMPResponse {
  /**
   *
   * @type {string}
   * @memberof EgressRTMPResponse
   */
  name: string;
  /**
   *
   * @type {string}
   * @memberof EgressRTMPResponse
   */
  started_at: string;
  /**
   *
   * @type {string}
   * @memberof EgressRTMPResponse
   */
  stream_key?: string;
  /**
   *
   * @type {string}
   * @memberof EgressRTMPResponse
   */
  stream_url?: string;
}
/**
 *
 * @export
 * @interface EgressResponse
 */
export interface EgressResponse {
  /**
   *
   * @type {boolean}
   * @memberof EgressResponse
   */
  broadcasting: boolean;
  /**
   *
   * @type {EgressHLSResponse}
   * @memberof EgressResponse
   */
  hls?: EgressHLSResponse;
  /**
   *
   * @type {Array<EgressRTMPResponse>}
   * @memberof EgressResponse
   */
  rtmps: Array<EgressRTMPResponse>;
}
/**
 * Response for ending a call
 * @export
 * @interface EndCallResponse
 */
export interface EndCallResponse {
  /**
   * Duration of the request in milliseconds
   * @type {string}
   * @memberof EndCallResponse
   */
  duration: string;
}
/**
 *
 * @export
 * @interface GeofenceSettingsRequest
 */
export interface GeofenceSettingsRequest {
  /**
   *
   * @type {Array<string>}
   * @memberof GeofenceSettingsRequest
   */
  names?: Array<string>;
}
/**
 *
 * @export
 * @interface GeofenceSettingsResponse
 */
export interface GeofenceSettingsResponse {
  /**
   *
   * @type {Array<string>}
   * @memberof GeofenceSettingsResponse
   */
  names: Array<string>;
}
/**
 *
 * @export
 * @interface GeolocationResult
 */
export interface GeolocationResult {
  /**
   *
   * @type {number}
   * @memberof GeolocationResult
   */
  accuracy_radius: number;
  /**
   *
   * @type {string}
   * @memberof GeolocationResult
   */
  city: string;
  /**
   *
   * @type {string}
   * @memberof GeolocationResult
   */
  continent: string;
  /**
   *
   * @type {string}
   * @memberof GeolocationResult
   */
  continent_code: string;
  /**
   *
   * @type {string}
   * @memberof GeolocationResult
   */
  country: string;
  /**
   *
   * @type {string}
   * @memberof GeolocationResult
   */
  country_iso_code: string;
  /**
   *
   * @type {number}
   * @memberof GeolocationResult
   */
  latitude: number;
  /**
   *
   * @type {number}
   * @memberof GeolocationResult
   */
  longitude: number;
  /**
   *
   * @type {string}
   * @memberof GeolocationResult
   */
  subdivision: string;
  /**
   *
   * @type {string}
   * @memberof GeolocationResult
   */
  subdivision_iso_code: string;
}
/**
 *
 * @export
 * @interface GetCallResponse
 */
export interface GetCallResponse {
  /**
   *
   * @type {CallResponse}
   * @memberof GetCallResponse
   */
  call: CallResponse;
  /**
   *
   * @type {string}
   * @memberof GetCallResponse
   */
  duration: string;
  /**
   *
   * @type {Array<MemberResponse>}
   * @memberof GetCallResponse
   */
  members: Array<MemberResponse>;
  /**
   *
   * @type {MemberResponse}
   * @memberof GetCallResponse
   */
  membership?: MemberResponse;
  /**
   *
   * @type {Array<OwnCapability>}
   * @memberof GetCallResponse
   */
  own_capabilities: Array<OwnCapability>;
}
/**
 * Basic response information
 * @export
 * @interface GetCallStatsResponse
 */
export interface GetCallStatsResponse {
  /**
   *
   * @type {number}
   * @memberof GetCallStatsResponse
   */
  average_connection_time?: number;
  /**
   *
   * @type {number}
   * @memberof GetCallStatsResponse
   */
  call_duration_seconds: number;
  /**
   *
   * @type {string}
   * @memberof GetCallStatsResponse
   */
  call_status: string;
  /**
   *
   * @type {CallTimeline}
   * @memberof GetCallStatsResponse
   */
  call_timeline?: CallTimeline;
  /**
   * Duration of the request in milliseconds
   * @type {string}
   * @memberof GetCallStatsResponse
   */
  duration: string;
  /**
   *
   * @type {TimeStats}
   * @memberof GetCallStatsResponse
   */
  jitter?: TimeStats;
  /**
   *
   * @type {TimeStats}
   * @memberof GetCallStatsResponse
   */
  latency?: TimeStats;
  /**
   *
   * @type {number}
   * @memberof GetCallStatsResponse
   */
  max_freezes_duration_seconds: number;
  /**
   *
   * @type {number}
   * @memberof GetCallStatsResponse
   */
  max_participants: number;
  /**
   *
   * @type {number}
   * @memberof GetCallStatsResponse
   */
  max_total_quality_limitation_duration_seconds: number;
  /**
   *
   * @type {Array<UserStats>}
   * @memberof GetCallStatsResponse
   */
  participant_report: Array<UserStats>;
  /**
   *
   * @type {number}
   * @memberof GetCallStatsResponse
   */
  publishing_participants: number;
  /**
   *
   * @type {number}
   * @memberof GetCallStatsResponse
   */
  quality_score: number;
  /**
   *
   * @type {number}
   * @memberof GetCallStatsResponse
   */
  sfu_count: number;
  /**
   *
   * @type {Array<SFULocationResponse>}
   * @memberof GetCallStatsResponse
   */
  sfus: Array<SFULocationResponse>;
}
/**
 * Basic response information
 * @export
 * @interface GetEdgesResponse
 */
export interface GetEdgesResponse {
  /**
   * Duration of the request in milliseconds
   * @type {string}
   * @memberof GetEdgesResponse
   */
  duration: string;
  /**
   *
   * @type {Array<EdgeResponse>}
   * @memberof GetEdgesResponse
   */
  edges: Array<EdgeResponse>;
}
/**
 *
 * @export
 * @interface GetOrCreateCallRequest
 */
export interface GetOrCreateCallRequest {
  /**
   *
   * @type {CallRequest}
   * @memberof GetOrCreateCallRequest
   */
  data?: CallRequest;
  /**
   *
   * @type {number}
   * @memberof GetOrCreateCallRequest
   */
  members_limit?: number;
  /**
   * if provided it sends a notification event to the members for this call
   * @type {boolean}
   * @memberof GetOrCreateCallRequest
   */
  notify?: boolean;
  /**
   * if provided it sends a ring event to the members for this call
   * @type {boolean}
   * @memberof GetOrCreateCallRequest
   */
  ring?: boolean;
  /**
   *
   * @type {boolean}
   * @memberof GetOrCreateCallRequest
   */
  video?: boolean;
}
/**
 *
 * @export
 * @interface GetOrCreateCallResponse
 */
export interface GetOrCreateCallResponse {
  /**
   *
   * @type {CallResponse}
   * @memberof GetOrCreateCallResponse
   */
  call: CallResponse;
  /**
   *
   * @type {boolean}
   * @memberof GetOrCreateCallResponse
   */
  created: boolean;
  /**
   *
   * @type {string}
   * @memberof GetOrCreateCallResponse
   */
  duration: string;
  /**
   *
   * @type {Array<MemberResponse>}
   * @memberof GetOrCreateCallResponse
   */
  members: Array<MemberResponse>;
  /**
   *
   * @type {MemberResponse}
   * @memberof GetOrCreateCallResponse
   */
  membership?: MemberResponse;
  /**
   *
   * @type {Array<OwnCapability>}
   * @memberof GetOrCreateCallResponse
   */
  own_capabilities: Array<OwnCapability>;
}
/**
 *
 * @export
 * @interface GoLiveRequest
 */
export interface GoLiveRequest {
  /**
   *
   * @type {string}
   * @memberof GoLiveRequest
   */
  recording_storage_name?: string;
  /**
   *
   * @type {boolean}
   * @memberof GoLiveRequest
   */
  start_hls?: boolean;
  /**
   *
   * @type {boolean}
   * @memberof GoLiveRequest
   */
  start_recording?: boolean;
  /**
   *
   * @type {boolean}
   * @memberof GoLiveRequest
   */
  start_rtmp_broadcasts?: boolean;
  /**
   *
   * @type {boolean}
   * @memberof GoLiveRequest
   */
  start_transcription?: boolean;
  /**
   *
   * @type {string}
   * @memberof GoLiveRequest
   */
  transcription_storage_name?: string;
}
/**
 * Basic response information
 * @export
 * @interface GoLiveResponse
 */
export interface GoLiveResponse {
  /**
   *
   * @type {CallResponse}
   * @memberof GoLiveResponse
   */
  call: CallResponse;
  /**
   * Duration of the request in milliseconds
   * @type {string}
   * @memberof GoLiveResponse
   */
  duration: string;
}
/**
 *
 * @export
 * @interface HLSSettingsRequest
 */
export interface HLSSettingsRequest {
  /**
   *
   * @type {boolean}
   * @memberof HLSSettingsRequest
   */
  auto_on?: boolean;
  /**
   *
   * @type {boolean}
   * @memberof HLSSettingsRequest
   */
  enabled?: boolean;
  /**
   *
   * @type {Array<string>}
   * @memberof HLSSettingsRequest
   */
  quality_tracks: Array<string>;
}
/**
 * HLSSettings is the payload for HLS settings
 * @export
 * @interface HLSSettingsResponse
 */
export interface HLSSettingsResponse {
  /**
   *
   * @type {boolean}
   * @memberof HLSSettingsResponse
   */
  auto_on: boolean;
  /**
   *
   * @type {boolean}
   * @memberof HLSSettingsResponse
   */
  enabled: boolean;
  /**
   *
   * @type {Array<string>}
   * @memberof HLSSettingsResponse
   */
  quality_tracks: Array<string>;
}
/**
 *
 * @export
 * @interface HealthCheckEvent
 */
export interface HealthCheckEvent {
  /**
   *
   * @type {string}
   * @memberof HealthCheckEvent
   */
  cid?: string;
  /**
   *
   * @type {string}
   * @memberof HealthCheckEvent
   */
  connection_id: string;
  /**
   *
   * @type {string}
   * @memberof HealthCheckEvent
   */
  created_at: string;
  /**
   *
   * @type {OwnUserResponse}
   * @memberof HealthCheckEvent
   */
  me?: OwnUserResponse;
  /**
   *
   * @type {string}
   * @memberof HealthCheckEvent
   */
  received_at?: string;
  /**
   *
   * @type {string}
   * @memberof HealthCheckEvent
   */
  type: string;
}
/**
 *
 * @export
 * @interface ICEServer
 */
export interface ICEServer {
  /**
   *
   * @type {string}
   * @memberof ICEServer
   */
  password: string;
  /**
   *
   * @type {Array<string>}
   * @memberof ICEServer
   */
  urls: Array<string>;
  /**
   *
   * @type {string}
   * @memberof ICEServer
   */
  username: string;
}
/**
 *
 * @export
 * @interface JoinCallRequest
 */
export interface JoinCallRequest {
  /**
   * if true the call will be created if it doesn't exist
   * @type {boolean}
   * @memberof JoinCallRequest
   */
  create?: boolean;
  /**
   *
   * @type {CallRequest}
   * @memberof JoinCallRequest
   */
  data?: CallRequest;
  /**
   *
   * @type {string}
   * @memberof JoinCallRequest
   */
  location: string;
  /**
   *
   * @type {number}
   * @memberof JoinCallRequest
   */
  members_limit?: number;
  /**
   * If the participant is migrating from another SFU, then this is the ID of the previous SFU
   * @type {string}
   * @memberof JoinCallRequest
   */
  migrating_from?: string;
  /**
   *
   * @type {boolean}
   * @memberof JoinCallRequest
   */
  notify?: boolean;
  /**
   * if true and the call is created, the notification will include ring=true
   * @type {boolean}
   * @memberof JoinCallRequest
   */
  ring?: boolean;
  /**
   *
   * @type {boolean}
   * @memberof JoinCallRequest
   */
  video?: boolean;
}
/**
 *
 * @export
 * @interface JoinCallResponse
 */
export interface JoinCallResponse {
  /**
   *
   * @type {CallResponse}
   * @memberof JoinCallResponse
   */
  call: CallResponse;
  /**
   *
   * @type {boolean}
   * @memberof JoinCallResponse
   */
  created: boolean;
  /**
   *
   * @type {Credentials}
   * @memberof JoinCallResponse
   */
  credentials: Credentials;
  /**
   *
   * @type {string}
   * @memberof JoinCallResponse
   */
  duration: string;
  /**
   *
   * @type {Array<MemberResponse>}
   * @memberof JoinCallResponse
   */
  members: Array<MemberResponse>;
  /**
   *
   * @type {MemberResponse}
   * @memberof JoinCallResponse
   */
  membership?: MemberResponse;
  /**
   *
   * @type {Array<OwnCapability>}
   * @memberof JoinCallResponse
   */
  own_capabilities: Array<OwnCapability>;
  /**
   *
   * @type {StatsOptions}
   * @memberof JoinCallResponse
   */
  stats_options: StatsOptions;
}
/**
 *
 * @export
 * @interface LabelThresholds
 */
export interface LabelThresholds {
  /**
   *
   * @type {number}
   * @memberof LabelThresholds
   */
  block?: number;
  /**
   *
   * @type {number}
   * @memberof LabelThresholds
   */
  flag?: number;
}
/**
 *
 * @export
 * @interface LimitsSettingsRequest
 */
export interface LimitsSettingsRequest {
  /**
   *
   * @type {number}
   * @memberof LimitsSettingsRequest
   */
  max_duration_seconds?: number;
  /**
   *
   * @type {number}
   * @memberof LimitsSettingsRequest
   */
  max_participants?: number;
}
/**
 *
 * @export
 * @interface LimitsSettingsResponse
 */
export interface LimitsSettingsResponse {
  /**
   *
   * @type {number}
   * @memberof LimitsSettingsResponse
   */
  max_duration_seconds?: number;
  /**
   *
   * @type {number}
   * @memberof LimitsSettingsResponse
   */
  max_participants?: number;
}
/**
 * List devices response
 * @export
 * @interface ListDevicesResponse
 */
export interface ListDevicesResponse {
  /**
   * List of devices
   * @type {Array<DeviceResponse>}
   * @memberof ListDevicesResponse
   */
  devices: Array<DeviceResponse>;
  /**
   *
   * @type {string}
   * @memberof ListDevicesResponse
   */
  duration: string;
}
/**
 * Response for listing recordings
 * @export
 * @interface ListRecordingsResponse
 */
export interface ListRecordingsResponse {
  /**
   *
   * @type {string}
   * @memberof ListRecordingsResponse
   */
  duration: string;
  /**
   *
   * @type {Array<CallRecording>}
   * @memberof ListRecordingsResponse
   */
  recordings: Array<CallRecording>;
}
/**
 *
 * @export
 * @interface ListTranscriptionsResponse
 */
export interface ListTranscriptionsResponse {
  /**
   *
   * @type {string}
   * @memberof ListTranscriptionsResponse
   */
  duration: string;
  /**
   * List of transcriptions for the call
   * @type {Array<CallTranscription>}
   * @memberof ListTranscriptionsResponse
   */
  transcriptions: Array<CallTranscription>;
}
/**
 *
 * @export
 * @interface Location
 */
export interface Location {
  /**
   *
   * @type {string}
   * @memberof Location
   */
  continent_code: string;
  /**
   *
   * @type {string}
   * @memberof Location
   */
  country_iso_code: string;
  /**
   *
   * @type {string}
   * @memberof Location
   */
  subdivision_iso_code: string;
}
/**
 *
 * @export
 * @interface MediaPubSubHint
 */
export interface MediaPubSubHint {
  /**
   *
   * @type {boolean}
   * @memberof MediaPubSubHint
   */
  audio_published: boolean;
  /**
   *
   * @type {boolean}
   * @memberof MediaPubSubHint
   */
  audio_subscribed: boolean;
  /**
   *
   * @type {boolean}
   * @memberof MediaPubSubHint
   */
  video_published: boolean;
  /**
   *
   * @type {boolean}
   * @memberof MediaPubSubHint
   */
  video_subscribed: boolean;
}
/**
 * MemberRequest is the payload for adding a member to a call.
 * @export
 * @interface MemberRequest
 */
export interface MemberRequest {
  /**
   * Custom data for this object
   * @type {{ [key: string]: any; }}
   * @memberof MemberRequest
   */
  custom?: { [key: string]: any };
  /**
   *
   * @type {string}
   * @memberof MemberRequest
   */
  role?: string;
  /**
   *
   * @type {string}
   * @memberof MemberRequest
   */
  user_id: string;
}
/**
 * MemberResponse is the payload for a member of a call.
 * @export
 * @interface MemberResponse
 */
export interface MemberResponse {
  /**
   * Date/time of creation
   * @type {string}
   * @memberof MemberResponse
   */
  created_at: string;
  /**
   * Custom member response data
   * @type {{ [key: string]: any; }}
   * @memberof MemberResponse
   */
  custom: { [key: string]: any };
  /**
   * Date/time of deletion
   * @type {string}
   * @memberof MemberResponse
   */
  deleted_at?: string;
  /**
   *
   * @type {string}
   * @memberof MemberResponse
   */
  role?: string;
  /**
   * Date/time of the last update
   * @type {string}
   * @memberof MemberResponse
   */
  updated_at: string;
  /**
   *
   * @type {UserResponse}
   * @memberof MemberResponse
   */
  user: UserResponse;
  /**
   *
   * @type {string}
   * @memberof MemberResponse
   */
  user_id: string;
}
/**
 *
 * @export
 * @interface MuteUsersRequest
 */
export interface MuteUsersRequest {
  /**
   *
   * @type {boolean}
   * @memberof MuteUsersRequest
   */
  audio?: boolean;
  /**
   *
   * @type {boolean}
   * @memberof MuteUsersRequest
   */
  mute_all_users?: boolean;
  /**
   *
   * @type {boolean}
   * @memberof MuteUsersRequest
   */
  screenshare?: boolean;
  /**
   *
   * @type {boolean}
   * @memberof MuteUsersRequest
   */
  screenshare_audio?: boolean;
  /**
   *
   * @type {Array<string>}
   * @memberof MuteUsersRequest
   */
  user_ids?: Array<string>;
  /**
   *
   * @type {boolean}
   * @memberof MuteUsersRequest
   */
  video?: boolean;
}
/**
 * MuteUsersResponse is the response payload for the mute users endpoint.
 * @export
 * @interface MuteUsersResponse
 */
export interface MuteUsersResponse {
  /**
   * Duration of the request in milliseconds
   * @type {string}
   * @memberof MuteUsersResponse
   */
  duration: string;
}
/**
 *
 * @export
 * @interface NetworkMetricsReportResponse
 */
export interface NetworkMetricsReportResponse {
  /**
   *
   * @type {number}
   * @memberof NetworkMetricsReportResponse
   */
  average_connection_time?: number;
  /**
   *
   * @type {number}
   * @memberof NetworkMetricsReportResponse
   */
  average_jitter?: number;
  /**
   *
   * @type {number}
   * @memberof NetworkMetricsReportResponse
   */
  average_latency?: number;
  /**
   *
   * @type {number}
   * @memberof NetworkMetricsReportResponse
   */
  average_time_to_reconnect?: number;
}
/**
 *
 * @export
 * @interface NoiseCancellationSettings
 */
export interface NoiseCancellationSettings {
  /**
   *
   * @type {string}
   * @memberof NoiseCancellationSettings
   */
  mode: NoiseCancellationSettingsModeEnum;
}

/**
 * @export
 */
export const NoiseCancellationSettingsModeEnum = {
  AVAILABLE: 'available',
  DISABLED: 'disabled',
  AUTO_ON: 'auto-on',
} as const;
export type NoiseCancellationSettingsModeEnum =
  (typeof NoiseCancellationSettingsModeEnum)[keyof typeof NoiseCancellationSettingsModeEnum];

/**
 *
 * @export
 * @interface NullBool
 */
export interface NullBool {
  /**
   *
   * @type {boolean}
   * @memberof NullBool
   */
  HasValue?: boolean;
  /**
   *
   * @type {boolean}
   * @memberof NullBool
   */
  Value?: boolean;
}
/**
 *
 * @export
 * @interface NullTime
 */
export interface NullTime {
  /**
   *
   * @type {boolean}
   * @memberof NullTime
   */
  HasValue?: boolean;
  /**
   *
   * @type {string}
   * @memberof NullTime
   */
  Value?: string;
}

/**
 * All possibility of string to use
 * @export
 */
export const OwnCapability = {
  BLOCK_USERS: 'block-users',
  CHANGE_MAX_DURATION: 'change-max-duration',
  CREATE_CALL: 'create-call',
  CREATE_REACTION: 'create-reaction',
  ENABLE_NOISE_CANCELLATION: 'enable-noise-cancellation',
  END_CALL: 'end-call',
  JOIN_BACKSTAGE: 'join-backstage',
  JOIN_CALL: 'join-call',
  JOIN_ENDED_CALL: 'join-ended-call',
  MUTE_USERS: 'mute-users',
  PIN_FOR_EVERYONE: 'pin-for-everyone',
  READ_CALL: 'read-call',
  REMOVE_CALL_MEMBER: 'remove-call-member',
  SCREENSHARE: 'screenshare',
  SEND_AUDIO: 'send-audio',
  SEND_VIDEO: 'send-video',
  START_BROADCAST_CALL: 'start-broadcast-call',
  START_CLOSED_CAPTIONS_CALL: 'start-closed-captions-call',
  START_RECORD_CALL: 'start-record-call',
  START_TRANSCRIPTION_CALL: 'start-transcription-call',
  STOP_BROADCAST_CALL: 'stop-broadcast-call',
  STOP_CLOSED_CAPTIONS_CALL: 'stop-closed-captions-call',
  STOP_RECORD_CALL: 'stop-record-call',
  STOP_TRANSCRIPTION_CALL: 'stop-transcription-call',
  UPDATE_CALL: 'update-call',
  UPDATE_CALL_MEMBER: 'update-call-member',
  UPDATE_CALL_PERMISSIONS: 'update-call-permissions',
  UPDATE_CALL_SETTINGS: 'update-call-settings',
} as const;
export type OwnCapability = (typeof OwnCapability)[keyof typeof OwnCapability];

/**
 *
 * @export
 * @interface OwnUserResponse
 */
export interface OwnUserResponse {
  /**
   *
   * @type {boolean}
   * @memberof OwnUserResponse
   */
  banned: boolean;
  /**
   *
   * @type {Array<string>}
   * @memberof OwnUserResponse
   */
  blocked_user_ids?: Array<string>;
  /**
   *
   * @type {Array<ChannelMute>}
   * @memberof OwnUserResponse
   */
  channel_mutes: Array<ChannelMute>;
  /**
   *
   * @type {string}
   * @memberof OwnUserResponse
   */
  created_at: string;
  /**
   *
   * @type {{ [key: string]: any; }}
   * @memberof OwnUserResponse
   */
  custom: { [key: string]: any };
  /**
   *
   * @type {string}
   * @memberof OwnUserResponse
   */
  deactivated_at?: string;
  /**
   *
   * @type {string}
   * @memberof OwnUserResponse
   */
  deleted_at?: string;
  /**
   *
   * @type {Array<DeviceResponse>}
   * @memberof OwnUserResponse
   */
  devices: Array<DeviceResponse>;
  /**
   *
   * @type {string}
   * @memberof OwnUserResponse
   */
  id: string;
  /**
   *
   * @type {string}
   * @memberof OwnUserResponse
   */
  image?: string;
  /**
   *
   * @type {boolean}
   * @memberof OwnUserResponse
   */
  invisible: boolean;
  /**
   *
   * @type {string}
   * @memberof OwnUserResponse
   */
  language: string;
  /**
   *
   * @type {string}
   * @memberof OwnUserResponse
   */
  last_active?: string;
  /**
   *
   * @type {Array<string>}
   * @memberof OwnUserResponse
   */
  latest_hidden_channels?: Array<string>;
  /**
   *
   * @type {Array<UserMuteResponse>}
   * @memberof OwnUserResponse
   */
  mutes: Array<UserMuteResponse>;
  /**
   *
   * @type {string}
   * @memberof OwnUserResponse
   */
  name?: string;
  /**
   *
   * @type {boolean}
   * @memberof OwnUserResponse
   */
  online: boolean;
  /**
   *
   * @type {PrivacySettingsResponse}
   * @memberof OwnUserResponse
   */
  privacy_settings?: PrivacySettingsResponse;
  /**
   *
   * @type {PushNotificationSettingsResponse}
   * @memberof OwnUserResponse
   */
  push_notifications?: PushNotificationSettingsResponse;
  /**
   *
   * @type {string}
   * @memberof OwnUserResponse
   */
  revoke_tokens_issued_before?: string;
  /**
   *
   * @type {string}
   * @memberof OwnUserResponse
   */
  role: string;
  /**
   *
   * @type {Array<string>}
   * @memberof OwnUserResponse
   */
  teams: Array<string>;
  /**
   *
   * @type {number}
   * @memberof OwnUserResponse
   */
  total_unread_count: number;
  /**
   *
   * @type {number}
   * @memberof OwnUserResponse
   */
  unread_channels: number;
  /**
   *
   * @type {number}
   * @memberof OwnUserResponse
   */
  unread_count: number;
  /**
   *
   * @type {number}
   * @memberof OwnUserResponse
   */
  unread_threads: number;
  /**
   *
   * @type {string}
   * @memberof OwnUserResponse
   */
  updated_at: string;
}
/**
 * This event is sent when a user requests access to a feature on a call,
 * clients receiving this event should display a permission request to the user
 * @export
 * @interface PermissionRequestEvent
 */
export interface PermissionRequestEvent {
  /**
   *
   * @type {string}
   * @memberof PermissionRequestEvent
   */
  call_cid: string;
  /**
   *
   * @type {string}
   * @memberof PermissionRequestEvent
   */
  created_at: string;
  /**
   * The list of permissions requested by the user
   * @type {Array<string>}
   * @memberof PermissionRequestEvent
   */
  permissions: Array<string>;
  /**
   * The type of event: "call.permission_request" in this case
   * @type {string}
   * @memberof PermissionRequestEvent
   */
  type: string;
  /**
   *
   * @type {UserResponse}
   * @memberof PermissionRequestEvent
   */
  user: UserResponse;
}
/**
 * PinRequest is the payload for pinning a message.
 * @export
 * @interface PerSDKUsageReport
 */
export interface PerSDKUsageReport {
  /**
   *
   * @type {{ [key: string]: number; }}
   * @memberof PerSDKUsageReport
   */
  by_version: { [key: string]: number };
  /**
   *
   * @type {number}
   * @memberof PerSDKUsageReport
   */
  total: number;
}
/**
 *
 * @export
 * @interface PinRequest
 */
export interface PinRequest {
  /**
   * the session ID of the user who pinned the message
   * @type {string}
   * @memberof PinRequest
   */
  session_id: string;
  /**
   * the user ID of the user who pinned the message
   * @type {string}
   * @memberof PinRequest
   */
  user_id: string;
}
/**
 * Basic response information
 * @export
 * @interface PinResponse
 */
export interface PinResponse {
  /**
   * Duration of the request in milliseconds
   * @type {string}
   * @memberof PinResponse
   */
  duration: string;
}
/**
 *
 * @export
 * @interface PrivacySettings
 */
export interface PrivacySettings {
  /**
   *
   * @type {ReadReceipts}
   * @memberof PrivacySettings
   */
  read_receipts?: ReadReceipts;
  /**
   *
   * @type {TypingIndicators}
   * @memberof PrivacySettings
   */
  typing_indicators?: TypingIndicators;
}
/**
 *
 * @export
 * @interface PrivacySettingsResponse
 */
export interface PrivacySettingsResponse {
  /**
   *
   * @type {ReadReceiptsResponse}
   * @memberof PrivacySettingsResponse
   */
  read_receipts?: ReadReceiptsResponse;
  /**
   *
   * @type {TypingIndicatorsResponse}
   * @memberof PrivacySettingsResponse
   */
  typing_indicators?: TypingIndicatorsResponse;
}
/**
 *
 * @export
 * @interface PublishedTrackInfo
 */
export interface PublishedTrackInfo {
  /**
   *
   * @type {string}
   * @memberof PublishedTrackInfo
   */
  codec_mime_type?: string;
  /**
   *
   * @type {number}
   * @memberof PublishedTrackInfo
   */
  duration_seconds?: number;
  /**
   *
   * @type {string}
   * @memberof PublishedTrackInfo
   */
  track_type?: string;
}
/**
 *
 * @export
 * @interface PushNotificationSettings
 */
export interface PushNotificationSettings {
  /**
   *
   * @type {boolean}
   * @memberof PushNotificationSettings
   */
  disabled?: boolean;
  /**
   *
   * @type {string}
   * @memberof PushNotificationSettings
   */
  disabled_until?: string;
}
/**
 *
 * @export
 * @interface PushNotificationSettingsInput
 */
export interface PushNotificationSettingsInput {
  /**
   *
   * @type {NullBool}
   * @memberof PushNotificationSettingsInput
   */
  disabled?: NullBool;
  /**
   *
   * @type {NullTime}
   * @memberof PushNotificationSettingsInput
   */
  disabled_until?: NullTime;
}
/**
 *
 * @export
 * @interface PushNotificationSettingsResponse
 */
export interface PushNotificationSettingsResponse {
  /**
   *
   * @type {boolean}
   * @memberof PushNotificationSettingsResponse
   */
  disabled?: boolean;
  /**
   *
   * @type {string}
   * @memberof PushNotificationSettingsResponse
   */
  disabled_until?: string;
}
<<<<<<< HEAD
=======
/**
 *
 * @export
 * @interface QualityScoreReportResponse
 */
export interface QualityScoreReportResponse {
  /**
   *
   * @type {Array<DailyAggregateCallStatsResponse<QualityScoreReport>>}
   * @memberof QualityScoreReportResponse
   */
  daily: Array<DailyAggregateCallStatsResponse<QualityScoreReport>>;
}
/**
 *
 * @export
 * @interface QualityScoreReport
 */
export interface QualityScoreReport {
  /**
   *
   * @type {Array<ReportByHistogramBucket>}
   * @memberof QualityScoreReport
   */
  histogram: Array<ReportByHistogramBucket>;
}
/**
 *
 * @export
 * @interface QueryAggregateCallStatsRequest
 */
export interface QueryAggregateCallStatsRequest {
  /**
   *
   * @type {string}
   * @memberof QueryAggregateCallStatsRequest
   */
  from?: string;
  /**
   *
   * @type {Array<string>}
   * @memberof QueryAggregateCallStatsRequest
   */
  report_types?: Array<string>;
  /**
   *
   * @type {string}
   * @memberof QueryAggregateCallStatsRequest
   */
  to?: string;
}
/**
 * Basic response information
 * @export
 * @interface QueryAggregateCallStatsResponse
 */
export interface QueryAggregateCallStatsResponse {
  /**
   *
   * @type {CallDurationReportResponse}
   * @memberof QueryAggregateCallStatsResponse
   */
  call_duration_report?: CallDurationReportResponse;
  /**
   *
   * @type {CallParticipantCountReportResponse}
   * @memberof QueryAggregateCallStatsResponse
   */
  call_participant_count_report?: CallParticipantCountReportResponse;
  /**
   *
   * @type {CallsPerDayReportResponse}
   * @memberof QueryAggregateCallStatsResponse
   */
  calls_per_day_report?: CallsPerDayReportResponse;
  /**
   * Duration of the request in milliseconds
   * @type {string}
   * @memberof QueryAggregateCallStatsResponse
   */
  duration: string;
  /**
   *
   * @type {NetworkMetricsReportResponse}
   * @memberof QueryAggregateCallStatsResponse
   */
  network_metrics_report?: NetworkMetricsReportResponse;
  /**
   *
   * @type {QualityScoreReportResponse}
   * @memberof QueryAggregateCallStatsResponse
   */
  quality_score_report?: QualityScoreReportResponse;
  /**
   *
   * @type {SDKUsageReportResponse}
   * @memberof QueryAggregateCallStatsResponse
   */
  sdk_usage_report?: SDKUsageReportResponse;
  /**
   *
   * @type {UserFeedbackReportResponse}
   * @memberof QueryAggregateCallStatsResponse
   */
  user_feedback_report?: UserFeedbackReportResponse;
}
>>>>>>> b3d14546
/**
 *
 * @export
 * @interface QueryCallMembersRequest
 */
export interface QueryCallMembersRequest {
  /**
   *
   * @type {{ [key: string]: any; }}
   * @memberof QueryCallMembersRequest
   */
  filter_conditions?: { [key: string]: any };
  /**
   *
   * @type {string}
   * @memberof QueryCallMembersRequest
   */
  id: string;
  /**
   *
   * @type {number}
   * @memberof QueryCallMembersRequest
   */
  limit?: number;
  /**
   *
   * @type {string}
   * @memberof QueryCallMembersRequest
   */
  next?: string;
  /**
   *
   * @type {string}
   * @memberof QueryCallMembersRequest
   */
  prev?: string;
  /**
   *
   * @type {Array<SortParamRequest>}
   * @memberof QueryCallMembersRequest
   */
  sort?: Array<SortParamRequest>;
  /**
   *
   * @type {string}
   * @memberof QueryCallMembersRequest
   */
  type: string;
}
/**
 * Basic response information
 * @export
 * @interface QueryCallMembersResponse
 */
export interface QueryCallMembersResponse {
  /**
   * Duration of the request in milliseconds
   * @type {string}
   * @memberof QueryCallMembersResponse
   */
  duration: string;
  /**
   *
   * @type {Array<MemberResponse>}
   * @memberof QueryCallMembersResponse
   */
  members: Array<MemberResponse>;
  /**
   *
   * @type {string}
   * @memberof QueryCallMembersResponse
   */
  next?: string;
  /**
   *
   * @type {string}
   * @memberof QueryCallMembersResponse
   */
  prev?: string;
}
/**
 *
 * @export
 * @interface QueryCallStatsRequest
 */
export interface QueryCallStatsRequest {
  /**
   *
   * @type {{ [key: string]: any; }}
   * @memberof QueryCallStatsRequest
   */
  filter_conditions?: { [key: string]: any };
  /**
   *
   * @type {number}
   * @memberof QueryCallStatsRequest
   */
  limit?: number;
  /**
   *
   * @type {string}
   * @memberof QueryCallStatsRequest
   */
  next?: string;
  /**
   *
   * @type {string}
   * @memberof QueryCallStatsRequest
   */
  prev?: string;
  /**
   *
   * @type {Array<SortParamRequest>}
   * @memberof QueryCallStatsRequest
   */
  sort?: Array<SortParamRequest>;
}
/**
 * Basic response information
 * @export
 * @interface QueryCallStatsResponse
 */
export interface QueryCallStatsResponse {
  /**
   * Duration of the request in milliseconds
   * @type {string}
   * @memberof QueryCallStatsResponse
   */
  duration: string;
  /**
   *
   * @type {string}
   * @memberof QueryCallStatsResponse
   */
  next?: string;
  /**
   *
   * @type {string}
   * @memberof QueryCallStatsResponse
   */
  prev?: string;
  /**
   *
   * @type {Array<CallStatsReportSummaryResponse>}
   * @memberof QueryCallStatsResponse
   */
  reports: Array<CallStatsReportSummaryResponse>;
}
/**
 *
 * @export
 * @interface QueryCallsRequest
 */
export interface QueryCallsRequest {
  /**
   *
   * @type {{ [key: string]: any; }}
   * @memberof QueryCallsRequest
   */
  filter_conditions?: { [key: string]: any };
  /**
   *
   * @type {number}
   * @memberof QueryCallsRequest
   */
  limit?: number;
  /**
   *
   * @type {string}
   * @memberof QueryCallsRequest
   */
  next?: string;
  /**
   *
   * @type {string}
   * @memberof QueryCallsRequest
   */
  prev?: string;
  /**
   * Array of sort parameters
   * @type {Array<SortParamRequest>}
   * @memberof QueryCallsRequest
   */
  sort?: Array<SortParamRequest>;
  /**
   *
   * @type {boolean}
   * @memberof QueryCallsRequest
   */
  watch?: boolean;
}
/**
 *
 * @export
 * @interface QueryCallsResponse
 */
export interface QueryCallsResponse {
  /**
   *
   * @type {Array<CallStateResponseFields>}
   * @memberof QueryCallsResponse
   */
  calls: Array<CallStateResponseFields>;
  /**
   * Duration of the request in milliseconds
   * @type {string}
   * @memberof QueryCallsResponse
   */
  duration: string;
  /**
   *
   * @type {string}
   * @memberof QueryCallsResponse
   */
  next?: string;
  /**
   *
   * @type {string}
   * @memberof QueryCallsResponse
   */
  prev?: string;
}
/**
 * RTMP input settings
 * @export
 * @interface RTMPIngress
 */
export interface RTMPIngress {
  /**
   *
   * @type {string}
   * @memberof RTMPIngress
   */
  address: string;
}
/**
 *
 * @export
 * @interface ReactionResponse
 */
export interface ReactionResponse {
  /**
   *
   * @type {{ [key: string]: any; }}
   * @memberof ReactionResponse
   */
  custom?: { [key: string]: any };
  /**
   *
   * @type {string}
   * @memberof ReactionResponse
   */
  emoji_code?: string;
  /**
   *
   * @type {string}
   * @memberof ReactionResponse
   */
  type: string;
  /**
   *
   * @type {UserResponse}
   * @memberof ReactionResponse
   */
  user: UserResponse;
}
/**
 *
 * @export
 * @interface ReadReceipts
 */
export interface ReadReceipts {
  /**
   *
   * @type {boolean}
   * @memberof ReadReceipts
   */
  enabled: boolean;
}
/**
 *
 * @export
 * @interface ReadReceiptsResponse
 */
export interface ReadReceiptsResponse {
  /**
   *
   * @type {boolean}
   * @memberof ReadReceiptsResponse
   */
  enabled?: boolean;
}
/**
 *
 * @export
 * @interface RecordSettingsRequest
 */
export interface RecordSettingsRequest {
  /**
   *
   * @type {boolean}
   * @memberof RecordSettingsRequest
   */
  audio_only?: boolean;
  /**
   *
   * @type {string}
   * @memberof RecordSettingsRequest
   */
  mode: RecordSettingsRequestModeEnum;
  /**
   *
   * @type {string}
   * @memberof RecordSettingsRequest
   */
  quality?: RecordSettingsRequestQualityEnum;
}

/**
 * @export
 */
export const RecordSettingsRequestModeEnum = {
  AVAILABLE: 'available',
  DISABLED: 'disabled',
  AUTO_ON: 'auto-on',
} as const;
export type RecordSettingsRequestModeEnum =
  (typeof RecordSettingsRequestModeEnum)[keyof typeof RecordSettingsRequestModeEnum];

/**
 * @export
 */
export const RecordSettingsRequestQualityEnum = {
  _360P: '360p',
  _480P: '480p',
  _720P: '720p',
  _1080P: '1080p',
  _1440P: '1440p',
  PORTRAIT_360X640: 'portrait-360x640',
  PORTRAIT_480X854: 'portrait-480x854',
  PORTRAIT_720X1280: 'portrait-720x1280',
  PORTRAIT_1080X1920: 'portrait-1080x1920',
  PORTRAIT_1440X2560: 'portrait-1440x2560',
} as const;
export type RecordSettingsRequestQualityEnum =
  (typeof RecordSettingsRequestQualityEnum)[keyof typeof RecordSettingsRequestQualityEnum];

/**
 * RecordSettings is the payload for recording settings
 * @export
 * @interface RecordSettingsResponse
 */
export interface RecordSettingsResponse {
  /**
   *
   * @type {boolean}
   * @memberof RecordSettingsResponse
   */
  audio_only: boolean;
  /**
   *
   * @type {string}
   * @memberof RecordSettingsResponse
   */
  mode: string;
  /**
   *
   * @type {string}
   * @memberof RecordSettingsResponse
   */
  quality: string;
}
/**
 *
 * @export
 * @interface RejectCallRequest
 */
export interface RejectCallRequest {
  /**
   * Reason for rejecting the call
   * @type {string}
   * @memberof RejectCallRequest
   */
  reason?: string;
}
/**
 *
 * @export
 * @interface RejectCallResponse
 */
export interface RejectCallResponse {
  /**
   * Duration of the request in milliseconds
   * @type {string}
   * @memberof RejectCallResponse
   */
  duration: string;
}
/**
 *
 * @export
 * @interface ReportByHistogramBucket
 */
export interface ReportByHistogramBucket {
  /**
   *
   * @type {string}
   * @memberof ReportByHistogramBucket
   */
  category: string;
  /**
   *
   * @type {number}
   * @memberof ReportByHistogramBucket
   */
  count: number;
  /**
   *
   * @type {Bound}
   * @memberof ReportByHistogramBucket
   */
  lower_bound?: Bound;
  /**
   *
   * @type {number}
   * @memberof ReportByHistogramBucket
   */
  mean: number;
  /**
   *
   * @type {number}
   * @memberof ReportByHistogramBucket
   */
  sum: number;
  /**
   *
   * @type {Bound}
   * @memberof ReportByHistogramBucket
   */
  upper_bound?: Bound;
}
/**
 *
 * @export
 * @interface RequestPermissionRequest
 */
export interface RequestPermissionRequest {
  /**
   *
   * @type {Array<string>}
   * @memberof RequestPermissionRequest
   */
  permissions: Array<string>;
}
/**
 *
 * @export
 * @interface RequestPermissionResponse
 */
export interface RequestPermissionResponse {
  /**
   * Duration of the request in milliseconds
   * @type {string}
   * @memberof RequestPermissionResponse
   */
  duration: string;
}
/**
 * Basic response information
 * @export
 * @interface Response
 */
export interface Response {
  /**
   * Duration of the request in milliseconds
   * @type {string}
   * @memberof Response
   */
  duration: string;
}
/**
 *
 * @export
 * @interface RingSettingsRequest
 */
export interface RingSettingsRequest {
  /**
   *
   * @type {number}
   * @memberof RingSettingsRequest
   */
  auto_cancel_timeout_ms: number;
  /**
   *
   * @type {number}
   * @memberof RingSettingsRequest
   */
  incoming_call_timeout_ms: number;
  /**
   *
   * @type {number}
   * @memberof RingSettingsRequest
   */
  missed_call_timeout_ms?: number;
}
/**
 *
 * @export
 * @interface RingSettingsResponse
 */
export interface RingSettingsResponse {
  /**
   *
   * @type {number}
   * @memberof RingSettingsResponse
   */
  auto_cancel_timeout_ms: number;
  /**
   *
   * @type {number}
   * @memberof RingSettingsResponse
   */
  incoming_call_timeout_ms: number;
  /**
   *
   * @type {number}
   * @memberof RingSettingsResponse
   */
  missed_call_timeout_ms: number;
}
/**
 *
 * @export
 * @interface SFULocationResponse
 */
export interface SFULocationResponse {
  /**
   *
   * @type {Coordinates}
   * @memberof SFULocationResponse
   */
  coordinates: Coordinates;
  /**
   *
   * @type {string}
   * @memberof SFULocationResponse
   */
  datacenter: string;
  /**
   *
   * @type {string}
   * @memberof SFULocationResponse
   */
  id: string;
  /**
   *
   * @type {Location}
   * @memberof SFULocationResponse
   */
  location: Location;
}
/**
 *
 * @export
 * @interface SFUResponse
 */
export interface SFUResponse {
  /**
   *
   * @type {string}
   * @memberof SFUResponse
   */
  edge_name: string;
  /**
   *
   * @type {string}
   * @memberof SFUResponse
   */
  url: string;
  /**
   *
   * @type {string}
   * @memberof SFUResponse
   */
  ws_endpoint: string;
}
/**
 *
 * @export
 * @interface ScreensharingSettingsRequest
 */
export interface ScreensharingSettingsRequest {
  /**
   *
   * @type {boolean}
   * @memberof ScreensharingSettingsRequest
   */
  access_request_enabled?: boolean;
  /**
   *
   * @type {boolean}
   * @memberof ScreensharingSettingsRequest
   */
  enabled?: boolean;
  /**
   *
   * @type {TargetResolution}
   * @memberof ScreensharingSettingsRequest
   */
  target_resolution?: TargetResolution;
}
/**
 *
 * @export
 * @interface ScreensharingSettingsResponse
 */
export interface ScreensharingSettingsResponse {
  /**
   *
   * @type {boolean}
   * @memberof ScreensharingSettingsResponse
   */
  access_request_enabled: boolean;
  /**
   *
   * @type {boolean}
   * @memberof ScreensharingSettingsResponse
   */
  enabled: boolean;
  /**
   *
   * @type {TargetResolution}
   * @memberof ScreensharingSettingsResponse
   */
  target_resolution?: TargetResolution;
}
/**
 * Send a call event to the other user
 * @export
 * @interface SDKUsageReportResponse
 */
export interface SDKUsageReportResponse {
  /**
   *
   * @type {Array<DailyAggregateCallStatsResponse<SDKUsageReport>>}
   * @memberof SDKUsageReportResponse
   */
  daily: Array<DailyAggregateCallStatsResponse<SDKUsageReport>>;
}
/**
 *
 * @export
 * @interface SDKUsageReport
 */
export interface SDKUsageReport {
  /**
   *
   * @type {{ [key: string]: PerSDKUsageReport; }}
   * @memberof SDKUsageReport
   */
  per_sdk_usage: { [key: string]: PerSDKUsageReport };
}
/**
 *
 * @export
 * @interface SendCallEventRequest
 */
export interface SendCallEventRequest {
  /**
   *
   * @type {{ [key: string]: any; }}
   * @memberof SendCallEventRequest
   */
  custom?: { [key: string]: any };
}
/**
 *
 * @export
 * @interface SendCallEventResponse
 */
export interface SendCallEventResponse {
  /**
   * Duration of the request in milliseconds
   * @type {string}
   * @memberof SendCallEventResponse
   */
  duration: string;
}
/**
 *
 * @export
 * @interface SendReactionRequest
 */
export interface SendReactionRequest {
  /**
   *
   * @type {{ [key: string]: any; }}
   * @memberof SendReactionRequest
   */
  custom?: { [key: string]: any };
  /**
   *
   * @type {string}
   * @memberof SendReactionRequest
   */
  emoji_code?: string;
  /**
   *
   * @type {string}
   * @memberof SendReactionRequest
   */
  type: string;
}
/**
 * Basic response information
 * @export
 * @interface SendReactionResponse
 */
export interface SendReactionResponse {
  /**
   * Duration of the request in milliseconds
   * @type {string}
   * @memberof SendReactionResponse
   */
  duration: string;
  /**
   *
   * @type {ReactionResponse}
   * @memberof SendReactionResponse
   */
  reaction: ReactionResponse;
}
/**
 *
 * @export
 * @interface SortParamRequest
 */
export interface SortParamRequest {
  /**
   * Direction of sorting, 1 for Ascending, -1 for Descending, default is 1
   * @type {number}
   * @memberof SortParamRequest
   */
  direction?: number;
  /**
   * Name of field to sort by
   * @type {string}
   * @memberof SortParamRequest
   */
  field?: string;
}
/**
 *
 * @export
 * @interface StartClosedCaptionsResponse
 */
export interface StartClosedCaptionsResponse {
  /**
   *
   * @type {string}
   * @memberof StartClosedCaptionsResponse
   */
  duration: string;
}
/**
 * StartHLSBroadcastingResponse is the payload for starting an HLS broadcasting.
 * @export
 * @interface StartHLSBroadcastingResponse
 */
export interface StartHLSBroadcastingResponse {
  /**
   *
   * @type {string}
   * @memberof StartHLSBroadcastingResponse
   */
  duration: string;
  /**
   * the URL of the HLS playlist
   * @type {string}
   * @memberof StartHLSBroadcastingResponse
   */
  playlist_url: string;
}
/**
 *
 * @export
 * @interface StartRecordingRequest
 */
export interface StartRecordingRequest {
  /**
   *
   * @type {string}
   * @memberof StartRecordingRequest
   */
  recording_external_storage?: string;
}
/**
 * StartRecordingResponse is the response payload for the start recording endpoint.
 * @export
 * @interface StartRecordingResponse
 */
export interface StartRecordingResponse {
  /**
   * Duration of the request in milliseconds
   * @type {string}
   * @memberof StartRecordingResponse
   */
  duration: string;
}
/**
 *
 * @export
 * @interface StartTranscriptionRequest
 */
export interface StartTranscriptionRequest {
  /**
   *
   * @type {string}
   * @memberof StartTranscriptionRequest
   */
  transcription_external_storage?: string;
}
/**
 *
 * @export
 * @interface StartTranscriptionResponse
 */
export interface StartTranscriptionResponse {
  /**
   * Duration of the request in milliseconds
   * @type {string}
   * @memberof StartTranscriptionResponse
   */
  duration: string;
}
/**
 *
 * @export
 * @interface StatsOptions
 */
export interface StatsOptions {
  /**
   *
   * @type {number}
   * @memberof StatsOptions
   */
  reporting_interval_ms: number;
}
/**
 * Basic response information
 * @export
 * @interface StopClosedCaptionsResponse
 */
export interface StopClosedCaptionsResponse {
  /**
   * Duration of the request in milliseconds
   * @type {string}
   * @memberof StopClosedCaptionsResponse
   */
  duration: string;
}
/**
 * Basic response information
 * @export
 * @interface StopHLSBroadcastingResponse
 */
export interface StopHLSBroadcastingResponse {
  /**
   * Duration of the request in milliseconds
   * @type {string}
   * @memberof StopHLSBroadcastingResponse
   */
  duration: string;
}
/**
 *
 * @export
 * @interface StopLiveResponse
 */
export interface StopLiveResponse {
  /**
   *
   * @type {CallResponse}
   * @memberof StopLiveResponse
   */
  call: CallResponse;
  /**
   *
   * @type {string}
   * @memberof StopLiveResponse
   */
  duration: string;
}
/**
 * Basic response information
 * @export
 * @interface StopRecordingResponse
 */
export interface StopRecordingResponse {
  /**
   * Duration of the request in milliseconds
   * @type {string}
   * @memberof StopRecordingResponse
   */
  duration: string;
}
/**
 * Basic response information
 * @export
 * @interface StopTranscriptionResponse
 */
export interface StopTranscriptionResponse {
  /**
   * Duration of the request in milliseconds
   * @type {string}
   * @memberof StopTranscriptionResponse
   */
  duration: string;
}
/**
 *
 * @export
 * @interface Subsession
 */
export interface Subsession {
  /**
   *
   * @type {number}
   * @memberof Subsession
   */
  ended_at: number;
  /**
   *
   * @type {number}
   * @memberof Subsession
   */
  joined_at: number;
  /**
   *
   * @type {MediaPubSubHint}
   * @memberof Subsession
   */
  pub_sub_hint?: MediaPubSubHint;
  /**
   *
   * @type {string}
   * @memberof Subsession
   */
  sfu_id: string;
}
/**
 *
 * @export
 * @interface TargetResolution
 */
export interface TargetResolution {
  /**
   *
   * @type {number}
   * @memberof TargetResolution
   */
  bitrate?: number;
  /**
   *
   * @type {number}
   * @memberof TargetResolution
   */
  height: number;
  /**
   *
   * @type {number}
   * @memberof TargetResolution
   */
  width: number;
}
/**
 *
 * @export
 * @interface Thresholds
 */
export interface Thresholds {
  /**
   *
   * @type {LabelThresholds}
   * @memberof Thresholds
   */
  explicit?: LabelThresholds;
  /**
   *
   * @type {LabelThresholds}
   * @memberof Thresholds
   */
  spam?: LabelThresholds;
  /**
   *
   * @type {LabelThresholds}
   * @memberof Thresholds
   */
  toxic?: LabelThresholds;
}
/**
 *
 * @export
 * @interface ThumbnailResponse
 */
export interface ThumbnailResponse {
  /**
   *
   * @type {string}
   * @memberof ThumbnailResponse
   */
  image_url: string;
}
/**
 *
 * @export
 * @interface ThumbnailsSettingsRequest
 */
export interface ThumbnailsSettingsRequest {
  /**
   *
   * @type {boolean}
   * @memberof ThumbnailsSettingsRequest
   */
  enabled?: boolean;
}
/**
 *
 * @export
 * @interface ThumbnailsSettingsResponse
 */
export interface ThumbnailsSettingsResponse {
  /**
   *
   * @type {boolean}
   * @memberof ThumbnailsSettingsResponse
   */
  enabled: boolean;
}
/**
 *
 * @export
 * @interface TimeStats
 */
export interface TimeStats {
  /**
   *
   * @type {number}
   * @memberof TimeStats
   */
  average_seconds: number;
  /**
   *
   * @type {number}
   * @memberof TimeStats
   */
  max_seconds: number;
}
/**
 *
 * @export
 * @interface TranscriptionSettingsRequest
 */
export interface TranscriptionSettingsRequest {
  /**
   *
   * @type {string}
   * @memberof TranscriptionSettingsRequest
   */
  closed_caption_mode?: TranscriptionSettingsRequestClosedCaptionModeEnum;
  /**
   *
   * @type {Array<string>}
   * @memberof TranscriptionSettingsRequest
   */
  languages?: Array<string>;
  /**
   *
   * @type {string}
   * @memberof TranscriptionSettingsRequest
   */
  mode: TranscriptionSettingsRequestModeEnum;
}

/**
 * @export
 */
export const TranscriptionSettingsRequestClosedCaptionModeEnum = {
  AVAILABLE: 'available',
  DISABLED: 'disabled',
  AUTO_ON: 'auto-on',
} as const;
export type TranscriptionSettingsRequestClosedCaptionModeEnum =
  (typeof TranscriptionSettingsRequestClosedCaptionModeEnum)[keyof typeof TranscriptionSettingsRequestClosedCaptionModeEnum];

/**
 * @export
 */
export const TranscriptionSettingsRequestModeEnum = {
  AVAILABLE: 'available',
  DISABLED: 'disabled',
  AUTO_ON: 'auto-on',
} as const;
export type TranscriptionSettingsRequestModeEnum =
  (typeof TranscriptionSettingsRequestModeEnum)[keyof typeof TranscriptionSettingsRequestModeEnum];

/**
 *
 * @export
 * @interface TranscriptionSettingsResponse
 */
export interface TranscriptionSettingsResponse {
  /**
   *
   * @type {string}
   * @memberof TranscriptionSettingsResponse
   */
  closed_caption_mode: TranscriptionSettingsResponseClosedCaptionModeEnum;
  /**
   *
   * @type {Array<string>}
   * @memberof TranscriptionSettingsResponse
   */
  languages: Array<string>;
  /**
   *
   * @type {string}
   * @memberof TranscriptionSettingsResponse
   */
  mode: TranscriptionSettingsResponseModeEnum;
}

/**
 * @export
 */
export const TranscriptionSettingsResponseClosedCaptionModeEnum = {
  AVAILABLE: 'available',
  DISABLED: 'disabled',
  AUTO_ON: 'auto-on',
} as const;
export type TranscriptionSettingsResponseClosedCaptionModeEnum =
  (typeof TranscriptionSettingsResponseClosedCaptionModeEnum)[keyof typeof TranscriptionSettingsResponseClosedCaptionModeEnum];

/**
 * @export
 */
export const TranscriptionSettingsResponseModeEnum = {
  AVAILABLE: 'available',
  DISABLED: 'disabled',
  AUTO_ON: 'auto-on',
} as const;
export type TranscriptionSettingsResponseModeEnum =
  (typeof TranscriptionSettingsResponseModeEnum)[keyof typeof TranscriptionSettingsResponseModeEnum];

/**
 *
 * @export
 * @interface TypingIndicators
 */
export interface TypingIndicators {
  /**
   *
   * @type {boolean}
   * @memberof TypingIndicators
   */
  enabled: boolean;
}
/**
 *
 * @export
 * @interface TypingIndicatorsResponse
 */
export interface TypingIndicatorsResponse {
  /**
   *
   * @type {boolean}
   * @memberof TypingIndicatorsResponse
   */
  enabled?: boolean;
}
/**
 * UnblockUserRequest is the payload for unblocking a user.
 * @export
 * @interface UnblockUserRequest
 */
export interface UnblockUserRequest {
  /**
   * the user to unblock
   * @type {string}
   * @memberof UnblockUserRequest
   */
  user_id: string;
}
/**
 * UnblockUserResponse is the payload for unblocking a user.
 * @export
 * @interface UnblockUserResponse
 */
export interface UnblockUserResponse {
  /**
   * Duration of the request in milliseconds
   * @type {string}
   * @memberof UnblockUserResponse
   */
  duration: string;
}
/**
 * This event is sent when a user is unblocked on a call,
 * this can be useful to notify the user that they can now join the call again
 * @export
 * @interface UnblockedUserEvent
 */
export interface UnblockedUserEvent {
  /**
   *
   * @type {string}
   * @memberof UnblockedUserEvent
   */
  call_cid: string;
  /**
   *
   * @type {string}
   * @memberof UnblockedUserEvent
   */
  created_at: string;
  /**
   * The type of event: "call.unblocked_user" in this case
   * @type {string}
   * @memberof UnblockedUserEvent
   */
  type: string;
  /**
   *
   * @type {UserResponse}
   * @memberof UnblockedUserEvent
   */
  user: UserResponse;
}
/**
 * UnpinRequest is the payload for unpinning a message.
 * @export
 * @interface UnpinRequest
 */
export interface UnpinRequest {
  /**
   * the session ID of the user who pinned the message
   * @type {string}
   * @memberof UnpinRequest
   */
  session_id: string;
  /**
   * the user ID of the user who pinned the message
   * @type {string}
   * @memberof UnpinRequest
   */
  user_id: string;
}
/**
 * UnpinResponse is the payload for unpinning a message.
 * @export
 * @interface UnpinResponse
 */
export interface UnpinResponse {
  /**
   * Duration of the request in milliseconds
   * @type {string}
   * @memberof UnpinResponse
   */
  duration: string;
}
/**
 * Update call members
 * @export
 * @interface UpdateCallMembersRequest
 */
export interface UpdateCallMembersRequest {
  /**
   * List of userID to remove
   * @type {Array<string>}
   * @memberof UpdateCallMembersRequest
   */
  remove_members?: Array<string>;
  /**
   * List of members to update or insert
   * @type {Array<MemberRequest>}
   * @memberof UpdateCallMembersRequest
   */
  update_members?: Array<MemberRequest>;
}
/**
 * Basic response information
 * @export
 * @interface UpdateCallMembersResponse
 */
export interface UpdateCallMembersResponse {
  /**
   * Duration of the request in milliseconds
   * @type {string}
   * @memberof UpdateCallMembersResponse
   */
  duration: string;
  /**
   *
   * @type {Array<MemberResponse>}
   * @memberof UpdateCallMembersResponse
   */
  members: Array<MemberResponse>;
}
/**
 * Request for updating a call
 * @export
 * @interface UpdateCallRequest
 */
export interface UpdateCallRequest {
  /**
   * Custom data for this object
   * @type {{ [key: string]: any; }}
   * @memberof UpdateCallRequest
   */
  custom?: { [key: string]: any };
  /**
   *
   * @type {CallSettingsRequest}
   * @memberof UpdateCallRequest
   */
  settings_override?: CallSettingsRequest;
  /**
   * the time the call is scheduled to start
   * @type {string}
   * @memberof UpdateCallRequest
   */
  starts_at?: string;
}
/**
 * Response for updating a call
 * @export
 * @interface UpdateCallResponse
 */
export interface UpdateCallResponse {
  /**
   *
   * @type {CallResponse}
   * @memberof UpdateCallResponse
   */
  call: CallResponse;
  /**
   *
   * @type {string}
   * @memberof UpdateCallResponse
   */
  duration: string;
  /**
   *
   * @type {Array<MemberResponse>}
   * @memberof UpdateCallResponse
   */
  members: Array<MemberResponse>;
  /**
   *
   * @type {MemberResponse}
   * @memberof UpdateCallResponse
   */
  membership?: MemberResponse;
  /**
   *
   * @type {Array<OwnCapability>}
   * @memberof UpdateCallResponse
   */
  own_capabilities: Array<OwnCapability>;
}
/**
 *
 * @export
 * @interface UpdateUserPermissionsRequest
 */
export interface UpdateUserPermissionsRequest {
  /**
   *
   * @type {Array<string>}
   * @memberof UpdateUserPermissionsRequest
   */
  grant_permissions?: Array<string>;
  /**
   *
   * @type {Array<string>}
   * @memberof UpdateUserPermissionsRequest
   */
  revoke_permissions?: Array<string>;
  /**
   *
   * @type {string}
   * @memberof UpdateUserPermissionsRequest
   */
  user_id: string;
}
/**
 * Basic response information
 * @export
 * @interface UpdateUserPermissionsResponse
 */
export interface UpdateUserPermissionsResponse {
  /**
   * Duration of the request in milliseconds
   * @type {string}
   * @memberof UpdateUserPermissionsResponse
   */
  duration: string;
}
/**
 * This event is sent to notify about permission changes for a user, clients receiving this event should update their UI accordingly
 * @export
 * @interface UpdatedCallPermissionsEvent
 */
export interface UpdatedCallPermissionsEvent {
  /**
   *
   * @type {string}
   * @memberof UpdatedCallPermissionsEvent
   */
  call_cid: string;
  /**
   *
   * @type {string}
   * @memberof UpdatedCallPermissionsEvent
   */
  created_at: string;
  /**
   * The capabilities of the current user
   * @type {Array<OwnCapability>}
   * @memberof UpdatedCallPermissionsEvent
   */
  own_capabilities: Array<OwnCapability>;
  /**
   * The type of event: "call.permissions_updated" in this case
   * @type {string}
   * @memberof UpdatedCallPermissionsEvent
   */
  type: string;
  /**
   *
   * @type {UserResponse}
   * @memberof UpdatedCallPermissionsEvent
   */
  user: UserResponse;
}
/**
 *
 * @export
 * @interface User
 */
export interface UserObject {
  /**
   *
   * @type {string}
   * @memberof User
   */
  ban_expires?: string;
  /**
   *
   * @type {boolean}
   * @memberof User
   */
  banned: boolean;
  /**
   *
   * @type {string}
   * @memberof User
   */
  readonly created_at?: string;
  /**
   *
   * @type {{ [key: string]: any; }}
   * @memberof User
   */
  custom: { [key: string]: any };
  /**
   *
   * @type {string}
   * @memberof User
   */
  readonly deactivated_at?: string;
  /**
   *
   * @type {string}
   * @memberof User
   */
  readonly deleted_at?: string;
  /**
   *
   * @type {string}
   * @memberof User
   */
  id: string;
  /**
   *
   * @type {boolean}
   * @memberof User
   */
  invisible?: boolean;
  /**
   *
   * @type {string}
   * @memberof User
   */
  language?: string;
  /**
   *
   * @type {string}
   * @memberof User
   */
  readonly last_active?: string;
  /**
   *
   * @type {string}
   * @memberof User
   */
  readonly last_engaged_at?: string;
  /**
   *
   * @type {boolean}
   * @memberof User
   */
  readonly online: boolean;
  /**
   *
   * @type {PrivacySettings}
   * @memberof User
   */
  privacy_settings?: PrivacySettings;
  /**
   *
   * @type {PushNotificationSettings}
   * @memberof User
   */
  push_notifications?: PushNotificationSettings;
  /**
   *
   * @type {string}
   * @memberof User
   */
  revoke_tokens_issued_before?: string;
  /**
   *
   * @type {string}
   * @memberof User
   */
  role: string;
  /**
   *
   * @type {Array<string>}
   * @memberof User
   */
  teams?: Array<string>;
  /**
   *
   * @type {string}
   * @memberof User
   */
  readonly updated_at?: string;
}
/**
 *
 * @export
 * @interface UserBannedEvent
 */
export interface UserBannedEvent {
  /**
   *
   * @type {string}
   * @memberof UserBannedEvent
   */
  channel_id: string;
  /**
   *
   * @type {string}
   * @memberof UserBannedEvent
   */
  channel_type: string;
  /**
   *
   * @type {string}
   * @memberof UserBannedEvent
   */
  cid: string;
  /**
   *
   * @type {string}
   * @memberof UserBannedEvent
   */
  created_at: string;
  /**
   *
   * @type {UserObject}
   * @memberof UserBannedEvent
   */
  created_by: UserObject;
  /**
   *
   * @type {string}
   * @memberof UserBannedEvent
   */
  expiration?: string;
  /**
   *
   * @type {string}
   * @memberof UserBannedEvent
   */
  reason?: string;
  /**
   *
   * @type {boolean}
   * @memberof UserBannedEvent
   */
  shadow: boolean;
  /**
   *
   * @type {string}
   * @memberof UserBannedEvent
   */
  team?: string;
  /**
   *
   * @type {string}
   * @memberof UserBannedEvent
   */
  type: string;
  /**
   *
   * @type {UserObject}
   * @memberof UserBannedEvent
   */
  user?: UserObject;
}
/**
 *
 * @export
 * @interface UserDeactivatedEvent
 */
export interface UserDeactivatedEvent {
  /**
   *
   * @type {string}
   * @memberof UserDeactivatedEvent
   */
  created_at: string;
  /**
   *
   * @type {UserObject}
   * @memberof UserDeactivatedEvent
   */
  created_by: UserObject;
  /**
   *
   * @type {string}
   * @memberof UserDeactivatedEvent
   */
  type: string;
  /**
   *
   * @type {UserObject}
   * @memberof UserDeactivatedEvent
   */
  user?: UserObject;
}
/**
 *
 * @export
 * @interface UserDeletedEvent
 */
export interface UserDeletedEvent {
  /**
   *
   * @type {string}
   * @memberof UserDeletedEvent
   */
  created_at: string;
  /**
   *
   * @type {boolean}
   * @memberof UserDeletedEvent
   */
  delete_conversation_channels: boolean;
  /**
   *
   * @type {boolean}
   * @memberof UserDeletedEvent
   */
  hard_delete: boolean;
  /**
   *
   * @type {boolean}
   * @memberof UserDeletedEvent
   */
  mark_messages_deleted: boolean;
  /**
   *
   * @type {string}
   * @memberof UserDeletedEvent
   */
  type: string;
  /**
   *
   * @type {UserObject}
   * @memberof UserDeletedEvent
   */
  user?: UserObject;
}
/**
 *
 * @export
<<<<<<< HEAD
 * @interface UserEventPayload
=======
 * @interface UserFeedbackReportResponse
 */
export interface UserFeedbackReportResponse {
  /**
   *
   * @type {Array<DailyAggregateCallStatsResponse<UserFeedbackReport>>}
   * @memberof UserFeedbackReportResponse
   */
  daily: Array<DailyAggregateCallStatsResponse<UserFeedbackReport>>;
}
/**
 *
 * @export
 * @interface UserFeedbackReport
 */
export interface UserFeedbackReport {
  /**
   *
   * @type {{ [key: string]: number; }}
   * @memberof UserFeedbackReport
   */
  count_by_rating: { [key: string]: number };
  /**
   *
   * @type {number}
   * @memberof UserFeedbackReport
   */
  unreported_count: number;
}
/**
 *
 * @export
 * @interface UserInfoResponse
>>>>>>> b3d14546
 */
export interface UserEventPayload {
  /**
   *
   * @type {boolean}
   * @memberof UserEventPayload
   */
  banned: boolean;
  /**
   *
   * @type {Array<string>}
   * @memberof UserEventPayload
   */
  blocked_user_ids: Array<string>;
  /**
   *
   * @type {string}
   * @memberof UserEventPayload
   */
  created_at: string;
  /**
   *
   * @type {{ [key: string]: any; }}
   * @memberof UserEventPayload
   */
  custom: { [key: string]: any };
  /**
   *
   * @type {string}
   * @memberof UserEventPayload
   */
  deactivated_at?: string;
  /**
   *
   * @type {string}
   * @memberof UserEventPayload
   */
  deleted_at?: string;
  /**
   *
   * @type {string}
   * @memberof UserEventPayload
   */
  id: string;
  /**
   *
   * @type {string}
   * @memberof UserEventPayload
   */
  image?: string;
  /**
   *
   * @type {boolean}
   * @memberof UserEventPayload
   */
  invisible?: boolean;
  /**
   *
   * @type {string}
   * @memberof UserEventPayload
   */
  language: string;
  /**
   *
   * @type {string}
   * @memberof UserEventPayload
   */
  last_active?: string;
  /**
   *
   * @type {string}
   * @memberof UserEventPayload
   */
  name?: string;
  /**
   *
   * @type {boolean}
   * @memberof UserEventPayload
   */
  online: boolean;
  /**
   *
   * @type {PrivacySettingsResponse}
   * @memberof UserEventPayload
   */
  privacy_settings?: PrivacySettingsResponse;
  /**
   *
   * @type {string}
   * @memberof UserEventPayload
   */
  revoke_tokens_issued_before?: string;
  /**
   *
   * @type {string}
   * @memberof UserEventPayload
   */
  role: string;
  /**
   *
   * @type {Array<string>}
   * @memberof UserEventPayload
   */
  teams: Array<string>;
  /**
   *
   * @type {string}
   * @memberof UserEventPayload
   */
  updated_at: string;
}
/**
 *
 * @export
 * @interface UserFlaggedEvent
 */
export interface UserFlaggedEvent {
  /**
   *
   * @type {string}
   * @memberof UserFlaggedEvent
   */
  created_at: string;
  /**
   *
   * @type {string}
   * @memberof UserFlaggedEvent
   */
  target_user?: string;
  /**
   *
   * @type {Array<string>}
   * @memberof UserFlaggedEvent
   */
  target_users?: Array<string>;
  /**
   *
   * @type {string}
   * @memberof UserFlaggedEvent
   */
  type: string;
  /**
   *
   * @type {UserObject}
   * @memberof UserFlaggedEvent
   */
  user?: UserObject;
}
/**
 *
 * @export
 * @interface UserInfoResponse
 */
export interface UserInfoResponse {
  /**
   *
   * @type {{ [key: string]: any; }}
   * @memberof UserInfoResponse
   */
  custom: { [key: string]: any };
  /**
   *
   * @type {string}
   * @memberof UserInfoResponse
   */
  id: string;
  /**
   *
   * @type {string}
   * @memberof UserInfoResponse
   */
  image: string;
  /**
   *
   * @type {string}
   * @memberof UserInfoResponse
   */
  name: string;
  /**
   *
   * @type {Array<string>}
   * @memberof UserInfoResponse
   */
  roles: Array<string>;
}
/**
 *
 * @export
 * @interface UserMuteResponse
 */
export interface UserMuteResponse {
  /**
   *
   * @type {string}
   * @memberof UserMuteResponse
   */
  created_at: string;
  /**
   *
   * @type {string}
   * @memberof UserMuteResponse
   */
  expires?: string;
  /**
   *
   * @type {UserResponse}
   * @memberof UserMuteResponse
   */
  target?: UserResponse;
  /**
   *
   * @type {string}
   * @memberof UserMuteResponse
   */
  updated_at: string;
  /**
   *
   * @type {UserResponse}
   * @memberof UserMuteResponse
   */
  user?: UserResponse;
}
/**
 *
 * @export
 * @interface UserMutedEvent
 */
export interface UserMutedEvent {
  /**
   *
   * @type {string}
   * @memberof UserMutedEvent
   */
  created_at: string;
  /**
   *
   * @type {string}
   * @memberof UserMutedEvent
   */
  target_user?: string;
  /**
   *
   * @type {Array<string>}
   * @memberof UserMutedEvent
   */
  target_users?: Array<string>;
  /**
   *
   * @type {string}
   * @memberof UserMutedEvent
   */
  type: string;
  /**
   *
   * @type {UserObject}
   * @memberof UserMutedEvent
   */
  user?: UserObject;
}
/**
 *
 * @export
 * @interface UserPresenceChangedEvent
 */
export interface UserPresenceChangedEvent {
  /**
   *
   * @type {string}
   * @memberof UserPresenceChangedEvent
   */
  created_at: string;
  /**
   *
   * @type {string}
   * @memberof UserPresenceChangedEvent
   */
  type: string;
  /**
   *
   * @type {UserObject}
   * @memberof UserPresenceChangedEvent
   */
  user?: UserObject;
}
/**
 *
 * @export
 * @interface UserReactivatedEvent
 */
export interface UserReactivatedEvent {
  /**
   *
   * @type {string}
   * @memberof UserReactivatedEvent
   */
  created_at: string;
  /**
   *
   * @type {string}
   * @memberof UserReactivatedEvent
   */
  type: string;
  /**
   *
   * @type {UserObject}
   * @memberof UserReactivatedEvent
   */
  user?: UserObject;
}
/**
 * User request object
 * @export
 * @interface UserRequest
 */
export interface UserRequest {
  /**
   *
   * @type {{ [key: string]: any; }}
   * @memberof UserRequest
   */
  custom?: { [key: string]: any };
  /**
   * User ID
   * @type {string}
   * @memberof UserRequest
   */
  id: string;
  /**
   *
   * @type {string}
   * @memberof UserRequest
   */
  image?: string;
  /**
   *
   * @type {boolean}
   * @memberof UserRequest
   */
  invisible?: boolean;
  /**
   *
   * @type {string}
   * @memberof UserRequest
   */
  language?: string;
  /**
   * Optional name of user
   * @type {string}
   * @memberof UserRequest
   */
  name?: string;
  /**
   *
   * @type {PrivacySettingsResponse}
   * @memberof UserRequest
   */
  privacy_settings?: PrivacySettingsResponse;
  /**
   *
   * @type {PushNotificationSettingsInput}
   * @memberof UserRequest
   */
  push_notifications?: PushNotificationSettingsInput;
}
/**
 * User response object
 * @export
 * @interface UserResponse
 */
export interface UserResponse {
  /**
   * Whether a user is banned or not
   * @type {boolean}
   * @memberof UserResponse
   */
  banned: boolean;
  /**
   *
   * @type {Array<string>}
   * @memberof UserResponse
   */
  blocked_user_ids: Array<string>;
  /**
   * Date/time of creation
   * @type {string}
   * @memberof UserResponse
   */
  created_at: string;
  /**
   * Custom data for this object
   * @type {{ [key: string]: any; }}
   * @memberof UserResponse
   */
  custom: { [key: string]: any };
  /**
   * Date of deactivation
   * @type {string}
   * @memberof UserResponse
   */
  deactivated_at?: string;
  /**
   * Date/time of deletion
   * @type {string}
   * @memberof UserResponse
   */
  deleted_at?: string;
  /**
   * Unique user identifier
   * @type {string}
   * @memberof UserResponse
   */
  id: string;
  /**
   *
   * @type {string}
   * @memberof UserResponse
   */
  image?: string;
  /**
   * Preferred language of a user
   * @type {string}
   * @memberof UserResponse
   */
  language: string;
  /**
   * Date of last activity
   * @type {string}
   * @memberof UserResponse
   */
  last_active?: string;
  /**
   * Optional name of user
   * @type {string}
   * @memberof UserResponse
   */
  name?: string;
  /**
   * Whether a user online or not
   * @type {boolean}
   * @memberof UserResponse
   */
  online: boolean;
  /**
   * Revocation date for tokens
   * @type {string}
   * @memberof UserResponse
   */
  revoke_tokens_issued_before?: string;
  /**
   * Determines the set of user permissions
   * @type {string}
   * @memberof UserResponse
   */
  role: string;
  /**
   * List of teams user is a part of
   * @type {Array<string>}
   * @memberof UserResponse
   */
  teams: Array<string>;
  /**
   * Date/time of the last update
   * @type {string}
   * @memberof UserResponse
   */
  updated_at: string;
}
/**
 *
 * @export
 * @interface UserSessionStats
 */
export interface UserSessionStats {
  /**
   *
   * @type {number}
   * @memberof UserSessionStats
   */
  average_connection_time?: number;
  /**
   *
   * @type {string}
   * @memberof UserSessionStats
   */
  browser?: string;
  /**
   *
   * @type {string}
   * @memberof UserSessionStats
   */
  browser_version?: string;
  /**
   *
   * @type {string}
   * @memberof UserSessionStats
   */
  current_ip?: string;
  /**
   *
   * @type {string}
   * @memberof UserSessionStats
   */
  current_sfu?: string;
  /**
   *
   * @type {string}
   * @memberof UserSessionStats
   */
  device_model?: string;
  /**
   *
   * @type {string}
   * @memberof UserSessionStats
   */
  device_version?: string;
  /**
   *
   * @type {number}
   * @memberof UserSessionStats
   */
  distance_to_sfu_kilometers?: number;
  /**
   *
   * @type {number}
   * @memberof UserSessionStats
   */
  freeze_duration_seconds: number;
  /**
   *
   * @type {GeolocationResult}
   * @memberof UserSessionStats
   */
  geolocation?: GeolocationResult;
  /**
   *
   * @type {string}
   * @memberof UserSessionStats
   */
  group: string;
  /**
   *
   * @type {TimeStats}
   * @memberof UserSessionStats
   */
  jitter?: TimeStats;
  /**
   *
   * @type {TimeStats}
   * @memberof UserSessionStats
   */
  latency?: TimeStats;
  /**
   *
   * @type {number}
   * @memberof UserSessionStats
   */
  max_fir_per_second?: number;
  /**
   *
   * @type {number}
   * @memberof UserSessionStats
   */
  max_freeze_fraction: number;
  /**
   *
   * @type {number}
   * @memberof UserSessionStats
   */
  max_freezes_duration_seconds: number;
  /**
   *
   * @type {number}
   * @memberof UserSessionStats
   */
  max_freezes_per_second?: number;
  /**
   *
   * @type {number}
   * @memberof UserSessionStats
   */
  max_nack_per_second?: number;
  /**
   *
   * @type {number}
   * @memberof UserSessionStats
   */
  max_pli_per_second?: number;
  /**
   *
   * @type {VideoQuality}
   * @memberof UserSessionStats
   */
  max_publishing_video_quality?: VideoQuality;
  /**
   *
   * @type {VideoQuality}
   * @memberof UserSessionStats
   */
  max_receiving_video_quality?: VideoQuality;
  /**
   *
   * @type {number}
   * @memberof UserSessionStats
   */
  min_event_ts: number;
  /**
   *
   * @type {string}
   * @memberof UserSessionStats
   */
  os?: string;
  /**
   *
   * @type {string}
   * @memberof UserSessionStats
   */
  os_version?: string;
  /**
   *
   * @type {number}
   * @memberof UserSessionStats
   */
  packet_loss_fraction: number;
  /**
   *
   * @type {MediaPubSubHint}
   * @memberof UserSessionStats
   */
  pub_sub_hints?: MediaPubSubHint;
  /**
   *
   * @type {Array<PublishedTrackInfo>}
   * @memberof UserSessionStats
   */
  published_tracks?: Array<PublishedTrackInfo>;
  /**
   *
   * @type {TimeStats}
   * @memberof UserSessionStats
   */
  publisher_jitter?: TimeStats;
  /**
   *
   * @type {TimeStats}
   * @memberof UserSessionStats
   */
  publisher_latency?: TimeStats;
  /**
   *
   * @type {number}
   * @memberof UserSessionStats
   */
  publisher_noise_cancellation_seconds?: number;
  /**
   *
   * @type {number}
   * @memberof UserSessionStats
   */
  publisher_packet_loss_fraction: number;
  /**
   *
   * @type {number}
   * @memberof UserSessionStats
   */
  publisher_quality_limitation_fraction?: number;
  /**
   *
   * @type {{ [key: string]: number; }}
   * @memberof UserSessionStats
   */
  publisher_video_quality_limitation_duration_seconds?: {
    [key: string]: number;
  };
  /**
   *
   * @type {string}
   * @memberof UserSessionStats
   */
  publishing_audio_codec?: string;
  /**
   *
   * @type {number}
   * @memberof UserSessionStats
   */
  publishing_duration_seconds: number;
  /**
   *
   * @type {string}
   * @memberof UserSessionStats
   */
  publishing_video_codec?: string;
  /**
   *
   * @type {number}
   * @memberof UserSessionStats
   */
  quality_score: number;
  /**
   *
   * @type {string}
   * @memberof UserSessionStats
   */
  receiving_audio_codec?: string;
  /**
   *
   * @type {number}
   * @memberof UserSessionStats
   */
  receiving_duration_seconds: number;
  /**
   *
   * @type {string}
   * @memberof UserSessionStats
   */
  receiving_video_codec?: string;
  /**
   *
   * @type {string}
   * @memberof UserSessionStats
   */
  sdk?: string;
  /**
   *
   * @type {string}
   * @memberof UserSessionStats
   */
  sdk_version?: string;
  /**
   *
   * @type {string}
   * @memberof UserSessionStats
   */
  session_id: string;
  /**
   *
   * @type {TimeStats}
   * @memberof UserSessionStats
   */
  subscriber_jitter?: TimeStats;
  /**
   *
   * @type {TimeStats}
   * @memberof UserSessionStats
   */
  subscriber_latency?: TimeStats;
  /**
   *
   * @type {number}
   * @memberof UserSessionStats
   */
  subscriber_video_quality_throttled_duration_seconds?: number;
  /**
   *
   * @type {Array<Subsession>}
   * @memberof UserSessionStats
   */
  subsessions?: Array<Subsession>;
  /**
   *
   * @type {CallTimeline}
   * @memberof UserSessionStats
   */
  timeline?: CallTimeline;
  /**
   *
   * @type {number}
   * @memberof UserSessionStats
   */
  total_pixels_in: number;
  /**
   *
   * @type {number}
   * @memberof UserSessionStats
   */
  total_pixels_out: number;
  /**
   *
   * @type {boolean}
   * @memberof UserSessionStats
   */
  truncated?: boolean;
  /**
   *
   * @type {string}
   * @memberof UserSessionStats
   */
  webrtc_version?: string;
}
/**
 *
 * @export
 * @interface UserStats
 */
export interface UserStats {
  /**
   *
   * @type {UserInfoResponse}
   * @memberof UserStats
   */
  info: UserInfoResponse;
  /**
   *
   * @type {number}
   * @memberof UserStats
   */
  min_event_ts: number;
  /**
   *
   * @type {number}
   * @memberof UserStats
   */
  rating?: number;
  /**
   *
   * @type {Array<UserSessionStats>}
   * @memberof UserStats
   */
  session_stats: Array<UserSessionStats>;
}
/**
 *
 * @export
 * @interface UserUnbannedEvent
 */
export interface UserUnbannedEvent {
  /**
   *
   * @type {string}
   * @memberof UserUnbannedEvent
   */
  channel_id: string;
  /**
   *
   * @type {string}
   * @memberof UserUnbannedEvent
   */
  channel_type: string;
  /**
   *
   * @type {string}
   * @memberof UserUnbannedEvent
   */
  cid: string;
  /**
   *
   * @type {string}
   * @memberof UserUnbannedEvent
   */
  created_at: string;
  /**
   *
   * @type {boolean}
   * @memberof UserUnbannedEvent
   */
  shadow: boolean;
  /**
   *
   * @type {string}
   * @memberof UserUnbannedEvent
   */
  team?: string;
  /**
   *
   * @type {string}
   * @memberof UserUnbannedEvent
   */
  type: string;
  /**
   *
   * @type {UserObject}
   * @memberof UserUnbannedEvent
   */
  user?: UserObject;
}
/**
 *
 * @export
 * @interface UserUnmutedEvent
 */
export interface UserUnmutedEvent {
  /**
   *
   * @type {string}
   * @memberof UserUnmutedEvent
   */
  created_at: string;
  /**
   *
   * @type {string}
   * @memberof UserUnmutedEvent
   */
  target_user?: string;
  /**
   *
   * @type {Array<string>}
   * @memberof UserUnmutedEvent
   */
  target_users?: Array<string>;
  /**
   *
   * @type {string}
   * @memberof UserUnmutedEvent
   */
  type: string;
  /**
   *
   * @type {UserObject}
   * @memberof UserUnmutedEvent
   */
  user?: UserObject;
}
/**
 *
 * @export
 * @interface UserUpdatedEvent
 */
export interface UserUpdatedEvent {
  /**
   *
   * @type {string}
   * @memberof UserUpdatedEvent
   */
  created_at: string;
  /**
   *
   * @type {string}
   * @memberof UserUpdatedEvent
   */
  received_at?: string;
  /**
   *
   * @type {string}
   * @memberof UserUpdatedEvent
   */
  type: string;
  /**
   *
   * @type {UserEventPayload}
   * @memberof UserUpdatedEvent
   */
  user: UserEventPayload;
}
/**
 *
 * @export
 * @interface VideoDimension
 */
export interface VideoDimension {
  /**
   *
   * @type {number}
   * @memberof VideoDimension
   */
  height: number;
  /**
   *
   * @type {number}
   * @memberof VideoDimension
   */
  width: number;
}
/**
 *
 * @export
 * @interface VideoQuality
 */
export interface VideoQuality {
  /**
   *
   * @type {VideoDimension}
   * @memberof VideoQuality
   */
  resolution?: VideoDimension;
  /**
   *
   * @type {string}
   * @memberof VideoQuality
   */
  usage_type?: string;
}
/**
 *
 * @export
 * @interface VideoSettingsRequest
 */
export interface VideoSettingsRequest {
  /**
   *
   * @type {boolean}
   * @memberof VideoSettingsRequest
   */
  access_request_enabled?: boolean;
  /**
   *
   * @type {boolean}
   * @memberof VideoSettingsRequest
   */
  camera_default_on?: boolean;
  /**
   *
   * @type {string}
   * @memberof VideoSettingsRequest
   */
  camera_facing?: VideoSettingsRequestCameraFacingEnum;
  /**
   *
   * @type {boolean}
   * @memberof VideoSettingsRequest
   */
  enabled?: boolean;
  /**
   *
   * @type {TargetResolution}
   * @memberof VideoSettingsRequest
   */
  target_resolution?: TargetResolution;
}

/**
 * @export
 */
export const VideoSettingsRequestCameraFacingEnum = {
  FRONT: 'front',
  BACK: 'back',
  EXTERNAL: 'external',
} as const;
export type VideoSettingsRequestCameraFacingEnum =
  (typeof VideoSettingsRequestCameraFacingEnum)[keyof typeof VideoSettingsRequestCameraFacingEnum];

/**
 *
 * @export
 * @interface VideoSettingsResponse
 */
export interface VideoSettingsResponse {
  /**
   *
   * @type {boolean}
   * @memberof VideoSettingsResponse
   */
  access_request_enabled: boolean;
  /**
   *
   * @type {boolean}
   * @memberof VideoSettingsResponse
   */
  camera_default_on: boolean;
  /**
   *
   * @type {string}
   * @memberof VideoSettingsResponse
   */
  camera_facing: VideoSettingsResponseCameraFacingEnum;
  /**
   *
   * @type {boolean}
   * @memberof VideoSettingsResponse
   */
  enabled: boolean;
  /**
   *
   * @type {TargetResolution}
   * @memberof VideoSettingsResponse
   */
  target_resolution: TargetResolution;
}

/**
 * @export
 */
export const VideoSettingsResponseCameraFacingEnum = {
  FRONT: 'front',
  BACK: 'back',
  EXTERNAL: 'external',
} as const;
export type VideoSettingsResponseCameraFacingEnum =
  (typeof VideoSettingsResponseCameraFacingEnum)[keyof typeof VideoSettingsResponseCameraFacingEnum];

/**
 * Websocket auth message
 * @export
 * @interface WSAuthMessage
 */
export interface WSAuthMessage {
  /**
   *
   * @type {Array<string>}
   * @memberof WSAuthMessage
   */
  products?: Array<string>;
  /**
   *
   * @type {string}
   * @memberof WSAuthMessage
   */
  token: string;
  /**
   *
   * @type {ConnectUserDetailsRequest}
   * @memberof WSAuthMessage
   */
  user_details: ConnectUserDetailsRequest;
}
/**
 * @type WSEvent
 * The discriminator object for all websocket events, it maps events' payload to the final type
 * @export
 */
export type WSEvent =
  | ({ type: 'call.accepted' } & CallAcceptedEvent)
  | ({ type: 'call.blocked_user' } & BlockedUserEvent)
  | ({ type: 'call.closed_caption' } & ClosedCaptionEvent)
  | ({ type: 'call.closed_captions_failed' } & CallClosedCaptionsFailedEvent)
  | ({ type: 'call.closed_captions_started' } & CallClosedCaptionsStartedEvent)
  | ({ type: 'call.closed_captions_stopped' } & CallClosedCaptionsStoppedEvent)
  | ({ type: 'call.created' } & CallCreatedEvent)
  | ({ type: 'call.deleted' } & CallDeletedEvent)
  | ({ type: 'call.ended' } & CallEndedEvent)
  | ({ type: 'call.hls_broadcasting_failed' } & CallHLSBroadcastingFailedEvent)
  | ({
      type: 'call.hls_broadcasting_started';
    } & CallHLSBroadcastingStartedEvent)
  | ({
      type: 'call.hls_broadcasting_stopped';
    } & CallHLSBroadcastingStoppedEvent)
  | ({ type: 'call.live_started' } & CallLiveStartedEvent)
  | ({ type: 'call.member_added' } & CallMemberAddedEvent)
  | ({ type: 'call.member_removed' } & CallMemberRemovedEvent)
  | ({ type: 'call.member_updated' } & CallMemberUpdatedEvent)
  | ({
      type: 'call.member_updated_permission';
    } & CallMemberUpdatedPermissionEvent)
  | ({ type: 'call.missed' } & CallMissedEvent)
  | ({ type: 'call.notification' } & CallNotificationEvent)
  | ({ type: 'call.permission_request' } & PermissionRequestEvent)
  | ({ type: 'call.permissions_updated' } & UpdatedCallPermissionsEvent)
  | ({ type: 'call.reaction_new' } & CallReactionEvent)
  | ({ type: 'call.recording_failed' } & CallRecordingFailedEvent)
  | ({ type: 'call.recording_ready' } & CallRecordingReadyEvent)
  | ({ type: 'call.recording_started' } & CallRecordingStartedEvent)
  | ({ type: 'call.recording_stopped' } & CallRecordingStoppedEvent)
  | ({ type: 'call.rejected' } & CallRejectedEvent)
  | ({ type: 'call.ring' } & CallRingEvent)
  | ({ type: 'call.session_ended' } & CallSessionEndedEvent)
  | ({
      type: 'call.session_participant_count_updated';
    } & CallSessionParticipantCountsUpdatedEvent)
  | ({
      type: 'call.session_participant_joined';
    } & CallSessionParticipantJoinedEvent)
  | ({
      type: 'call.session_participant_left';
    } & CallSessionParticipantLeftEvent)
  | ({ type: 'call.session_started' } & CallSessionStartedEvent)
  | ({ type: 'call.transcription_failed' } & CallTranscriptionFailedEvent)
  | ({ type: 'call.transcription_ready' } & CallTranscriptionReadyEvent)
  | ({ type: 'call.transcription_started' } & CallTranscriptionStartedEvent)
  | ({ type: 'call.transcription_stopped' } & CallTranscriptionStoppedEvent)
  | ({ type: 'call.unblocked_user' } & UnblockedUserEvent)
  | ({ type: 'call.updated' } & CallUpdatedEvent)
  | ({ type: 'call.user_muted' } & CallUserMutedEvent)
  | ({ type: 'connection.error' } & ConnectionErrorEvent)
  | ({ type: 'connection.ok' } & ConnectedEvent)
  | ({ type: 'custom' } & CustomVideoEvent)
  | ({ type: 'health.check' } & HealthCheckEvent)
  | ({ type: 'user.banned' } & UserBannedEvent)
  | ({ type: 'user.deactivated' } & UserDeactivatedEvent)
  | ({ type: 'user.deleted' } & UserDeletedEvent)
  | ({ type: 'user.muted' } & UserMutedEvent)
  | ({ type: 'user.presence.changed' } & UserPresenceChangedEvent)
  | ({ type: 'user.reactivated' } & UserReactivatedEvent)
  | ({ type: 'user.unbanned' } & UserUnbannedEvent)
  | ({ type: 'user.updated' } & UserUpdatedEvent);<|MERGE_RESOLUTION|>--- conflicted
+++ resolved
@@ -2015,7 +2015,7 @@
   video: VideoSettingsResponse;
 }
 /**
- * CallStateResponseFields is the payload for call state response
+ *
  * @export
  * @interface CallsPerDayReportResponse
  */
@@ -4866,7 +4866,7 @@
   user: UserResponse;
 }
 /**
- * PinRequest is the payload for pinning a message.
+ *
  * @export
  * @interface PerSDKUsageReport
  */
@@ -5036,8 +5036,6 @@
    */
   disabled_until?: string;
 }
-<<<<<<< HEAD
-=======
 /**
  *
  * @export
@@ -5144,7 +5142,6 @@
    */
   user_feedback_report?: UserFeedbackReportResponse;
 }
->>>>>>> b3d14546
 /**
  *
  * @export
@@ -5782,7 +5779,7 @@
   target_resolution?: TargetResolution;
 }
 /**
- * Send a call event to the other user
+ *
  * @export
  * @interface SDKUsageReportResponse
  */
@@ -6855,9 +6852,158 @@
 /**
  *
  * @export
-<<<<<<< HEAD
  * @interface UserEventPayload
-=======
+ */
+export interface UserEventPayload {
+  /**
+   *
+   * @type {boolean}
+   * @memberof UserEventPayload
+   */
+  banned: boolean;
+  /**
+   *
+   * @type {Array<string>}
+   * @memberof UserEventPayload
+   */
+  blocked_user_ids: Array<string>;
+  /**
+   *
+   * @type {string}
+   * @memberof UserEventPayload
+   */
+  created_at: string;
+  /**
+   *
+   * @type {{ [key: string]: any; }}
+   * @memberof UserEventPayload
+   */
+  custom: { [key: string]: any };
+  /**
+   *
+   * @type {string}
+   * @memberof UserEventPayload
+   */
+  deactivated_at?: string;
+  /**
+   *
+   * @type {string}
+   * @memberof UserEventPayload
+   */
+  deleted_at?: string;
+  /**
+   *
+   * @type {string}
+   * @memberof UserEventPayload
+   */
+  id: string;
+  /**
+   *
+   * @type {string}
+   * @memberof UserEventPayload
+   */
+  image?: string;
+  /**
+   *
+   * @type {boolean}
+   * @memberof UserEventPayload
+   */
+  invisible?: boolean;
+  /**
+   *
+   * @type {string}
+   * @memberof UserEventPayload
+   */
+  language: string;
+  /**
+   *
+   * @type {string}
+   * @memberof UserEventPayload
+   */
+  last_active?: string;
+  /**
+   *
+   * @type {string}
+   * @memberof UserEventPayload
+   */
+  name?: string;
+  /**
+   *
+   * @type {boolean}
+   * @memberof UserEventPayload
+   */
+  online: boolean;
+  /**
+   *
+   * @type {PrivacySettingsResponse}
+   * @memberof UserEventPayload
+   */
+  privacy_settings?: PrivacySettingsResponse;
+  /**
+   *
+   * @type {string}
+   * @memberof UserEventPayload
+   */
+  revoke_tokens_issued_before?: string;
+  /**
+   *
+   * @type {string}
+   * @memberof UserEventPayload
+   */
+  role: string;
+  /**
+   *
+   * @type {Array<string>}
+   * @memberof UserEventPayload
+   */
+  teams: Array<string>;
+  /**
+   *
+   * @type {string}
+   * @memberof UserEventPayload
+   */
+  updated_at: string;
+}
+/**
+ *
+ * @export
+ * @interface UserFlaggedEvent
+ */
+export interface UserFlaggedEvent {
+  /**
+   *
+   * @type {string}
+   * @memberof UserFlaggedEvent
+   */
+  created_at: string;
+  /**
+   *
+   * @type {string}
+   * @memberof UserFlaggedEvent
+   */
+  target_user?: string;
+  /**
+   *
+   * @type {Array<string>}
+   * @memberof UserFlaggedEvent
+   */
+  target_users?: Array<string>;
+  /**
+   *
+   * @type {string}
+   * @memberof UserFlaggedEvent
+   */
+  type: string;
+  /**
+   *
+   * @type {UserObject}
+   * @memberof UserFlaggedEvent
+   */
+  user?: UserObject;
+}
+/**
+ *
+ * @export
  * @interface UserFeedbackReportResponse
  */
 export interface UserFeedbackReportResponse {
@@ -6886,159 +7032,6 @@
    * @memberof UserFeedbackReport
    */
   unreported_count: number;
-}
-/**
- *
- * @export
- * @interface UserInfoResponse
->>>>>>> b3d14546
- */
-export interface UserEventPayload {
-  /**
-   *
-   * @type {boolean}
-   * @memberof UserEventPayload
-   */
-  banned: boolean;
-  /**
-   *
-   * @type {Array<string>}
-   * @memberof UserEventPayload
-   */
-  blocked_user_ids: Array<string>;
-  /**
-   *
-   * @type {string}
-   * @memberof UserEventPayload
-   */
-  created_at: string;
-  /**
-   *
-   * @type {{ [key: string]: any; }}
-   * @memberof UserEventPayload
-   */
-  custom: { [key: string]: any };
-  /**
-   *
-   * @type {string}
-   * @memberof UserEventPayload
-   */
-  deactivated_at?: string;
-  /**
-   *
-   * @type {string}
-   * @memberof UserEventPayload
-   */
-  deleted_at?: string;
-  /**
-   *
-   * @type {string}
-   * @memberof UserEventPayload
-   */
-  id: string;
-  /**
-   *
-   * @type {string}
-   * @memberof UserEventPayload
-   */
-  image?: string;
-  /**
-   *
-   * @type {boolean}
-   * @memberof UserEventPayload
-   */
-  invisible?: boolean;
-  /**
-   *
-   * @type {string}
-   * @memberof UserEventPayload
-   */
-  language: string;
-  /**
-   *
-   * @type {string}
-   * @memberof UserEventPayload
-   */
-  last_active?: string;
-  /**
-   *
-   * @type {string}
-   * @memberof UserEventPayload
-   */
-  name?: string;
-  /**
-   *
-   * @type {boolean}
-   * @memberof UserEventPayload
-   */
-  online: boolean;
-  /**
-   *
-   * @type {PrivacySettingsResponse}
-   * @memberof UserEventPayload
-   */
-  privacy_settings?: PrivacySettingsResponse;
-  /**
-   *
-   * @type {string}
-   * @memberof UserEventPayload
-   */
-  revoke_tokens_issued_before?: string;
-  /**
-   *
-   * @type {string}
-   * @memberof UserEventPayload
-   */
-  role: string;
-  /**
-   *
-   * @type {Array<string>}
-   * @memberof UserEventPayload
-   */
-  teams: Array<string>;
-  /**
-   *
-   * @type {string}
-   * @memberof UserEventPayload
-   */
-  updated_at: string;
-}
-/**
- *
- * @export
- * @interface UserFlaggedEvent
- */
-export interface UserFlaggedEvent {
-  /**
-   *
-   * @type {string}
-   * @memberof UserFlaggedEvent
-   */
-  created_at: string;
-  /**
-   *
-   * @type {string}
-   * @memberof UserFlaggedEvent
-   */
-  target_user?: string;
-  /**
-   *
-   * @type {Array<string>}
-   * @memberof UserFlaggedEvent
-   */
-  target_users?: Array<string>;
-  /**
-   *
-   * @type {string}
-   * @memberof UserFlaggedEvent
-   */
-  type: string;
-  /**
-   *
-   * @type {UserObject}
-   * @memberof UserFlaggedEvent
-   */
-  user?: UserObject;
 }
 /**
  *
