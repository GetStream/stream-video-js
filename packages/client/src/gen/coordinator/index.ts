/* tslint:disable */
/* eslint-disable */

import { TargetResolutionRequest, TargetResolutionResponse } from './shims';

/**
 *
 * @export
 * @interface APIError
 */
export interface APIError {
  /**
   * Response HTTP status code
   * @type {number}
   * @memberof APIError
   */
  StatusCode: number;
  /**
   * API error code
   * @type {number}
   * @memberof APIError
   */
  code: number;
  /**
   * Additional error-specific information
   * @type {Array<number>}
   * @memberof APIError
   */
  details: Array<number>;
  /**
   * Request duration
   * @type {string}
   * @memberof APIError
   */
  duration: string;
  /**
   * Additional error info
   * @type {{ [key: string]: string; }}
   * @memberof APIError
   */
  exception_fields?: { [key: string]: string };
  /**
   * Message describing an error
   * @type {string}
   * @memberof APIError
   */
  message: string;
  /**
   * URL with additional information
   * @type {string}
   * @memberof APIError
   */
  more_info: string;
}
/**
 *
 * @export
 * @interface AcceptCallResponse
 */
export interface AcceptCallResponse {
  /**
   *
   * @type {string}
   * @memberof AcceptCallResponse
   */
  duration: string;
}
/**
 *
 * @export
 * @interface AudioSettingsRequest
 */
export interface AudioSettingsRequest {
  /**
   *
   * @type {boolean}
   * @memberof AudioSettingsRequest
   */
  access_request_enabled?: boolean;
  /**
   *
   * @type {string}
   * @memberof AudioSettingsRequest
   */
  default_device: AudioSettingsRequestDefaultDeviceEnum;
  /**
   *
   * @type {boolean}
   * @memberof AudioSettingsRequest
   */
  mic_default_on?: boolean;
  /**
   *
   * @type {NoiseCancellationSettings}
   * @memberof AudioSettingsRequest
   */
  noise_cancellation?: NoiseCancellationSettings;
  /**
   *
   * @type {boolean}
   * @memberof AudioSettingsRequest
   */
  opus_dtx_enabled?: boolean;
  /**
   *
   * @type {boolean}
   * @memberof AudioSettingsRequest
   */
  redundant_coding_enabled?: boolean;
  /**
   *
   * @type {boolean}
   * @memberof AudioSettingsRequest
   */
  speaker_default_on?: boolean;
}

/**
 * @export
 */
export const AudioSettingsRequestDefaultDeviceEnum = {
  SPEAKER: 'speaker',
  EARPIECE: 'earpiece',
} as const;
export type AudioSettingsRequestDefaultDeviceEnum =
  (typeof AudioSettingsRequestDefaultDeviceEnum)[keyof typeof AudioSettingsRequestDefaultDeviceEnum];

/**
 *
 * @export
 * @interface AudioSettingsResponse
 */
export interface AudioSettingsResponse {
  /**
   *
   * @type {boolean}
   * @memberof AudioSettingsResponse
   */
  access_request_enabled: boolean;
  /**
   *
   * @type {string}
   * @memberof AudioSettingsResponse
   */
  default_device: AudioSettingsResponseDefaultDeviceEnum;
  /**
   *
   * @type {boolean}
   * @memberof AudioSettingsResponse
   */
  mic_default_on: boolean;
  /**
   *
   * @type {NoiseCancellationSettings}
   * @memberof AudioSettingsResponse
   */
  noise_cancellation?: NoiseCancellationSettings;
  /**
   *
   * @type {boolean}
   * @memberof AudioSettingsResponse
   */
  opus_dtx_enabled: boolean;
  /**
   *
   * @type {boolean}
   * @memberof AudioSettingsResponse
   */
  redundant_coding_enabled: boolean;
  /**
   *
   * @type {boolean}
   * @memberof AudioSettingsResponse
   */
  speaker_default_on: boolean;
}

/**
 * @export
 */
export const AudioSettingsResponseDefaultDeviceEnum = {
  SPEAKER: 'speaker',
  EARPIECE: 'earpiece',
} as const;
export type AudioSettingsResponseDefaultDeviceEnum =
  (typeof AudioSettingsResponseDefaultDeviceEnum)[keyof typeof AudioSettingsResponseDefaultDeviceEnum];

/**
 *
 * @export
 * @interface BackstageSettingsRequest
 */
export interface BackstageSettingsRequest {
  /**
   *
   * @type {boolean}
   * @memberof BackstageSettingsRequest
   */
  enabled?: boolean;
}
/**
 *
 * @export
 * @interface BackstageSettingsResponse
 */
export interface BackstageSettingsResponse {
  /**
   *
   * @type {boolean}
   * @memberof BackstageSettingsResponse
   */
  enabled: boolean;
}
/**
 *
 * @export
 * @interface BlockListOptions
 */
export interface BlockListOptions {
  /**
   *
   * @type {string}
   * @memberof BlockListOptions
   */
  behavior: BlockListOptionsBehaviorEnum;
  /**
   *
   * @type {string}
   * @memberof BlockListOptions
   */
  blocklist: string;
}

/**
 * @export
 */
export const BlockListOptionsBehaviorEnum = {
  FLAG: 'flag',
  BLOCK: 'block',
  SHADOW_BLOCK: 'shadow_block',
} as const;
export type BlockListOptionsBehaviorEnum =
  (typeof BlockListOptionsBehaviorEnum)[keyof typeof BlockListOptionsBehaviorEnum];

/**
 *
 * @export
 * @interface BlockUserRequest
 */
export interface BlockUserRequest {
  /**
   * the user to block
   * @type {string}
   * @memberof BlockUserRequest
   */
  user_id: string;
}
/**
 *
 * @export
 * @interface BlockUserResponse
 */
export interface BlockUserResponse {
  /**
   * Duration of the request in human-readable format
   * @type {string}
   * @memberof BlockUserResponse
   */
  duration: string;
}
/**
 * This event is sent to call participants to notify when a user is blocked on a call, clients can use this event to show a notification.
 * If the user is the current user, the client should leave the call screen as well
 * @export
 * @interface BlockedUserEvent
 */
export interface BlockedUserEvent {
  /**
   *
   * @type {UserResponse}
   * @memberof BlockedUserEvent
   */
  blocked_by_user?: UserResponse;
  /**
   *
   * @type {string}
   * @memberof BlockedUserEvent
   */
  call_cid: string;
  /**
   *
   * @type {string}
   * @memberof BlockedUserEvent
   */
  created_at: string;
  /**
   * The type of event: "call.blocked_user" in this case
   * @type {string}
   * @memberof BlockedUserEvent
   */
  type: string;
  /**
   *
   * @type {UserResponse}
   * @memberof BlockedUserEvent
   */
  user: UserResponse;
}
/**
 *
 * @export
 * @interface BroadcastSettingsRequest
 */
export interface BroadcastSettingsRequest {
  /**
   *
   * @type {boolean}
   * @memberof BroadcastSettingsRequest
   */
  enabled?: boolean;
  /**
   *
   * @type {HLSSettingsRequest}
   * @memberof BroadcastSettingsRequest
   */
  hls?: HLSSettingsRequest;
}
/**
 *
 * @export
 * @interface BroadcastSettingsResponse
 */
export interface BroadcastSettingsResponse {
  /**
   *
   * @type {boolean}
   * @memberof BroadcastSettingsResponse
   */
  enabled: boolean;
  /**
   *
   * @type {HLSSettingsResponse}
   * @memberof BroadcastSettingsResponse
   */
  hls: HLSSettingsResponse;
}
/**
 * This event is sent when a user accepts a notification to join a call.
 * @export
 * @interface CallAcceptedEvent
 */
export interface CallAcceptedEvent {
  /**
   *
   * @type {CallResponse}
   * @memberof CallAcceptedEvent
   */
  call: CallResponse;
  /**
   *
   * @type {string}
   * @memberof CallAcceptedEvent
   */
  call_cid: string;
  /**
   *
   * @type {string}
   * @memberof CallAcceptedEvent
   */
  created_at: string;
  /**
   * The type of event: "call.accepted" in this case
   * @type {string}
   * @memberof CallAcceptedEvent
   */
  type: string;
  /**
   *
   * @type {UserResponse}
   * @memberof CallAcceptedEvent
   */
  user: UserResponse;
}
/**
 * CallClosedCaption represents a closed caption of a call.
 * @export
 * @interface CallClosedCaption
 */
export interface CallClosedCaption {
  /**
   *
   * @type {string}
   * @memberof CallClosedCaption
   */
  end_time: string;
  /**
   *
   * @type {string}
   * @memberof CallClosedCaption
   */
  speaker_id: string;
  /**
   *
   * @type {string}
   * @memberof CallClosedCaption
   */
  start_time: string;
  /**
   *
   * @type {string}
   * @memberof CallClosedCaption
   */
  text: string;
}
/**
 * This event is sent when a call is created. Clients receiving this event should check if the ringing
 * field is set to true and if so, show the call screen
 * @export
 * @interface CallCreatedEvent
 */
export interface CallCreatedEvent {
  /**
   *
   * @type {CallResponse}
   * @memberof CallCreatedEvent
   */
  call: CallResponse;
  /**
   *
   * @type {string}
   * @memberof CallCreatedEvent
   */
  call_cid: string;
  /**
   *
   * @type {string}
   * @memberof CallCreatedEvent
   */
  created_at: string;
  /**
   * the members added to this call
   * @type {Array<MemberResponse>}
   * @memberof CallCreatedEvent
   */
  members: Array<MemberResponse>;
  /**
   * The type of event: "call.created" in this case
   * @type {string}
   * @memberof CallCreatedEvent
   */
  type: string;
}
/**
 * This event is sent when a call is deleted. Clients receiving this event should leave the call screen
 * @export
 * @interface CallDeletedEvent
 */
export interface CallDeletedEvent {
  /**
   *
   * @type {CallResponse}
   * @memberof CallDeletedEvent
   */
  call: CallResponse;
  /**
   *
   * @type {string}
   * @memberof CallDeletedEvent
   */
  call_cid: string;
  /**
   *
   * @type {string}
   * @memberof CallDeletedEvent
   */
  created_at: string;
  /**
   * The type of event: "call.deleted" in this case
   * @type {string}
   * @memberof CallDeletedEvent
   */
  type: string;
}
/**
 * This event is sent when a call is mark as ended for all its participants. Clients receiving this event should leave the call screen
 * @export
 * @interface CallEndedEvent
 */
export interface CallEndedEvent {
  /**
   *
   * @type {CallResponse}
   * @memberof CallEndedEvent
   */
  call: CallResponse;
  /**
   *
   * @type {string}
   * @memberof CallEndedEvent
   */
  call_cid: string;
  /**
   *
   * @type {string}
   * @memberof CallEndedEvent
   */
  created_at: string;
  /**
   * The type of event: "call.ended" in this case
   * @type {string}
   * @memberof CallEndedEvent
   */
  type: string;
  /**
   *
   * @type {UserResponse}
   * @memberof CallEndedEvent
   */
  user?: UserResponse;
}
/**
 *
 * @export
 * @interface CallEvent
 */
export interface CallEvent {
  /**
   *
   * @type {string}
   * @memberof CallEvent
   */
  description: string;
  /**
   *
   * @type {number}
   * @memberof CallEvent
   */
  end_timestamp: number;
  /**
   *
   * @type {number}
   * @memberof CallEvent
   */
  severity: number;
  /**
   *
   * @type {number}
   * @memberof CallEvent
   */
  timestamp: number;
  /**
   *
   * @type {string}
   * @memberof CallEvent
   */
  type: string;
}
/**
 * This event is sent when HLS broadcasting has failed
 * @export
 * @interface CallHLSBroadcastingFailedEvent
 */
export interface CallHLSBroadcastingFailedEvent {
  /**
   *
   * @type {string}
   * @memberof CallHLSBroadcastingFailedEvent
   */
  call_cid: string;
  /**
   *
   * @type {string}
   * @memberof CallHLSBroadcastingFailedEvent
   */
  created_at: string;
  /**
   * The type of event: "call.hls_broadcasting_failed" in this case
   * @type {string}
   * @memberof CallHLSBroadcastingFailedEvent
   */
  type: string;
}
/**
 * This event is sent when HLS broadcasting has started
 * @export
 * @interface CallHLSBroadcastingStartedEvent
 */
export interface CallHLSBroadcastingStartedEvent {
  /**
   *
   * @type {string}
   * @memberof CallHLSBroadcastingStartedEvent
   */
  call_cid: string;
  /**
   *
   * @type {string}
   * @memberof CallHLSBroadcastingStartedEvent
   */
  created_at: string;
  /**
   *
   * @type {string}
   * @memberof CallHLSBroadcastingStartedEvent
   */
  hls_playlist_url: string;
  /**
   * The type of event: "call.hls_broadcasting_started" in this case
   * @type {string}
   * @memberof CallHLSBroadcastingStartedEvent
   */
  type: string;
}
/**
 * This event is sent when HLS broadcasting has stopped
 * @export
 * @interface CallHLSBroadcastingStoppedEvent
 */
export interface CallHLSBroadcastingStoppedEvent {
  /**
   *
   * @type {string}
   * @memberof CallHLSBroadcastingStoppedEvent
   */
  call_cid: string;
  /**
   *
   * @type {string}
   * @memberof CallHLSBroadcastingStoppedEvent
   */
  created_at: string;
  /**
   * The type of event: "call.hls_broadcasting_stopped" in this case
   * @type {string}
   * @memberof CallHLSBroadcastingStoppedEvent
   */
  type: string;
}
/**
 *
 * @export
 * @interface CallIngressResponse
 */
export interface CallIngressResponse {
  /**
   *
   * @type {RTMPIngress}
   * @memberof CallIngressResponse
   */
  rtmp: RTMPIngress;
}
/**
 * This event is sent when a call is started. Clients receiving this event should start the call.
 * @export
 * @interface CallLiveStartedEvent
 */
export interface CallLiveStartedEvent {
  /**
   *
   * @type {CallResponse}
   * @memberof CallLiveStartedEvent
   */
  call: CallResponse;
  /**
   *
   * @type {string}
   * @memberof CallLiveStartedEvent
   */
  call_cid: string;
  /**
   *
   * @type {string}
   * @memberof CallLiveStartedEvent
   */
  created_at: string;
  /**
   * The type of event: "call.live_started" in this case
   * @type {string}
   * @memberof CallLiveStartedEvent
   */
  type: string;
}
/**
 * This event is sent when one or more members are added to a call
 * @export
 * @interface CallMemberAddedEvent
 */
export interface CallMemberAddedEvent {
  /**
   *
   * @type {CallResponse}
   * @memberof CallMemberAddedEvent
   */
  call: CallResponse;
  /**
   *
   * @type {string}
   * @memberof CallMemberAddedEvent
   */
  call_cid: string;
  /**
   *
   * @type {string}
   * @memberof CallMemberAddedEvent
   */
  created_at: string;
  /**
   * the members added to this call
   * @type {Array<MemberResponse>}
   * @memberof CallMemberAddedEvent
   */
  members: Array<MemberResponse>;
  /**
   * The type of event: "call.member_added" in this case
   * @type {string}
   * @memberof CallMemberAddedEvent
   */
  type: string;
}
/**
 * This event is sent when one or more members are removed from a call
 * @export
 * @interface CallMemberRemovedEvent
 */
export interface CallMemberRemovedEvent {
  /**
   *
   * @type {CallResponse}
   * @memberof CallMemberRemovedEvent
   */
  call: CallResponse;
  /**
   *
   * @type {string}
   * @memberof CallMemberRemovedEvent
   */
  call_cid: string;
  /**
   *
   * @type {string}
   * @memberof CallMemberRemovedEvent
   */
  created_at: string;
  /**
   * the list of member IDs removed from the call
   * @type {Array<string>}
   * @memberof CallMemberRemovedEvent
   */
  members: Array<string>;
  /**
   * The type of event: "call.member_removed" in this case
   * @type {string}
   * @memberof CallMemberRemovedEvent
   */
  type: string;
}
/**
 * This event is sent when one or more members are updated
 * @export
 * @interface CallMemberUpdatedEvent
 */
export interface CallMemberUpdatedEvent {
  /**
   *
   * @type {CallResponse}
   * @memberof CallMemberUpdatedEvent
   */
  call: CallResponse;
  /**
   *
   * @type {string}
   * @memberof CallMemberUpdatedEvent
   */
  call_cid: string;
  /**
   *
   * @type {string}
   * @memberof CallMemberUpdatedEvent
   */
  created_at: string;
  /**
   * The list of members that were updated
   * @type {Array<MemberResponse>}
   * @memberof CallMemberUpdatedEvent
   */
  members: Array<MemberResponse>;
  /**
   * The type of event: "call.member_updated" in this case
   * @type {string}
   * @memberof CallMemberUpdatedEvent
   */
  type: string;
}
/**
 * This event is sent when one or more members get its role updated
 * @export
 * @interface CallMemberUpdatedPermissionEvent
 */
export interface CallMemberUpdatedPermissionEvent {
  /**
   *
   * @type {CallResponse}
   * @memberof CallMemberUpdatedPermissionEvent
   */
  call: CallResponse;
  /**
   *
   * @type {string}
   * @memberof CallMemberUpdatedPermissionEvent
   */
  call_cid: string;
  /**
   * The capabilities by role for this call
   * @type {{ [key: string]: Array<string>; }}
   * @memberof CallMemberUpdatedPermissionEvent
   */
  capabilities_by_role: { [key: string]: Array<string> };
  /**
   *
   * @type {string}
   * @memberof CallMemberUpdatedPermissionEvent
   */
  created_at: string;
  /**
   * The list of members that were updated
   * @type {Array<MemberResponse>}
   * @memberof CallMemberUpdatedPermissionEvent
   */
  members: Array<MemberResponse>;
  /**
   * The type of event: "call.member_added" in this case
   * @type {string}
   * @memberof CallMemberUpdatedPermissionEvent
   */
  type: string;
}
/**
 * This event is sent to all call members to notify they are getting called
 * @export
 * @interface CallNotificationEvent
 */
export interface CallNotificationEvent {
  /**
   *
   * @type {CallResponse}
   * @memberof CallNotificationEvent
   */
  call: CallResponse;
  /**
   *
   * @type {string}
   * @memberof CallNotificationEvent
   */
  call_cid: string;
  /**
   *
   * @type {string}
   * @memberof CallNotificationEvent
   */
  created_at: string;
  /**
   * Call members
   * @type {Array<MemberResponse>}
   * @memberof CallNotificationEvent
   */
  members: Array<MemberResponse>;
  /**
   * Call session ID
   * @type {string}
   * @memberof CallNotificationEvent
   */
  session_id: string;
  /**
   * The type of event: "call.notification" in this case
   * @type {string}
   * @memberof CallNotificationEvent
   */
  type: string;
  /**
   *
   * @type {UserResponse}
   * @memberof CallNotificationEvent
   */
  user: UserResponse;
}
/**
 *
 * @export
 * @interface CallParticipantResponse
 */
export interface CallParticipantResponse {
  /**
   *
   * @type {string}
   * @memberof CallParticipantResponse
   */
  joined_at: string;
  /**
   *
   * @type {string}
   * @memberof CallParticipantResponse
   */
  role: string;
  /**
   *
   * @type {UserResponse}
   * @memberof CallParticipantResponse
   */
  user: UserResponse;
  /**
   *
   * @type {string}
   * @memberof CallParticipantResponse
   */
  user_session_id: string;
}
/**
 * This event is sent when a reaction is sent in a call, clients should use this to show the reaction in the call screen
 * @export
 * @interface CallReactionEvent
 */
export interface CallReactionEvent {
  /**
   *
   * @type {string}
   * @memberof CallReactionEvent
   */
  call_cid: string;
  /**
   *
   * @type {string}
   * @memberof CallReactionEvent
   */
  created_at: string;
  /**
   *
   * @type {ReactionResponse}
   * @memberof CallReactionEvent
   */
  reaction: ReactionResponse;
  /**
   * The type of event: "call.reaction_new" in this case
   * @type {string}
   * @memberof CallReactionEvent
   */
  type: string;
}
/**
 * CallRecording represents a recording of a call.
 * @export
 * @interface CallRecording
 */
export interface CallRecording {
  /**
   *
   * @type {string}
   * @memberof CallRecording
   */
  end_time: string;
  /**
   *
   * @type {string}
   * @memberof CallRecording
   */
  filename: string;
  /**
   *
   * @type {string}
   * @memberof CallRecording
   */
  start_time: string;
  /**
   *
   * @type {string}
   * @memberof CallRecording
   */
  url: string;
}
/**
 * This event is sent when call recording has failed
 * @export
 * @interface CallRecordingFailedEvent
 */
export interface CallRecordingFailedEvent {
  /**
   *
   * @type {string}
   * @memberof CallRecordingFailedEvent
   */
  call_cid: string;
  /**
   *
   * @type {string}
   * @memberof CallRecordingFailedEvent
   */
  created_at: string;
  /**
   * The type of event: "call.recording_failed" in this case
   * @type {string}
   * @memberof CallRecordingFailedEvent
   */
  type: string;
}
/**
 * This event is sent when call recording is ready
 * @export
 * @interface CallRecordingReadyEvent
 */
export interface CallRecordingReadyEvent {
  /**
   *
   * @type {string}
   * @memberof CallRecordingReadyEvent
   */
  call_cid: string;
  /**
   *
   * @type {CallRecording}
   * @memberof CallRecordingReadyEvent
   */
  call_recording: CallRecording;
  /**
   *
   * @type {string}
   * @memberof CallRecordingReadyEvent
   */
  created_at: string;
  /**
   * The type of event: "call.recording_ready" in this case
   * @type {string}
   * @memberof CallRecordingReadyEvent
   */
  type: string;
}
/**
 * This event is sent when call recording has started
 * @export
 * @interface CallRecordingStartedEvent
 */
export interface CallRecordingStartedEvent {
  /**
   *
   * @type {string}
   * @memberof CallRecordingStartedEvent
   */
  call_cid: string;
  /**
   *
   * @type {string}
   * @memberof CallRecordingStartedEvent
   */
  created_at: string;
  /**
   * The type of event: "call.recording_started" in this case
   * @type {string}
   * @memberof CallRecordingStartedEvent
   */
  type: string;
}
/**
 * This event is sent when call recording has stopped
 * @export
 * @interface CallRecordingStoppedEvent
 */
export interface CallRecordingStoppedEvent {
  /**
   *
   * @type {string}
   * @memberof CallRecordingStoppedEvent
   */
  call_cid: string;
  /**
   *
   * @type {string}
   * @memberof CallRecordingStoppedEvent
   */
  created_at: string;
  /**
   * The type of event: "call.recording_stopped" in this case
   * @type {string}
   * @memberof CallRecordingStoppedEvent
   */
  type: string;
}
/**
 * This event is sent when a user rejects a notification to join a call.
 * @export
 * @interface CallRejectedEvent
 */
export interface CallRejectedEvent {
  /**
   *
   * @type {CallResponse}
   * @memberof CallRejectedEvent
   */
  call: CallResponse;
  /**
   *
   * @type {string}
   * @memberof CallRejectedEvent
   */
  call_cid: string;
  /**
   *
   * @type {string}
   * @memberof CallRejectedEvent
   */
  created_at: string;
  /**
   * The type of event: "call.rejected" in this case
   * @type {string}
   * @memberof CallRejectedEvent
   */
  type: string;
  /**
   *
   * @type {UserResponse}
   * @memberof CallRejectedEvent
   */
  user: UserResponse;
}
/**
 *
 * @export
 * @interface CallRequest
 */
export interface CallRequest {
  /**
   *
   * @type {{ [key: string]: any; }}
   * @memberof CallRequest
   */
  custom?: { [key: string]: any };
  /**
   *
   * @type {Array<MemberRequest>}
   * @memberof CallRequest
   */
  members?: Array<MemberRequest>;
  /**
   *
   * @type {CallSettingsRequest}
   * @memberof CallRequest
   */
  settings_override?: CallSettingsRequest;
  /**
   *
   * @type {string}
   * @memberof CallRequest
   */
  starts_at?: string;
  /**
   *
   * @type {string}
   * @memberof CallRequest
   */
  team?: string;
}
/**
 * Represents a call
 * @export
 * @interface CallResponse
 */
export interface CallResponse {
  /**
   *
   * @type {boolean}
   * @memberof CallResponse
   */
  backstage: boolean;
  /**
   *
   * @type {Array<string>}
   * @memberof CallResponse
   */
  blocked_user_ids: Array<string>;
  /**
   * The unique identifier for a call (<type>:<id>)
   * @type {string}
   * @memberof CallResponse
   */
  cid: string;
  /**
   * Date/time of creation
   * @type {string}
   * @memberof CallResponse
   */
  created_at: string;
  /**
   *
   * @type {UserResponse}
   * @memberof CallResponse
   */
  created_by: UserResponse;
  /**
   *
   * @type {string}
   * @memberof CallResponse
   */
  current_session_id: string;
  /**
   * Custom data for this object
   * @type {{ [key: string]: any; }}
   * @memberof CallResponse
   */
  custom: { [key: string]: any };
  /**
   *
   * @type {EgressResponse}
   * @memberof CallResponse
   */
  egress: EgressResponse;
  /**
   * Date/time when the call ended
   * @type {string}
   * @memberof CallResponse
   */
  ended_at?: string;
  /**
   * Call ID
   * @type {string}
   * @memberof CallResponse
   */
  id: string;
  /**
   *
   * @type {CallIngressResponse}
   * @memberof CallResponse
   */
  ingress: CallIngressResponse;
  /**
   *
   * @type {boolean}
   * @memberof CallResponse
   */
  recording: boolean;
  /**
   *
   * @type {CallSessionResponse}
   * @memberof CallResponse
   */
  session?: CallSessionResponse;
  /**
   *
   * @type {CallSettingsResponse}
   * @memberof CallResponse
   */
  settings: CallSettingsResponse;
  /**
   * Date/time when the call will start
   * @type {string}
   * @memberof CallResponse
   */
  starts_at?: string;
  /**
   *
   * @type {string}
   * @memberof CallResponse
   */
  team?: string;
  /**
   *
   * @type {ThumbnailResponse}
   * @memberof CallResponse
   */
  thumbnails?: ThumbnailResponse;
  /**
   *
   * @type {boolean}
   * @memberof CallResponse
   */
  transcribing: boolean;
  /**
   * The type of call
   * @type {string}
   * @memberof CallResponse
   */
  type: string;
  /**
   * Date/time of the last update
   * @type {string}
   * @memberof CallResponse
   */
  updated_at: string;
}
/**
 * This event is sent to all call members to notify they are getting called
 * @export
 * @interface CallRingEvent
 */
export interface CallRingEvent {
  /**
   *
   * @type {CallResponse}
   * @memberof CallRingEvent
   */
  call: CallResponse;
  /**
   *
   * @type {string}
   * @memberof CallRingEvent
   */
  call_cid: string;
  /**
   *
   * @type {string}
   * @memberof CallRingEvent
   */
  created_at: string;
  /**
   * Call members
   * @type {Array<MemberResponse>}
   * @memberof CallRingEvent
   */
  members: Array<MemberResponse>;
  /**
   * Call session ID
   * @type {string}
   * @memberof CallRingEvent
   */
  session_id: string;
  /**
   * The type of event: "call.notification" in this case
   * @type {string}
   * @memberof CallRingEvent
   */
  type: string;
  /**
   *
   * @type {UserResponse}
   * @memberof CallRingEvent
   */
  user: UserResponse;
}
/**
 * This event is sent when a call session ends
 * @export
 * @interface CallSessionEndedEvent
 */
export interface CallSessionEndedEvent {
  /**
   *
   * @type {CallResponse}
   * @memberof CallSessionEndedEvent
   */
  call: CallResponse;
  /**
   *
   * @type {string}
   * @memberof CallSessionEndedEvent
   */
  call_cid: string;
  /**
   *
   * @type {string}
   * @memberof CallSessionEndedEvent
   */
  created_at: string;
  /**
   * Call session ID
   * @type {string}
   * @memberof CallSessionEndedEvent
   */
  session_id: string;
  /**
   * The type of event: "call.session_ended" in this case
   * @type {string}
   * @memberof CallSessionEndedEvent
   */
  type: string;
}
/**
 * This event is sent when a participant joins a call session
 * @export
 * @interface CallSessionParticipantJoinedEvent
 */
export interface CallSessionParticipantJoinedEvent {
  /**
   *
   * @type {string}
   * @memberof CallSessionParticipantJoinedEvent
   */
  call_cid: string;
  /**
   *
   * @type {string}
   * @memberof CallSessionParticipantJoinedEvent
   */
  created_at: string;
  /**
   *
   * @type {CallParticipantResponse}
   * @memberof CallSessionParticipantJoinedEvent
   */
  participant: CallParticipantResponse;
  /**
   * Call session ID
   * @type {string}
   * @memberof CallSessionParticipantJoinedEvent
   */
  session_id: string;
  /**
   * The type of event: "call.session_participant_joined" in this case
   * @type {string}
   * @memberof CallSessionParticipantJoinedEvent
   */
  type: string;
}
/**
 * This event is sent when a participant leaves a call session
 * @export
 * @interface CallSessionParticipantLeftEvent
 */
export interface CallSessionParticipantLeftEvent {
  /**
   *
   * @type {string}
   * @memberof CallSessionParticipantLeftEvent
   */
  call_cid: string;
  /**
   *
   * @type {string}
   * @memberof CallSessionParticipantLeftEvent
   */
  created_at: string;
  /**
   *
   * @type {CallParticipantResponse}
   * @memberof CallSessionParticipantLeftEvent
   */
  participant: CallParticipantResponse;
  /**
   * Call session ID
   * @type {string}
   * @memberof CallSessionParticipantLeftEvent
   */
  session_id: string;
  /**
   * The type of event: "call.session_participant_left" in this case
   * @type {string}
   * @memberof CallSessionParticipantLeftEvent
   */
  type: string;
}
/**
 *
 * @export
 * @interface CallSessionResponse
 */
export interface CallSessionResponse {
  /**
   *
   * @type {{ [key: string]: string; }}
   * @memberof CallSessionResponse
   */
  accepted_by: { [key: string]: string };
  /**
   *
   * @type {string}
   * @memberof CallSessionResponse
   */
  ended_at?: string;
  /**
   *
   * @type {string}
   * @memberof CallSessionResponse
   */
  id: string;
  /**
   *
   * @type {string}
   * @memberof CallSessionResponse
   */
  live_ended_at?: string;
  /**
   *
   * @type {string}
   * @memberof CallSessionResponse
   */
  live_started_at?: string;
  /**
   *
   * @type {Array<CallParticipantResponse>}
   * @memberof CallSessionResponse
   */
  participants: Array<CallParticipantResponse>;
  /**
   *
   * @type {{ [key: string]: number; }}
   * @memberof CallSessionResponse
   */
  participants_count_by_role: { [key: string]: number };
  /**
   *
   * @type {{ [key: string]: string; }}
   * @memberof CallSessionResponse
   */
  rejected_by: { [key: string]: string };
  /**
   *
   * @type {string}
   * @memberof CallSessionResponse
   */
  started_at?: string;
}
/**
 * This event is sent when a call session starts
 * @export
 * @interface CallSessionStartedEvent
 */
export interface CallSessionStartedEvent {
  /**
   *
   * @type {CallResponse}
   * @memberof CallSessionStartedEvent
   */
  call: CallResponse;
  /**
   *
   * @type {string}
   * @memberof CallSessionStartedEvent
   */
  call_cid: string;
  /**
   *
   * @type {string}
   * @memberof CallSessionStartedEvent
   */
  created_at: string;
  /**
   * Call session ID
   * @type {string}
   * @memberof CallSessionStartedEvent
   */
  session_id: string;
  /**
   * The type of event: "call.session_started" in this case
   * @type {string}
   * @memberof CallSessionStartedEvent
   */
  type: string;
}
/**
 *
 * @export
 * @interface CallSettingsRequest
 */
export interface CallSettingsRequest {
  /**
   *
   * @type {AudioSettingsRequest}
   * @memberof CallSettingsRequest
   */
  audio?: AudioSettingsRequest;
  /**
   *
   * @type {BackstageSettingsRequest}
   * @memberof CallSettingsRequest
   */
  backstage?: BackstageSettingsRequest;
  /**
   *
   * @type {BroadcastSettingsRequest}
   * @memberof CallSettingsRequest
   */
  broadcasting?: BroadcastSettingsRequest;
  /**
   *
   * @type {GeofenceSettingsRequest}
   * @memberof CallSettingsRequest
   */
  geofencing?: GeofenceSettingsRequest;
  /**
   *
   * @type {RecordSettingsRequest}
   * @memberof CallSettingsRequest
   */
  recording?: RecordSettingsRequest;
  /**
   *
   * @type {RingSettingsRequest}
   * @memberof CallSettingsRequest
   */
  ring?: RingSettingsRequest;
  /**
   *
   * @type {ScreensharingSettingsRequest}
   * @memberof CallSettingsRequest
   */
  screensharing?: ScreensharingSettingsRequest;
  /**
   *
   * @type {ThumbnailsSettingsRequest}
   * @memberof CallSettingsRequest
   */
  thumbnails?: ThumbnailsSettingsRequest;
  /**
   *
   * @type {TranscriptionSettingsRequest}
   * @memberof CallSettingsRequest
   */
  transcription?: TranscriptionSettingsRequest;
  /**
   *
   * @type {VideoSettingsRequest}
   * @memberof CallSettingsRequest
   */
  video?: VideoSettingsRequest;
}
/**
 *
 * @export
 * @interface CallSettingsResponse
 */
export interface CallSettingsResponse {
  /**
   *
   * @type {AudioSettingsResponse}
   * @memberof CallSettingsResponse
   */
  audio: AudioSettingsResponse;
  /**
   *
   * @type {BackstageSettingsResponse}
   * @memberof CallSettingsResponse
   */
  backstage: BackstageSettingsResponse;
  /**
   *
   * @type {BroadcastSettingsResponse}
   * @memberof CallSettingsResponse
   */
  broadcasting: BroadcastSettingsResponse;
  /**
   *
   * @type {GeofenceSettingsResponse}
   * @memberof CallSettingsResponse
   */
  geofencing: GeofenceSettingsResponse;
  /**
   *
   * @type {RecordSettingsResponse}
   * @memberof CallSettingsResponse
   */
  recording: RecordSettingsResponse;
  /**
   *
   * @type {RingSettingsResponse}
   * @memberof CallSettingsResponse
   */
  ring: RingSettingsResponse;
  /**
   *
   * @type {ScreensharingSettingsResponse}
   * @memberof CallSettingsResponse
   */
  screensharing: ScreensharingSettingsResponse;
  /**
   *
   * @type {ThumbnailsSettingsResponse}
   * @memberof CallSettingsResponse
   */
  thumbnails: ThumbnailsSettingsResponse;
  /**
   *
   * @type {TranscriptionSettingsResponse}
   * @memberof CallSettingsResponse
   */
  transcription: TranscriptionSettingsResponse;
  /**
   *
   * @type {VideoSettingsResponse}
   * @memberof CallSettingsResponse
   */
  video: VideoSettingsResponse;
}
/**
 *
 * @export
 * @interface CallStateResponseFields
 */
export interface CallStateResponseFields {
  /**
   *
   * @type {CallResponse}
   * @memberof CallStateResponseFields
   */
  call: CallResponse;
  /**
   * List of call members
   * @type {Array<MemberResponse>}
   * @memberof CallStateResponseFields
   */
  members: Array<MemberResponse>;
  /**
   *
   * @type {MemberResponse}
   * @memberof CallStateResponseFields
   */
  membership?: MemberResponse;
  /**
   *
   * @type {Array<OwnCapability>}
   * @memberof CallStateResponseFields
   */
  own_capabilities: Array<OwnCapability>;
}
/**
 *
 * @export
 * @interface CallStatsReportSummaryResponse
 */
export interface CallStatsReportSummaryResponse {
  /**
   *
   * @type {string}
   * @memberof CallStatsReportSummaryResponse
   */
  call_cid: string;
  /**
   *
   * @type {number}
   * @memberof CallStatsReportSummaryResponse
   */
  call_duration_seconds: number;
  /**
   *
   * @type {string}
   * @memberof CallStatsReportSummaryResponse
   */
  call_session_id: string;
  /**
   *
   * @type {string}
   * @memberof CallStatsReportSummaryResponse
   */
  call_status: string;
  /**
   *
   * @type {string}
   * @memberof CallStatsReportSummaryResponse
   */
  created_at?: string;
  /**
   *
   * @type {string}
   * @memberof CallStatsReportSummaryResponse
   */
  first_stats_time: string;
  /**
   *
   * @type {number}
   * @memberof CallStatsReportSummaryResponse
   */
  quality_score?: number;
}
/**
 *
 * @export
 * @interface CallTimeline
 */
export interface CallTimeline {
  /**
   *
   * @type {Array<CallEvent>}
   * @memberof CallTimeline
   */
  events: Array<CallEvent>;
}
/**
 * CallTranscription represents a transcription of a call.
 * @export
 * @interface CallTranscription
 */
export interface CallTranscription {
  /**
   *
   * @type {string}
   * @memberof CallTranscription
   */
  end_time: string;
  /**
   *
   * @type {string}
   * @memberof CallTranscription
   */
  filename: string;
  /**
   *
   * @type {string}
   * @memberof CallTranscription
   */
  start_time: string;
  /**
   *
   * @type {string}
   * @memberof CallTranscription
   */
  url: string;
}
/**
 * This event is sent when call transcription has failed
 * @export
 * @interface CallTranscriptionFailedEvent
 */
export interface CallTranscriptionFailedEvent {
  /**
   *
   * @type {string}
   * @memberof CallTranscriptionFailedEvent
   */
  call_cid: string;
  /**
   *
   * @type {string}
   * @memberof CallTranscriptionFailedEvent
   */
  created_at: string;
  /**
   * The type of event: "call.transcription_failed" in this case
   * @type {string}
   * @memberof CallTranscriptionFailedEvent
   */
  type: string;
}
/**
 * This event is sent when call transcription is ready
 * @export
 * @interface CallTranscriptionReadyEvent
 */
export interface CallTranscriptionReadyEvent {
  /**
   *
   * @type {string}
   * @memberof CallTranscriptionReadyEvent
   */
  call_cid: string;
  /**
   *
   * @type {CallTranscription}
   * @memberof CallTranscriptionReadyEvent
   */
  call_transcription: CallTranscription;
  /**
   *
   * @type {string}
   * @memberof CallTranscriptionReadyEvent
   */
  created_at: string;
  /**
   * The type of event: "call.transcription_ready" in this case
   * @type {string}
   * @memberof CallTranscriptionReadyEvent
   */
  type: string;
}
/**
 * This event is sent when call transcription has started
 * @export
 * @interface CallTranscriptionStartedEvent
 */
export interface CallTranscriptionStartedEvent {
  /**
   *
   * @type {string}
   * @memberof CallTranscriptionStartedEvent
   */
  call_cid: string;
  /**
   *
   * @type {string}
   * @memberof CallTranscriptionStartedEvent
   */
  created_at: string;
  /**
   * The type of event: "call.transcription_started" in this case
   * @type {string}
   * @memberof CallTranscriptionStartedEvent
   */
  type: string;
}
/**
 * This event is sent when call transcription has stopped
 * @export
 * @interface CallTranscriptionStoppedEvent
 */
export interface CallTranscriptionStoppedEvent {
  /**
   *
   * @type {string}
   * @memberof CallTranscriptionStoppedEvent
   */
  call_cid: string;
  /**
   *
   * @type {string}
   * @memberof CallTranscriptionStoppedEvent
   */
  created_at: string;
  /**
   * The type of event: "call.transcription_stopped" in this case
   * @type {string}
   * @memberof CallTranscriptionStoppedEvent
   */
  type: string;
}
/**
 * This event is sent when a call is updated, clients should use this update the local state of the call.
 * This event also contains the capabilities by role for the call, clients should update the own_capability for the current.
 * @export
 * @interface CallUpdatedEvent
 */
export interface CallUpdatedEvent {
  /**
   *
   * @type {CallResponse}
   * @memberof CallUpdatedEvent
   */
  call: CallResponse;
  /**
   *
   * @type {string}
   * @memberof CallUpdatedEvent
   */
  call_cid: string;
  /**
   * The capabilities by role for this call
   * @type {{ [key: string]: Array<string>; }}
   * @memberof CallUpdatedEvent
   */
  capabilities_by_role: { [key: string]: Array<string> };
  /**
   *
   * @type {string}
   * @memberof CallUpdatedEvent
   */
  created_at: string;
  /**
   * The type of event: "call.ended" in this case
   * @type {string}
   * @memberof CallUpdatedEvent
   */
  type: string;
}
/**
 * This event is sent when a call member is muted
 * @export
 * @interface CallUserMutedEvent
 */
export interface CallUserMutedEvent {
  /**
   *
   * @type {string}
   * @memberof CallUserMutedEvent
   */
  call_cid: string;
  /**
   *
   * @type {string}
   * @memberof CallUserMutedEvent
   */
  created_at: string;
  /**
   *
   * @type {string}
   * @memberof CallUserMutedEvent
   */
  from_user_id: string;
  /**
   *
   * @type {Array<string>}
   * @memberof CallUserMutedEvent
   */
  muted_user_ids: Array<string>;
  /**
   * The type of event: "call.user_muted" in this case
   * @type {string}
   * @memberof CallUserMutedEvent
   */
  type: string;
}
/**
 *
 * @export
 * @interface ChannelConfigWithInfo
 */
export interface ChannelConfigWithInfo {
  /**
   *
   * @type {Array<string>}
   * @memberof ChannelConfigWithInfo
   */
  allowed_flag_reasons?: Array<string>;
  /**
   *
   * @type {string}
   * @memberof ChannelConfigWithInfo
   */
  automod: ChannelConfigWithInfoAutomodEnum;
  /**
   *
   * @type {string}
   * @memberof ChannelConfigWithInfo
   */
  automod_behavior: ChannelConfigWithInfoAutomodBehaviorEnum;
  /**
   *
   * @type {Thresholds}
   * @memberof ChannelConfigWithInfo
   */
  automod_thresholds?: Thresholds;
  /**
   *
   * @type {string}
   * @memberof ChannelConfigWithInfo
   */
  blocklist?: string;
  /**
   *
   * @type {string}
   * @memberof ChannelConfigWithInfo
   */
  blocklist_behavior?: ChannelConfigWithInfoBlocklistBehaviorEnum;
  /**
   *
   * @type {Array<BlockListOptions>}
   * @memberof ChannelConfigWithInfo
   */
  blocklists?: Array<BlockListOptions>;
  /**
   *
   * @type {Array<Command>}
   * @memberof ChannelConfigWithInfo
   */
  commands: Array<Command>;
  /**
   *
   * @type {boolean}
   * @memberof ChannelConfigWithInfo
   */
  connect_events: boolean;
  /**
   *
   * @type {string}
   * @memberof ChannelConfigWithInfo
   */
  created_at: string;
  /**
   *
   * @type {boolean}
   * @memberof ChannelConfigWithInfo
   */
  custom_events: boolean;
  /**
   *
   * @type {{ [key: string]: Array<string>; }}
   * @memberof ChannelConfigWithInfo
   */
  grants?: { [key: string]: Array<string> };
  /**
   *
   * @type {boolean}
   * @memberof ChannelConfigWithInfo
   */
  mark_messages_pending: boolean;
  /**
   *
   * @type {number}
   * @memberof ChannelConfigWithInfo
   */
  max_message_length: number;
  /**
   *
   * @type {boolean}
   * @memberof ChannelConfigWithInfo
   */
  mutes: boolean;
  /**
   *
   * @type {string}
   * @memberof ChannelConfigWithInfo
   */
  name: string;
  /**
   *
   * @type {boolean}
   * @memberof ChannelConfigWithInfo
   */
  polls: boolean;
  /**
   *
   * @type {boolean}
   * @memberof ChannelConfigWithInfo
   */
  push_notifications: boolean;
  /**
   *
   * @type {boolean}
   * @memberof ChannelConfigWithInfo
   */
  quotes: boolean;
  /**
   *
   * @type {boolean}
   * @memberof ChannelConfigWithInfo
   */
  reactions: boolean;
  /**
   *
   * @type {boolean}
   * @memberof ChannelConfigWithInfo
   */
  read_events: boolean;
  /**
   *
   * @type {boolean}
   * @memberof ChannelConfigWithInfo
   */
  reminders: boolean;
  /**
   *
   * @type {boolean}
   * @memberof ChannelConfigWithInfo
   */
  replies: boolean;
  /**
   *
   * @type {boolean}
   * @memberof ChannelConfigWithInfo
   */
  search: boolean;
  /**
   *
   * @type {boolean}
   * @memberof ChannelConfigWithInfo
   */
  typing_events: boolean;
  /**
   *
   * @type {string}
   * @memberof ChannelConfigWithInfo
   */
  updated_at: string;
  /**
   *
   * @type {boolean}
   * @memberof ChannelConfigWithInfo
   */
  uploads: boolean;
  /**
   *
   * @type {boolean}
   * @memberof ChannelConfigWithInfo
   */
  url_enrichment: boolean;
}

/**
 * @export
 */
export const ChannelConfigWithInfoAutomodEnum = {
  DISABLED: 'disabled',
  SIMPLE: 'simple',
  AI: 'AI',
} as const;
export type ChannelConfigWithInfoAutomodEnum =
  (typeof ChannelConfigWithInfoAutomodEnum)[keyof typeof ChannelConfigWithInfoAutomodEnum];

/**
 * @export
 */
export const ChannelConfigWithInfoAutomodBehaviorEnum = {
  FLAG: 'flag',
  BLOCK: 'block',
  SHADOW_BLOCK: 'shadow_block',
} as const;
export type ChannelConfigWithInfoAutomodBehaviorEnum =
  (typeof ChannelConfigWithInfoAutomodBehaviorEnum)[keyof typeof ChannelConfigWithInfoAutomodBehaviorEnum];

/**
 * @export
 */
export const ChannelConfigWithInfoBlocklistBehaviorEnum = {
  FLAG: 'flag',
  BLOCK: 'block',
  SHADOW_BLOCK: 'shadow_block',
} as const;
export type ChannelConfigWithInfoBlocklistBehaviorEnum =
  (typeof ChannelConfigWithInfoBlocklistBehaviorEnum)[keyof typeof ChannelConfigWithInfoBlocklistBehaviorEnum];

/**
 *
 * @export
 * @interface ChannelMember
 */
export interface ChannelMember {
  /**
   * Expiration date of the ban
   * @type {string}
   * @memberof ChannelMember
   */
  ban_expires?: string;
  /**
   * Whether member is banned this channel or not
   * @type {boolean}
   * @memberof ChannelMember
   */
  banned: boolean;
  /**
   * Role of the member in the channel
   * @type {string}
   * @memberof ChannelMember
   */
  channel_role: string;
  /**
   * Date/time of creation
   * @type {string}
   * @memberof ChannelMember
   */
  created_at: string;
  /**
   *
   * @type {string}
   * @memberof ChannelMember
   */
  deleted_at?: string;
  /**
   * Date when invite was accepted
   * @type {string}
   * @memberof ChannelMember
   */
  invite_accepted_at?: string;
  /**
   * Date when invite was rejected
   * @type {string}
   * @memberof ChannelMember
   */
  invite_rejected_at?: string;
  /**
   * Whether member was invited or not
   * @type {boolean}
   * @memberof ChannelMember
   */
  invited?: boolean;
  /**
   * Whether member is channel moderator or not
   * @type {boolean}
   * @memberof ChannelMember
   */
  is_moderator?: boolean;
  /**
   * Whether member is shadow banned in this channel or not
   * @type {boolean}
   * @memberof ChannelMember
   */
  shadow_banned: boolean;
  /**
   *
   * @type {string}
   * @memberof ChannelMember
   */
  status?: string;
  /**
   * Date/time of the last update
   * @type {string}
   * @memberof ChannelMember
   */
  updated_at: string;
  /**
   *
   * @type {UserObject}
   * @memberof ChannelMember
   */
  user?: UserObject;
  /**
   *
   * @type {string}
   * @memberof ChannelMember
   */
  user_id?: string;
}
/**
 *
 * @export
 * @interface ChannelMute
 */
export interface ChannelMute {
  /**
   *
   * @type {ChannelResponse}
   * @memberof ChannelMute
   */
  channel?: ChannelResponse;
  /**
   * Date/time of creation
   * @type {string}
   * @memberof ChannelMute
   */
  created_at: string;
  /**
   * Date/time of mute expiration
   * @type {string}
   * @memberof ChannelMute
   */
  expires?: string;
  /**
   * Date/time of the last update
   * @type {string}
   * @memberof ChannelMute
   */
  updated_at: string;
  /**
   *
   * @type {UserObject}
   * @memberof ChannelMute
   */
  user?: UserObject;
}
/**
 * Represents channel in chat
 * @export
 * @interface ChannelResponse
 */
export interface ChannelResponse {
  /**
   * Whether auto translation is enabled or not
   * @type {boolean}
   * @memberof ChannelResponse
   */
  auto_translation_enabled?: boolean;
  /**
   * Language to translate to when auto translation is active
   * @type {string}
   * @memberof ChannelResponse
   */
  auto_translation_language?: string;
  /**
   * Channel CID (<type>:<id>)
   * @type {string}
   * @memberof ChannelResponse
   */
  cid: string;
  /**
   *
   * @type {ChannelConfigWithInfo}
   * @memberof ChannelResponse
   */
  config?: ChannelConfigWithInfo;
  /**
   * Cooldown period after sending each message
   * @type {number}
   * @memberof ChannelResponse
   */
  cooldown?: number;
  /**
   * Date/time of creation
   * @type {string}
   * @memberof ChannelResponse
   */
  created_at: string;
  /**
   *
   * @type {UserObject}
   * @memberof ChannelResponse
   */
  created_by?: UserObject;
  /**
   *
   * @type {{ [key: string]: any; }}
   * @memberof ChannelResponse
   */
  custom: { [key: string]: any };
  /**
   * Date/time of deletion
   * @type {string}
   * @memberof ChannelResponse
   */
  deleted_at?: string;
  /**
   *
   * @type {boolean}
   * @memberof ChannelResponse
   */
  disabled: boolean;
  /**
   * Whether channel is frozen or not
   * @type {boolean}
   * @memberof ChannelResponse
   */
  frozen: boolean;
  /**
   * Whether this channel is hidden by current user or not
   * @type {boolean}
   * @memberof ChannelResponse
   */
  hidden?: boolean;
  /**
   * Date since when the message history is accessible
   * @type {string}
   * @memberof ChannelResponse
   */
  hide_messages_before?: string;
  /**
   * Channel unique ID
   * @type {string}
   * @memberof ChannelResponse
   */
  id: string;
  /**
   * Date of the last message sent
   * @type {string}
   * @memberof ChannelResponse
   */
  last_message_at?: string;
  /**
   * Number of members in the channel
   * @type {number}
   * @memberof ChannelResponse
   */
  member_count?: number;
  /**
   * List of channel members (max 100)
   * @type {Array<ChannelMember>}
   * @memberof ChannelResponse
   */
  members?: Array<ChannelMember>;
  /**
   * Date of mute expiration
   * @type {string}
   * @memberof ChannelResponse
   */
  mute_expires_at?: string;
  /**
   * Whether this channel is muted or not
   * @type {boolean}
   * @memberof ChannelResponse
   */
  muted?: boolean;
  /**
   * List of channel capabilities of authenticated user
   * @type {Array<string>}
   * @memberof ChannelResponse
   */
  own_capabilities?: Array<string>;
  /**
   * Team the channel belongs to (multi-tenant only)
   * @type {string}
   * @memberof ChannelResponse
   */
  team?: string;
  /**
   * Date of the latest truncation of the channel
   * @type {string}
   * @memberof ChannelResponse
   */
  truncated_at?: string;
  /**
   *
   * @type {UserObject}
   * @memberof ChannelResponse
   */
  truncated_by?: UserObject;
  /**
   * Type of the channel
   * @type {string}
   * @memberof ChannelResponse
   */
  type: string;
  /**
   * Date/time of the last update
   * @type {string}
   * @memberof ChannelResponse
   */
  updated_at: string;
}
/**
 * This event is sent when closed captions are being sent in a call, clients should use this to show the closed captions in the call screen
 * @export
 * @interface ClosedCaptionEvent
 */
export interface ClosedCaptionEvent {
  /**
   *
   * @type {string}
   * @memberof ClosedCaptionEvent
   */
  call_cid: string;
  /**
   *
   * @type {CallClosedCaption}
   * @memberof ClosedCaptionEvent
   */
  closed_caption: CallClosedCaption;
  /**
   *
   * @type {string}
   * @memberof ClosedCaptionEvent
   */
  created_at: string;
  /**
   * The type of event: "call.closed_caption" in this case
   * @type {string}
   * @memberof ClosedCaptionEvent
   */
  type: string;
}
/**
 *
 * @export
 * @interface CollectUserFeedbackRequest
 */
export interface CollectUserFeedbackRequest {
  /**
   *
   * @type {{ [key: string]: any; }}
   * @memberof CollectUserFeedbackRequest
   */
  custom?: { [key: string]: any };
  /**
   *
   * @type {number}
   * @memberof CollectUserFeedbackRequest
   */
  rating: number;
  /**
   *
   * @type {string}
   * @memberof CollectUserFeedbackRequest
   */
  reason?: string;
  /**
   *
   * @type {string}
   * @memberof CollectUserFeedbackRequest
   */
  sdk: string;
  /**
   *
   * @type {string}
   * @memberof CollectUserFeedbackRequest
   */
  sdk_version: string;
  /**
   *
   * @type {string}
   * @memberof CollectUserFeedbackRequest
   */
  user_session_id: string;
}
/**
 *
 * @export
 * @interface CollectUserFeedbackResponse
 */
export interface CollectUserFeedbackResponse {
  /**
   * Duration of the request in human-readable format
   * @type {string}
   * @memberof CollectUserFeedbackResponse
   */
  duration: string;
}
/**
 * Represents custom chat command
 * @export
 * @interface Command
 */
export interface Command {
  /**
   * Arguments help text, shown in commands auto-completion
   * @type {string}
   * @memberof Command
   */
  args: string;
  /**
   * Date/time of creation
   * @type {string}
   * @memberof Command
   */
  readonly created_at?: string;
  /**
   * Description, shown in commands auto-completion
   * @type {string}
   * @memberof Command
   */
  description: string;
  /**
   * Unique command name
   * @type {string}
   * @memberof Command
   */
  name: string;
  /**
   * Set name used for grouping commands
   * @type {string}
   * @memberof Command
   */
  set: string;
  /**
   * Date/time of the last update
   * @type {string}
   * @memberof Command
   */
  readonly updated_at?: string;
}
/**
 *
 * @export
 * @interface ConnectUserDetailsRequest
 */
export interface ConnectUserDetailsRequest {
  /**
   *
   * @type {{ [key: string]: any; }}
   * @memberof ConnectUserDetailsRequest
   */
  custom?: { [key: string]: any };
  /**
   *
   * @type {string}
   * @memberof ConnectUserDetailsRequest
   */
  id: string;
  /**
   *
   * @type {string}
   * @memberof ConnectUserDetailsRequest
   */
  image?: string;
  /**
   *
   * @type {boolean}
   * @memberof ConnectUserDetailsRequest
   */
  invisible?: boolean;
  /**
   *
   * @type {string}
   * @memberof ConnectUserDetailsRequest
   */
  language?: string;
  /**
   *
   * @type {string}
   * @memberof ConnectUserDetailsRequest
   */
  name?: string;
  /**
   *
   * @type {PrivacySettings}
   * @memberof ConnectUserDetailsRequest
   */
  privacy_settings?: PrivacySettings;
  /**
   *
   * @type {PushNotificationSettingsInput}
   * @memberof ConnectUserDetailsRequest
   */
  push_notifications?: PushNotificationSettingsInput;
}
/**
 * This event is sent when the WS connection is established and authenticated, this event contains the full user object as it is stored on the server
 * @export
 * @interface ConnectedEvent
 */
export interface ConnectedEvent {
  /**
   * The connection_id for this client
   * @type {string}
   * @memberof ConnectedEvent
   */
  connection_id: string;
  /**
   *
   * @type {string}
   * @memberof ConnectedEvent
   */
  created_at: string;
  /**
   *
   * @type {OwnUserResponse}
   * @memberof ConnectedEvent
   */
  me: OwnUserResponse;
  /**
   * The type of event: "connection.ok" in this case
   * @type {string}
   * @memberof ConnectedEvent
   */
  type: string;
}
/**
 * This event is sent when the WS connection fails
 * @export
 * @interface ConnectionErrorEvent
 */
export interface ConnectionErrorEvent {
  /**
   *
   * @type {string}
   * @memberof ConnectionErrorEvent
   */
  connection_id: string;
  /**
   *
   * @type {string}
   * @memberof ConnectionErrorEvent
   */
  created_at: string;
  /**
   *
   * @type {APIError}
   * @memberof ConnectionErrorEvent
   */
  error: APIError;
  /**
   * The type of event: "connection.ok" in this case
   * @type {string}
   * @memberof ConnectionErrorEvent
   */
  type: string;
}
/**
 *
 * @export
 * @interface Coordinates
 */
export interface Coordinates {
  /**
   *
   * @type {number}
   * @memberof Coordinates
   */
  latitude: number;
  /**
   *
<<<<<<< HEAD
   * @type {number}
   * @memberof Coordinates
=======
   * @type {string}
   * @memberof GetCallStatsResponse
   */
  call_status: string;
  /**
   *
   * @type {CallTimeline}
   * @memberof GetCallStatsResponse
>>>>>>> ab6e35e5
   */
  longitude: number;
}
/**
 *
 * @export
 * @interface CreateDeviceRequest
 */
export interface CreateDeviceRequest {
  /**
   *
   * @type {string}
   * @memberof CreateDeviceRequest
   */
  id: string;
  /**
   *
   * @type {string}
   * @memberof CreateDeviceRequest
   */
  push_provider: CreateDeviceRequestPushProviderEnum;
  /**
   *
   * @type {string}
   * @memberof CreateDeviceRequest
   */
  push_provider_name?: string;
  /**
   *
   * @type {boolean}
   * @memberof CreateDeviceRequest
   */
  voip_token?: boolean;
}

/**
 * @export
 */
export const CreateDeviceRequestPushProviderEnum = {
  FIREBASE: 'firebase',
  APN: 'apn',
  HUAWEI: 'huawei',
  XIAOMI: 'xiaomi',
} as const;
export type CreateDeviceRequestPushProviderEnum =
  (typeof CreateDeviceRequestPushProviderEnum)[keyof typeof CreateDeviceRequestPushProviderEnum];

/**
 *
 * @export
 * @interface CreateGuestRequest
 */
export interface CreateGuestRequest {
  /**
   *
   * @type {UserRequest}
   * @memberof CreateGuestRequest
   */
  user: UserRequest;
}
/**
 *
 * @export
 * @interface CreateGuestResponse
 */
export interface CreateGuestResponse {
  /**
   * the access token to authenticate the user
   * @type {string}
   * @memberof CreateGuestResponse
   */
  access_token: string;
  /**
   *
   * @type {string}
   * @memberof CreateGuestResponse
   */
  duration: string;
  /**
   *
   * @type {UserResponse}
   * @memberof CreateGuestResponse
   */
  user: UserResponse;
}
/**
 *
 * @export
 * @interface Credentials
 */
export interface Credentials {
  /**
   *
   * @type {Array<ICEServer>}
   * @memberof Credentials
   */
  ice_servers: Array<ICEServer>;
  /**
   *
   * @type {SFUResponse}
   * @memberof Credentials
   */
  server: SFUResponse;
  /**
   *
   * @type {string}
   * @memberof Credentials
   */
  token: string;
}
/**
 * A custom event, this event is used to send custom events to other participants in the call.
 * @export
 * @interface CustomVideoEvent
 */
export interface CustomVideoEvent {
  /**
   *
   * @type {string}
   * @memberof CustomVideoEvent
   */
  call_cid: string;
  /**
   *
   * @type {string}
   * @memberof CustomVideoEvent
   */
  created_at: string;
  /**
   * Custom data for this object
   * @type {{ [key: string]: any; }}
   * @memberof CustomVideoEvent
   */
  custom: { [key: string]: any };
  /**
   * The type of event, "custom" in this case
   * @type {string}
   * @memberof CustomVideoEvent
   */
  type: string;
  /**
   *
   * @type {UserResponse}
   * @memberof CustomVideoEvent
   */
  user: UserResponse;
}
/**
 *
 * @export
 * @interface DeleteRecordingResponse
 */
export interface DeleteRecordingResponse {
  /**
   *
   * @type {string}
   * @memberof DeleteRecordingResponse
   */
  duration: string;
}
/**
 *
 * @export
 * @interface DeleteTranscriptionResponse
 */
export interface DeleteTranscriptionResponse {
  /**
   *
   * @type {string}
   * @memberof DeleteTranscriptionResponse
   */
  duration: string;
}
/**
 *
 * @export
 * @interface Device
 */
export interface Device {
  /**
   * Date/time of creation
   * @type {string}
   * @memberof Device
   */
  created_at: string;
  /**
   * Whether device is disabled or not
   * @type {boolean}
   * @memberof Device
   */
  disabled?: boolean;
  /**
   * Reason explaining why device had been disabled
   * @type {string}
   * @memberof Device
   */
  disabled_reason?: string;
  /**
   *
   * @type {string}
   * @memberof Device
   */
  id: string;
  /**
   *
   * @type {string}
   * @memberof Device
   */
  push_provider: string;
  /**
   *
   * @type {string}
   * @memberof Device
   */
  push_provider_name?: string;
  /**
   * When true the token is for Apple VoIP push notifications
   * @type {boolean}
   * @memberof Device
   */
  voip?: boolean;
}
/**
 *
 * @export
 * @interface EdgeResponse
 */
export interface EdgeResponse {
  /**
   *
   * @type {string}
   * @memberof EdgeResponse
   */
  continent_code: string;
  /**
   *
   * @type {string}
   * @memberof EdgeResponse
   */
  country_iso_code: string;
  /**
   *
   * @type {number}
   * @memberof EdgeResponse
   */
  green: number;
  /**
   *
   * @type {string}
   * @memberof EdgeResponse
   */
  id: string;
  /**
   *
   * @type {string}
   * @memberof EdgeResponse
   */
  latency_test_url: string;
  /**
   *
   * @type {number}
   * @memberof EdgeResponse
   */
  latitude: number;
  /**
   *
   * @type {number}
   * @memberof EdgeResponse
   */
  longitude: number;
  /**
   *
   * @type {number}
   * @memberof EdgeResponse
   */
  red: number;
  /**
   *
   * @type {string}
   * @memberof EdgeResponse
   */
  subdivision_iso_code: string;
  /**
   *
   * @type {number}
   * @memberof EdgeResponse
   */
  yellow: number;
}
/**
 *
 * @export
 * @interface EgressHLSResponse
 */
export interface EgressHLSResponse {
  /**
   *
   * @type {string}
   * @memberof EgressHLSResponse
   */
  playlist_url: string;
}
/**
 *
 * @export
 * @interface EgressRTMPResponse
 */
export interface EgressRTMPResponse {
  /**
   *
   * @type {string}
   * @memberof EgressRTMPResponse
   */
  name: string;
  /**
   *
   * @type {string}
   * @memberof EgressRTMPResponse
   */
  stream_key: string;
  /**
   *
   * @type {string}
   * @memberof EgressRTMPResponse
   */
  url: string;
}
/**
 *
 * @export
 * @interface EgressResponse
 */
export interface EgressResponse {
  /**
   *
   * @type {boolean}
   * @memberof EgressResponse
   */
  broadcasting: boolean;
  /**
   *
   * @type {EgressHLSResponse}
   * @memberof EgressResponse
   */
  hls?: EgressHLSResponse;
  /**
   *
   * @type {Array<EgressRTMPResponse>}
   * @memberof EgressResponse
   */
  rtmps: Array<EgressRTMPResponse>;
}
/**
 *
 * @export
 * @interface EndCallResponse
 */
export interface EndCallResponse {
  /**
   *
   * @type {string}
   * @memberof EndCallResponse
   */
  duration: string;
}
/**
 *
 * @export
 * @interface GeofenceSettingsRequest
 */
export interface GeofenceSettingsRequest {
  /**
   *
   * @type {Array<string>}
   * @memberof GeofenceSettingsRequest
   */
  names?: Array<string>;
}
/**
 *
 * @export
 * @interface GeofenceSettingsResponse
 */
export interface GeofenceSettingsResponse {
  /**
   *
   * @type {Array<string>}
   * @memberof GeofenceSettingsResponse
   */
  names: Array<string>;
}
/**
 *
 * @export
 * @interface GeolocationResult
 */
export interface GeolocationResult {
  /**
   *
   * @type {number}
   * @memberof GeolocationResult
   */
  accuracy_radius: number;
  /**
   *
   * @type {string}
   * @memberof GeolocationResult
   */
  city: string;
  /**
   *
   * @type {string}
   * @memberof GeolocationResult
   */
  continent: string;
  /**
   *
   * @type {string}
   * @memberof GeolocationResult
   */
  continent_code: string;
  /**
   *
   * @type {string}
   * @memberof GeolocationResult
   */
  country: string;
  /**
   *
   * @type {string}
   * @memberof GeolocationResult
   */
  country_iso_code: string;
  /**
   *
   * @type {number}
   * @memberof GeolocationResult
   */
  latitude: number;
  /**
   *
   * @type {number}
   * @memberof GeolocationResult
   */
  longitude: number;
  /**
   *
   * @type {string}
   * @memberof GeolocationResult
   */
  subdivision: string;
  /**
   *
   * @type {string}
   * @memberof GeolocationResult
   */
  subdivision_iso_code: string;
}
/**
 *
 * @export
 * @interface GetCallResponse
 */
export interface GetCallResponse {
  /**
   *
   * @type {CallResponse}
   * @memberof GetCallResponse
   */
  call: CallResponse;
  /**
   *
   * @type {string}
   * @memberof GetCallResponse
   */
  duration: string;
  /**
   *
   * @type {Array<MemberResponse>}
   * @memberof GetCallResponse
   */
  members: Array<MemberResponse>;
  /**
   *
   * @type {MemberResponse}
   * @memberof GetCallResponse
   */
  membership?: MemberResponse;
  /**
   *
   * @type {Array<OwnCapability>}
   * @memberof GetCallResponse
   */
  own_capabilities: Array<OwnCapability>;
}
/**
 *
 * @export
 * @interface GetCallStatsResponse
 */
export interface GetCallStatsResponse {
  /**
   *
   * @type {number}
   * @memberof GetCallStatsResponse
   */
  call_duration_seconds: number;
  /**
   *
   * @type {string}
   * @memberof GetCallStatsResponse
   */
  call_status: string;
  /**
   *
   * @type {CallTimeline}
   * @memberof GetCallStatsResponse
   */
  call_timeline?: CallTimeline;
  /**
   * Duration of the request in human-readable format
   * @type {string}
   * @memberof GetCallStatsResponse
   */
  duration: string;
  /**
   *
   * @type {Stats}
   * @memberof GetCallStatsResponse
   */
  jitter?: Stats;
  /**
   *
   * @type {Stats}
   * @memberof GetCallStatsResponse
   */
  latency?: Stats;
  /**
   *
   * @type {number}
   * @memberof GetCallStatsResponse
   */
  max_freezes_duration_seconds: number;
  /**
   *
   * @type {number}
   * @memberof GetCallStatsResponse
   */
  max_participants: number;
  /**
   *
   * @type {number}
   * @memberof GetCallStatsResponse
   */
  max_total_quality_limitation_duration_seconds: number;
  /**
   *
   * @type {Array<UserStats>}
   * @memberof GetCallStatsResponse
   */
  participant_report: Array<UserStats>;
  /**
   *
   * @type {number}
   * @memberof GetCallStatsResponse
   */
  publishing_participants: number;
  /**
   *
   * @type {number}
   * @memberof GetCallStatsResponse
   */
  quality_score: number;
  /**
   *
   * @type {number}
   * @memberof GetCallStatsResponse
   */
  sfu_count: number;
  /**
   *
   * @type {Array<SFULocationResponse>}
   * @memberof GetCallStatsResponse
   */
  sfus: Array<SFULocationResponse>;
}
/**
 *
 * @export
 * @interface GetEdgesResponse
 */
export interface GetEdgesResponse {
  /**
   * Duration of the request in human-readable format
   * @type {string}
   * @memberof GetEdgesResponse
   */
  duration: string;
  /**
   *
   * @type {Array<EdgeResponse>}
   * @memberof GetEdgesResponse
   */
  edges: Array<EdgeResponse>;
}
/**
 *
 * @export
 * @interface GetOrCreateCallRequest
 */
export interface GetOrCreateCallRequest {
  /**
   *
   * @type {CallRequest}
   * @memberof GetOrCreateCallRequest
   */
  data?: CallRequest;
  /**
   *
   * @type {number}
   * @memberof GetOrCreateCallRequest
   */
  members_limit?: number;
  /**
   * if provided it sends a notification event to the members for this call
   * @type {boolean}
   * @memberof GetOrCreateCallRequest
   */
  notify?: boolean;
  /**
   * if provided it sends a ring event to the members for this call
   * @type {boolean}
   * @memberof GetOrCreateCallRequest
   */
  ring?: boolean;
}
/**
 *
 * @export
 * @interface GetOrCreateCallResponse
 */
export interface GetOrCreateCallResponse {
  /**
   *
   * @type {CallResponse}
   * @memberof GetOrCreateCallResponse
   */
  call: CallResponse;
  /**
   *
   * @type {boolean}
   * @memberof GetOrCreateCallResponse
   */
  created: boolean;
  /**
   *
   * @type {string}
   * @memberof GetOrCreateCallResponse
   */
  duration: string;
  /**
   *
   * @type {Array<MemberResponse>}
   * @memberof GetOrCreateCallResponse
   */
  members: Array<MemberResponse>;
  /**
   *
   * @type {MemberResponse}
   * @memberof GetOrCreateCallResponse
   */
  membership?: MemberResponse;
  /**
   *
   * @type {Array<OwnCapability>}
   * @memberof GetOrCreateCallResponse
   */
  own_capabilities: Array<OwnCapability>;
}
/**
 *
 * @export
 * @interface GoLiveRequest
 */
export interface GoLiveRequest {
  /**
   *
   * @type {string}
   * @memberof GoLiveRequest
   */
  recording_storage_name?: string;
  /**
   *
   * @type {boolean}
   * @memberof GoLiveRequest
   */
  start_hls?: boolean;
  /**
   *
   * @type {boolean}
   * @memberof GoLiveRequest
   */
  start_recording?: boolean;
  /**
   *
   * @type {boolean}
   * @memberof GoLiveRequest
   */
  start_transcription?: boolean;
  /**
   *
   * @type {string}
   * @memberof GoLiveRequest
   */
  transcription_storage_name?: string;
}
/**
 *
 * @export
 * @interface GoLiveResponse
 */
export interface GoLiveResponse {
  /**
   *
   * @type {CallResponse}
   * @memberof GoLiveResponse
   */
  call: CallResponse;
  /**
   * Duration of the request in human-readable format
   * @type {string}
   * @memberof GoLiveResponse
   */
  duration: string;
}
/**
 *
 * @export
 * @interface HLSSettingsRequest
 */
export interface HLSSettingsRequest {
  /**
   *
   * @type {boolean}
   * @memberof HLSSettingsRequest
   */
  auto_on?: boolean;
  /**
   *
   * @type {boolean}
   * @memberof HLSSettingsRequest
   */
  enabled?: boolean;
  /**
   *
   * @type {Array<string>}
   * @memberof HLSSettingsRequest
   */
  quality_tracks: Array<string>;
}
/**
 *
 * @export
 * @interface HLSSettingsResponse
 */
export interface HLSSettingsResponse {
  /**
   *
   * @type {boolean}
   * @memberof HLSSettingsResponse
   */
  auto_on: boolean;
  /**
   *
   * @type {boolean}
   * @memberof HLSSettingsResponse
   */
  enabled: boolean;
  /**
   *
   * @type {Array<string>}
   * @memberof HLSSettingsResponse
   */
  quality_tracks: Array<string>;
}
/**
 *
 * @export
 * @interface HealthCheckEvent
 */
export interface HealthCheckEvent {
  /**
   *
   * @type {string}
   * @memberof HealthCheckEvent
   */
  cid: string;
  /**
   *
   * @type {string}
   * @memberof HealthCheckEvent
   */
  connection_id: string;
  /**
   *
   * @type {string}
   * @memberof HealthCheckEvent
   */
  created_at: string;
  /**
   *
   * @type {OwnUser}
   * @memberof HealthCheckEvent
   */
  me?: OwnUser;
  /**
   *
   * @type {string}
   * @memberof HealthCheckEvent
   */
  type: string;
}
/**
 *
 * @export
 * @interface ICEServer
 */
export interface ICEServer {
  /**
   *
   * @type {string}
   * @memberof ICEServer
   */
  password: string;
  /**
   *
   * @type {Array<string>}
   * @memberof ICEServer
   */
  urls: Array<string>;
  /**
   *
   * @type {string}
   * @memberof ICEServer
   */
  username: string;
}
/**
 *
 * @export
 * @interface JoinCallRequest
 */
export interface JoinCallRequest {
  /**
   * if true the call will be created if it doesn't exist
   * @type {boolean}
   * @memberof JoinCallRequest
   */
  create?: boolean;
  /**
   *
   * @type {CallRequest}
   * @memberof JoinCallRequest
   */
  data?: CallRequest;
  /**
   *
   * @type {string}
   * @memberof JoinCallRequest
   */
  location: string;
  /**
   *
   * @type {number}
   * @memberof JoinCallRequest
   */
  members_limit?: number;
  /**
   * If the participant is migrating from another SFU, then this is the ID of the previous SFU
   * @type {string}
   * @memberof JoinCallRequest
   */
  migrating_from?: string;
  /**
   *
   * @type {boolean}
   * @memberof JoinCallRequest
   */
  notify?: boolean;
  /**
   * if true and the call is created, the notification will include ring=true
   * @type {boolean}
   * @memberof JoinCallRequest
   */
  ring?: boolean;
}
/**
 *
 * @export
 * @interface JoinCallResponse
 */
export interface JoinCallResponse {
  /**
   *
   * @type {CallResponse}
   * @memberof JoinCallResponse
   */
  call: CallResponse;
  /**
   *
   * @type {boolean}
   * @memberof JoinCallResponse
   */
  created: boolean;
  /**
   *
   * @type {Credentials}
   * @memberof JoinCallResponse
   */
  credentials: Credentials;
  /**
   *
   * @type {string}
   * @memberof JoinCallResponse
   */
  duration: string;
  /**
   *
   * @type {Array<MemberResponse>}
   * @memberof JoinCallResponse
   */
  members: Array<MemberResponse>;
  /**
   *
   * @type {MemberResponse}
   * @memberof JoinCallResponse
   */
  membership?: MemberResponse;
  /**
   *
   * @type {Array<OwnCapability>}
   * @memberof JoinCallResponse
   */
  own_capabilities: Array<OwnCapability>;
  /**
   *
   * @type {StatsOptions}
   * @memberof JoinCallResponse
   */
  stats_options: StatsOptions;
}
/**
 *
 * @export
 * @interface LabelThresholds
 */
export interface LabelThresholds {
  /**
   * Threshold for automatic message block
   * @type {number}
   * @memberof LabelThresholds
   */
  block?: number;
  /**
   * Threshold for automatic message flag
   * @type {number}
   * @memberof LabelThresholds
   */
  flag?: number;
}
/**
 *
 * @export
 * @interface ListDevicesResponse
 */
export interface ListDevicesResponse {
  /**
   * List of devices
   * @type {Array<Device>}
   * @memberof ListDevicesResponse
   */
  devices: Array<Device>;
  /**
   *
   * @type {string}
   * @memberof ListDevicesResponse
   */
  duration: string;
}
/**
 *
 * @export
 * @interface ListRecordingsResponse
 */
export interface ListRecordingsResponse {
  /**
   *
   * @type {string}
   * @memberof ListRecordingsResponse
   */
  duration: string;
  /**
   *
   * @type {Array<CallRecording>}
   * @memberof ListRecordingsResponse
   */
  recordings: Array<CallRecording>;
}
/**
 *
 * @export
 * @interface ListTranscriptionsResponse
 */
export interface ListTranscriptionsResponse {
  /**
   *
   * @type {string}
   * @memberof ListTranscriptionsResponse
   */
  duration: string;
  /**
   *
   * @type {Array<CallTranscription>}
   * @memberof ListTranscriptionsResponse
   */
  transcriptions: Array<CallTranscription>;
}
/**
 *
 * @export
 * @interface Location
 */
export interface Location {
  /**
   *
   * @type {string}
   * @memberof Location
   */
  continent_code: string;
  /**
   *
   * @type {string}
   * @memberof Location
   */
  country_iso_code: string;
  /**
   *
   * @type {string}
   * @memberof Location
   */
  subdivision_iso_code: string;
}
/**
 *
 * @export
 * @interface MOSStats
 */
export interface MOSStats {
  /**
   *
   * @type {number}
   * @memberof MOSStats
   */
  average_score: number;
  /**
   *
   * @type {Array<number>}
   * @memberof MOSStats
   */
  histogram_duration_seconds: Array<number>;
  /**
   *
   * @type {number}
   * @memberof MOSStats
   */
  max_score: number;
  /**
   *
   * @type {number}
   * @memberof MOSStats
   */
  min_score: number;
}
/**
 *
 * @export
 * @interface MediaPubSubHint
 */
export interface MediaPubSubHint {
  /**
   *
   * @type {boolean}
   * @memberof MediaPubSubHint
   */
  audio_published: boolean;
  /**
   *
   * @type {boolean}
   * @memberof MediaPubSubHint
   */
  audio_subscribed: boolean;
  /**
   *
   * @type {boolean}
   * @memberof MediaPubSubHint
   */
  video_published: boolean;
  /**
   *
   * @type {boolean}
   * @memberof MediaPubSubHint
   */
  video_subscribed: boolean;
}
/**
 *
 * @export
 * @interface MemberRequest
 */
export interface MemberRequest {
  /**
   * Custom data for this object
   * @type {{ [key: string]: any; }}
   * @memberof MemberRequest
   */
  custom?: { [key: string]: any };
  /**
   *
   * @type {string}
   * @memberof MemberRequest
   */
  role?: string;
  /**
   *
   * @type {string}
   * @memberof MemberRequest
   */
  user_id: string;
}
/**
 *
 * @export
 * @interface MemberResponse
 */
export interface MemberResponse {
  /**
   * Date/time of creation
   * @type {string}
   * @memberof MemberResponse
   */
  created_at: string;
  /**
   * Custom member response data
   * @type {{ [key: string]: any; }}
   * @memberof MemberResponse
   */
  custom: { [key: string]: any };
  /**
   * Date/time of deletion
   * @type {string}
   * @memberof MemberResponse
   */
  deleted_at?: string;
  /**
   *
   * @type {string}
   * @memberof MemberResponse
   */
  role?: string;
  /**
   * Date/time of the last update
   * @type {string}
   * @memberof MemberResponse
   */
  updated_at: string;
  /**
   *
   * @type {UserResponse}
   * @memberof MemberResponse
   */
  user: UserResponse;
  /**
   *
   * @type {string}
   * @memberof MemberResponse
   */
  user_id: string;
}
/**
 *
 * @export
 * @interface MuteUsersRequest
 */
export interface MuteUsersRequest {
  /**
   *
   * @type {boolean}
   * @memberof MuteUsersRequest
   */
  audio?: boolean;
  /**
   *
   * @type {boolean}
   * @memberof MuteUsersRequest
   */
  mute_all_users?: boolean;
  /**
   *
   * @type {boolean}
   * @memberof MuteUsersRequest
   */
  screenshare?: boolean;
  /**
   *
   * @type {boolean}
   * @memberof MuteUsersRequest
   */
  screenshare_audio?: boolean;
  /**
   *
   * @type {Array<string>}
   * @memberof MuteUsersRequest
   */
  user_ids?: Array<string>;
  /**
   *
   * @type {boolean}
   * @memberof MuteUsersRequest
   */
  video?: boolean;
}
/**
 *
 * @export
 * @interface MuteUsersResponse
 */
export interface MuteUsersResponse {
  /**
   * Duration of the request in human-readable format
   * @type {string}
   * @memberof MuteUsersResponse
   */
  duration: string;
}
/**
 *
 * @export
 * @interface NoiseCancellationSettings
 */
export interface NoiseCancellationSettings {
  /**
   *
   * @type {string}
   * @memberof NoiseCancellationSettings
   */
  mode: NoiseCancellationSettingsModeEnum;
}

/**
 * @export
 */
export const NoiseCancellationSettingsModeEnum = {
  AVAILABLE: 'available',
  DISABLED: 'disabled',
  AUTO_ON: 'auto-on',
} as const;
export type NoiseCancellationSettingsModeEnum =
  (typeof NoiseCancellationSettingsModeEnum)[keyof typeof NoiseCancellationSettingsModeEnum];

/**
 *
 * @export
 * @interface NullBool
 */
export interface NullBool {
  /**
   *
   * @type {boolean}
   * @memberof NullBool
   */
  HasValue?: boolean;
  /**
   *
   * @type {boolean}
   * @memberof NullBool
   */
  Value?: boolean;
}
/**
 *
 * @export
 * @interface NullTime
 */
export interface NullTime {
  /**
   *
   * @type {boolean}
   * @memberof NullTime
   */
  HasValue?: boolean;
  /**
   *
   * @type {string}
   * @memberof NullTime
   */
  Value?: string;
}

/**
 * All possibility of string to use
 * @export
 */
export const OwnCapability = {
  BLOCK_USERS: 'block-users',
  CREATE_CALL: 'create-call',
  CREATE_REACTION: 'create-reaction',
  ENABLE_NOISE_CANCELLATION: 'enable-noise-cancellation',
  END_CALL: 'end-call',
  JOIN_BACKSTAGE: 'join-backstage',
  JOIN_CALL: 'join-call',
  JOIN_ENDED_CALL: 'join-ended-call',
  MUTE_USERS: 'mute-users',
  PIN_FOR_EVERYONE: 'pin-for-everyone',
  READ_CALL: 'read-call',
  REMOVE_CALL_MEMBER: 'remove-call-member',
  SCREENSHARE: 'screenshare',
  SEND_AUDIO: 'send-audio',
  SEND_VIDEO: 'send-video',
  START_BROADCAST_CALL: 'start-broadcast-call',
  START_RECORD_CALL: 'start-record-call',
  START_TRANSCRIPTION_CALL: 'start-transcription-call',
  STOP_BROADCAST_CALL: 'stop-broadcast-call',
  STOP_RECORD_CALL: 'stop-record-call',
  STOP_TRANSCRIPTION_CALL: 'stop-transcription-call',
  UPDATE_CALL: 'update-call',
  UPDATE_CALL_MEMBER: 'update-call-member',
  UPDATE_CALL_PERMISSIONS: 'update-call-permissions',
  UPDATE_CALL_SETTINGS: 'update-call-settings',
} as const;
export type OwnCapability = (typeof OwnCapability)[keyof typeof OwnCapability];

/**
 *
 * @export
 * @interface OwnUser
 */
export interface OwnUser {
  /**
   *
   * @type {boolean}
   * @memberof OwnUser
   */
  banned: boolean;
  /**
   *
   * @type {Array<ChannelMute>}
   * @memberof OwnUser
   */
  channel_mutes: Array<ChannelMute>;
  /**
   *
   * @type {string}
   * @memberof OwnUser
   */
  created_at: string;
  /**
   *
   * @type {{ [key: string]: any; }}
   * @memberof OwnUser
   */
  custom: { [key: string]: any };
  /**
   *
   * @type {string}
   * @memberof OwnUser
   */
  deactivated_at?: string;
  /**
   *
   * @type {string}
   * @memberof OwnUser
   */
  deleted_at?: string;
  /**
   *
   * @type {Array<Device>}
   * @memberof OwnUser
   */
  devices: Array<Device>;
  /**
   *
   * @type {string}
   * @memberof OwnUser
   */
  id: string;
  /**
   *
   * @type {boolean}
   * @memberof OwnUser
   */
  invisible?: boolean;
  /**
   *
   * @type {string}
   * @memberof OwnUser
   */
  language: string;
  /**
   *
   * @type {string}
   * @memberof OwnUser
   */
  last_active?: string;
  /**
   *
   * @type {Array<string>}
   * @memberof OwnUser
   */
  latest_hidden_channels?: Array<string>;
  /**
   *
   * @type {Array<UserMute>}
   * @memberof OwnUser
   */
  mutes: Array<UserMute>;
  /**
   *
   * @type {boolean}
   * @memberof OwnUser
   */
  online: boolean;
  /**
   *
   * @type {PrivacySettings}
   * @memberof OwnUser
   */
  privacy_settings?: PrivacySettings;
  /**
   *
   * @type {PushNotificationSettings}
   * @memberof OwnUser
   */
  push_notifications?: PushNotificationSettings;
  /**
   *
   * @type {string}
   * @memberof OwnUser
   */
  role: string;
  /**
   *
   * @type {Array<string>}
   * @memberof OwnUser
   */
  teams?: Array<string>;
  /**
   *
   * @type {number}
   * @memberof OwnUser
   */
  total_unread_count: number;
  /**
   *
   * @type {number}
   * @memberof OwnUser
   */
  unread_channels: number;
  /**
   *
   * @type {number}
   * @memberof OwnUser
   */
  unread_count: number;
  /**
   *
   * @type {number}
   * @memberof OwnUser
   */
  unread_threads: number;
  /**
   *
   * @type {string}
   * @memberof OwnUser
   */
  updated_at: string;
}
/**
 *
 * @export
 * @interface OwnUserResponse
 */
export interface OwnUserResponse {
  /**
   *
   * @type {boolean}
   * @memberof OwnUserResponse
   */
  banned: boolean;
  /**
   *
   * @type {Array<ChannelMute>}
   * @memberof OwnUserResponse
   */
  channel_mutes: Array<ChannelMute>;
  /**
   *
   * @type {string}
   * @memberof OwnUserResponse
   */
  created_at: string;
  /**
   *
   * @type {{ [key: string]: any; }}
   * @memberof OwnUserResponse
   */
  custom: { [key: string]: any };
  /**
   *
   * @type {string}
   * @memberof OwnUserResponse
   */
  deactivated_at?: string;
  /**
   *
   * @type {string}
   * @memberof OwnUserResponse
   */
  deleted_at?: string;
  /**
   *
   * @type {Array<Device>}
   * @memberof OwnUserResponse
   */
  devices: Array<Device>;
  /**
   *
   * @type {string}
   * @memberof OwnUserResponse
   */
  id: string;
  /**
   *
   * @type {string}
   * @memberof OwnUserResponse
   */
  image?: string;
  /**
   *
   * @type {boolean}
   * @memberof OwnUserResponse
   */
  invisible?: boolean;
  /**
   *
   * @type {string}
   * @memberof OwnUserResponse
   */
  language: string;
  /**
   *
   * @type {string}
   * @memberof OwnUserResponse
   */
  last_active?: string;
  /**
   *
   * @type {Array<string>}
   * @memberof OwnUserResponse
   */
  latest_hidden_channels?: Array<string>;
  /**
   *
   * @type {Array<UserMute>}
   * @memberof OwnUserResponse
   */
  mutes: Array<UserMute>;
  /**
   *
   * @type {string}
   * @memberof OwnUserResponse
   */
  name?: string;
  /**
   *
   * @type {boolean}
   * @memberof OwnUserResponse
   */
  online: boolean;
  /**
   *
   * @type {PrivacySettings}
   * @memberof OwnUserResponse
   */
  privacy_settings?: PrivacySettings;
  /**
   *
   * @type {PushNotificationSettings}
   * @memberof OwnUserResponse
   */
  push_notifications?: PushNotificationSettings;
  /**
   *
   * @type {string}
   * @memberof OwnUserResponse
   */
  revoke_tokens_issued_before?: string;
  /**
   *
   * @type {string}
   * @memberof OwnUserResponse
   */
  role: string;
  /**
   *
   * @type {Array<string>}
   * @memberof OwnUserResponse
   */
  teams: Array<string>;
  /**
   *
   * @type {number}
   * @memberof OwnUserResponse
   */
  total_unread_count: number;
  /**
   *
   * @type {number}
   * @memberof OwnUserResponse
   */
  unread_channels: number;
  /**
   *
   * @type {number}
   * @memberof OwnUserResponse
   */
  unread_threads: number;
  /**
   *
   * @type {string}
   * @memberof OwnUserResponse
   */
  updated_at: string;
}
/**
 * This event is sent when a user requests access to a feature on a call,
 * clients receiving this event should display a permission request to the user
 * @export
 * @interface PermissionRequestEvent
 */
export interface PermissionRequestEvent {
  /**
   *
   * @type {string}
   * @memberof PermissionRequestEvent
   */
  call_cid: string;
  /**
   *
   * @type {string}
   * @memberof PermissionRequestEvent
   */
  created_at: string;
  /**
   * The list of permissions requested by the user
   * @type {Array<string>}
   * @memberof PermissionRequestEvent
   */
  permissions: Array<string>;
  /**
   * The type of event: "call.permission_request" in this case
   * @type {string}
   * @memberof PermissionRequestEvent
   */
  type: string;
  /**
   *
   * @type {UserResponse}
   * @memberof PermissionRequestEvent
   */
  user: UserResponse;
}
/**
 *
 * @export
 * @interface PinRequest
 */
export interface PinRequest {
  /**
   *
   * @type {string}
   * @memberof PinRequest
   */
  session_id: string;
  /**
   *
   * @type {string}
   * @memberof PinRequest
   */
  user_id: string;
}
/**
 *
 * @export
 * @interface PinResponse
 */
export interface PinResponse {
  /**
   * Duration of the request in human-readable format
   * @type {string}
   * @memberof PinResponse
   */
  duration: string;
}
/**
 *
 * @export
 * @interface PrivacySettings
 */
export interface PrivacySettings {
  /**
   *
   * @type {ReadReceipts}
   * @memberof PrivacySettings
   */
  read_receipts?: ReadReceipts;
  /**
   *
   * @type {TypingIndicators}
   * @memberof PrivacySettings
   */
  typing_indicators?: TypingIndicators;
}
/**
 *
 * @export
 * @interface PublishedTrackInfo
 */
export interface PublishedTrackInfo {
  /**
   *
   * @type {string}
   * @memberof PublishedTrackInfo
   */
  codec_mime_type?: string;
  /**
   *
   * @type {number}
   * @memberof PublishedTrackInfo
   */
  duration_seconds?: number;
  /**
   *
   * @type {string}
   * @memberof PublishedTrackInfo
   */
  track_type?: string;
}
/**
 *
 * @export
<<<<<<< HEAD
 * @interface PushNotificationSettings
=======
 * @interface MediaPubSubHint
 */
export interface MediaPubSubHint {
  /**
   *
   * @type {boolean}
   * @memberof MediaPubSubHint
   */
  audio_published: boolean;
  /**
   *
   * @type {boolean}
   * @memberof MediaPubSubHint
   */
  audio_subscribed: boolean;
  /**
   *
   * @type {boolean}
   * @memberof MediaPubSubHint
   */
  video_published: boolean;
  /**
   *
   * @type {boolean}
   * @memberof MediaPubSubHint
   */
  video_subscribed: boolean;
}
/**
 *
 * @export
 * @interface MemberRequest
>>>>>>> ab6e35e5
 */
export interface PushNotificationSettings {
  /**
   *
   * @type {boolean}
   * @memberof PushNotificationSettings
   */
  disabled?: boolean;
  /**
   *
   * @type {string}
   * @memberof PushNotificationSettings
   */
  disabled_until?: string;
}
/**
 *
 * @export
 * @interface PushNotificationSettingsInput
 */
export interface PushNotificationSettingsInput {
  /**
   *
   * @type {NullBool}
   * @memberof PushNotificationSettingsInput
   */
  disabled?: NullBool;
  /**
   *
   * @type {NullTime}
   * @memberof PushNotificationSettingsInput
   */
  disabled_until?: NullTime;
}
/**
 *
 * @export
 * @interface QueryCallMembersRequest
 */
export interface QueryCallMembersRequest {
  /**
   *
   * @type {{ [key: string]: any; }}
   * @memberof QueryCallMembersRequest
   */
  filter_conditions?: { [key: string]: any };
  /**
   *
   * @type {string}
   * @memberof QueryCallMembersRequest
   */
  id: string;
  /**
   *
   * @type {number}
   * @memberof QueryCallMembersRequest
   */
  limit?: number;
  /**
   *
   * @type {string}
   * @memberof QueryCallMembersRequest
   */
  next?: string;
  /**
   *
   * @type {string}
   * @memberof QueryCallMembersRequest
   */
  prev?: string;
  /**
   *
   * @type {Array<SortParam>}
   * @memberof QueryCallMembersRequest
   */
  sort?: Array<SortParam>;
  /**
   *
   * @type {string}
   * @memberof QueryCallMembersRequest
   */
  type: string;
}
/**
 *
 * @export
<<<<<<< HEAD
 * @interface QueryCallMembersResponse
=======
 * @interface MOSStats
 */
export interface MOSStats {
  /**
   *
   * @type {number}
   * @memberof MOSStats
   */
  average_score: number;
  /**
   *
   * @type {Array<number>}
   * @memberof MOSStats
   */
  histogram_duration_seconds: Array<number>;
  /**
   *
   * @type {number}
   * @memberof MOSStats
   */
  max_score: number;
  /**
   *
   * @type {number}
   * @memberof MOSStats
   */
  min_score: number;
}
/**
 *
 * @export
 * @interface MuteUsersRequest
>>>>>>> ab6e35e5
 */
export interface QueryCallMembersResponse {
  /**
   * Duration of the request in human-readable format
   * @type {string}
   * @memberof QueryCallMembersResponse
   */
  duration: string;
  /**
   *
   * @type {Array<MemberResponse>}
   * @memberof QueryCallMembersResponse
   */
  members: Array<MemberResponse>;
  /**
   *
   * @type {string}
   * @memberof QueryCallMembersResponse
   */
  next?: string;
  /**
   *
   * @type {string}
   * @memberof QueryCallMembersResponse
   */
  prev?: string;
}
/**
 *
 * @export
 * @interface QueryCallStatsRequest
 */
export interface QueryCallStatsRequest {
  /**
   *
   * @type {{ [key: string]: any; }}
   * @memberof QueryCallStatsRequest
   */
  filter_conditions?: { [key: string]: any };
  /**
   *
   * @type {number}
   * @memberof QueryCallStatsRequest
   */
  limit?: number;
  /**
   *
   * @type {string}
   * @memberof QueryCallStatsRequest
   */
  next?: string;
  /**
   *
   * @type {string}
   * @memberof QueryCallStatsRequest
   */
  prev?: string;
  /**
   *
   * @type {Array<SortParam>}
   * @memberof QueryCallStatsRequest
   */
  sort?: Array<SortParam>;
}
/**
 *
 * @export
 * @interface QueryCallStatsResponse
 */
export interface QueryCallStatsResponse {
  /**
   * Duration of the request in human-readable format
   * @type {string}
   * @memberof QueryCallStatsResponse
   */
  duration: string;
  /**
   *
   * @type {string}
   * @memberof QueryCallStatsResponse
   */
  next?: string;
  /**
   *
   * @type {string}
   * @memberof QueryCallStatsResponse
   */
  prev?: string;
  /**
   *
   * @type {Array<CallStatsReportSummaryResponse>}
   * @memberof QueryCallStatsResponse
   */
  reports: Array<CallStatsReportSummaryResponse>;
}
/**
 *
 * @export
 * @interface QueryCallsRequest
 */
export interface QueryCallsRequest {
  /**
   *
   * @type {{ [key: string]: any; }}
   * @memberof QueryCallsRequest
   */
  filter_conditions?: { [key: string]: any };
  /**
   *
   * @type {number}
   * @memberof QueryCallsRequest
   */
  limit?: number;
  /**
   *
   * @type {string}
   * @memberof QueryCallsRequest
   */
  next?: string;
  /**
   *
   * @type {string}
   * @memberof QueryCallsRequest
   */
  prev?: string;
  /**
   *
   * @type {Array<SortParam>}
   * @memberof QueryCallsRequest
   */
  sort?: Array<SortParam>;
  /**
   *
   * @type {boolean}
   * @memberof QueryCallsRequest
   */
  watch?: boolean;
}
/**
 *
 * @export
 * @interface QueryCallsResponse
 */
export interface QueryCallsResponse {
  /**
   *
   * @type {Array<CallStateResponseFields>}
   * @memberof QueryCallsResponse
   */
  calls: Array<CallStateResponseFields>;
  /**
   *
   * @type {string}
   * @memberof QueryCallsResponse
   */
  duration: string;
  /**
   *
   * @type {string}
   * @memberof QueryCallsResponse
   */
  next?: string;
  /**
   *
   * @type {string}
   * @memberof QueryCallsResponse
   */
  prev?: string;
}
/**
 * RTMP input settings
 * @export
 * @interface RTMPIngress
 */
export interface RTMPIngress {
  /**
   *
   * @type {string}
   * @memberof RTMPIngress
   */
  address: string;
}
/**
 *
 * @export
 * @interface ReactionResponse
 */
export interface ReactionResponse {
  /**
   *
   * @type {{ [key: string]: any; }}
   * @memberof ReactionResponse
   */
  custom?: { [key: string]: any };
  /**
   *
   * @type {string}
   * @memberof ReactionResponse
   */
  emoji_code?: string;
  /**
   *
   * @type {string}
   * @memberof ReactionResponse
   */
  type: string;
  /**
   *
   * @type {UserResponse}
   * @memberof ReactionResponse
   */
  user: UserResponse;
}
/**
 *
 * @export
 * @interface ReadReceipts
 */
export interface ReadReceipts {
  /**
   *
   * @type {boolean}
   * @memberof ReadReceipts
   */
  enabled?: boolean;
}
/**
 *
 * @export
 * @interface RecordSettingsRequest
 */
export interface RecordSettingsRequest {
  /**
   *
   * @type {boolean}
   * @memberof RecordSettingsRequest
   */
  audio_only?: boolean;
  /**
   *
   * @type {string}
   * @memberof RecordSettingsRequest
   */
  mode: RecordSettingsRequestModeEnum;
  /**
   *
   * @type {string}
   * @memberof RecordSettingsRequest
   */
  quality?: RecordSettingsRequestQualityEnum;
}

/**
 * @export
 */
export const RecordSettingsRequestModeEnum = {
  AVAILABLE: 'available',
  DISABLED: 'disabled',
  AUTO_ON: 'auto-on',
} as const;
export type RecordSettingsRequestModeEnum =
  (typeof RecordSettingsRequestModeEnum)[keyof typeof RecordSettingsRequestModeEnum];

/**
 * @export
 */
export const RecordSettingsRequestQualityEnum = {
  _360P: '360p',
  _480P: '480p',
  _720P: '720p',
  _1080P: '1080p',
  _1440P: '1440p',
} as const;
export type RecordSettingsRequestQualityEnum =
  (typeof RecordSettingsRequestQualityEnum)[keyof typeof RecordSettingsRequestQualityEnum];

/**
 *
 * @export
<<<<<<< HEAD
 * @interface RecordSettingsResponse
=======
 * @interface PublishedTrackInfo
 */
export interface PublishedTrackInfo {
  /**
   *
   * @type {string}
   * @memberof PublishedTrackInfo
   */
  codec_mime_type?: string;
  /**
   *
   * @type {number}
   * @memberof PublishedTrackInfo
   */
  duration_seconds?: number;
  /**
   *
   * @type {string}
   * @memberof PublishedTrackInfo
   */
  track_type?: string;
}
/**
 *
 * @export
 * @interface QueryCallStatsRequest
>>>>>>> ab6e35e5
 */
export interface RecordSettingsResponse {
  /**
   *
   * @type {boolean}
   * @memberof RecordSettingsResponse
   */
  audio_only: boolean;
  /**
   *
   * @type {string}
   * @memberof RecordSettingsResponse
   */
  mode: string;
  /**
   *
   * @type {string}
   * @memberof RecordSettingsResponse
   */
  quality: string;
}
/**
 *
 * @export
 * @interface RejectCallResponse
 */
export interface RejectCallResponse {
  /**
   *
   * @type {string}
   * @memberof RejectCallResponse
   */
  duration: string;
}
/**
 *
 * @export
 * @interface RequestPermissionRequest
 */
export interface RequestPermissionRequest {
  /**
   *
   * @type {Array<string>}
   * @memberof RequestPermissionRequest
   */
  permissions: Array<string>;
}
/**
 *
 * @export
 * @interface RequestPermissionResponse
 */
export interface RequestPermissionResponse {
  /**
   *
   * @type {string}
   * @memberof RequestPermissionResponse
   */
  duration: string;
}
/**
 *
 * @export
 * @interface Response
 */
export interface Response {
  /**
   * Duration of the request in human-readable format
   * @type {string}
   * @memberof Response
   */
  duration: string;
}
/**
 *
 * @export
 * @interface RingSettingsRequest
 */
export interface RingSettingsRequest {
  /**
   *
   * @type {number}
   * @memberof RingSettingsRequest
   */
  auto_cancel_timeout_ms: number;
  /**
   *
   * @type {number}
   * @memberof RingSettingsRequest
   */
  incoming_call_timeout_ms: number;
}
/**
 *
 * @export
 * @interface RingSettingsResponse
 */
export interface RingSettingsResponse {
  /**
   *
   * @type {number}
   * @memberof RingSettingsResponse
   */
  auto_cancel_timeout_ms: number;
  /**
   *
   * @type {number}
   * @memberof RingSettingsResponse
   */
  incoming_call_timeout_ms: number;
}
/**
 *
 * @export
 * @interface SFULocationResponse
 */
export interface SFULocationResponse {
  /**
   *
   * @type {Coordinates}
   * @memberof SFULocationResponse
   */
  coordinates: Coordinates;
  /**
   *
   * @type {string}
   * @memberof SFULocationResponse
   */
  datacenter: string;
  /**
   *
   * @type {string}
   * @memberof SFULocationResponse
   */
  id: string;
  /**
   *
   * @type {Location}
   * @memberof SFULocationResponse
   */
  location: Location;
}
/**
 *
 * @export
 * @interface SFUResponse
 */
export interface SFUResponse {
  /**
   *
   * @type {string}
   * @memberof SFUResponse
   */
  edge_name: string;
  /**
   *
   * @type {string}
   * @memberof SFUResponse
   */
  url: string;
  /**
   *
   * @type {string}
   * @memberof SFUResponse
   */
  ws_endpoint: string;
}
/**
 *
 * @export
 * @interface ScreensharingSettingsRequest
 */
export interface ScreensharingSettingsRequest {
  /**
   *
   * @type {boolean}
   * @memberof ScreensharingSettingsRequest
   */
  access_request_enabled?: boolean;
  /**
   *
   * @type {boolean}
   * @memberof ScreensharingSettingsRequest
   */
  enabled?: boolean;
  /**
   *
   * @type {TargetResolutionRequest}
   * @memberof ScreensharingSettingsRequest
   */
  target_resolution?: TargetResolutionRequest;
}
/**
 *
 * @export
 * @interface ScreensharingSettingsResponse
 */
export interface ScreensharingSettingsResponse {
  /**
   *
   * @type {boolean}
   * @memberof ScreensharingSettingsResponse
   */
  access_request_enabled: boolean;
  /**
   *
   * @type {boolean}
   * @memberof ScreensharingSettingsResponse
   */
  enabled: boolean;
  /**
   *
   * @type {TargetResolutionResponse}
   * @memberof ScreensharingSettingsResponse
   */
  target_resolution?: TargetResolutionResponse;
}
/**
 *
 * @export
 * @interface SendCallEventRequest
 */
export interface SendCallEventRequest {
  /**
   *
   * @type {{ [key: string]: any; }}
   * @memberof SendCallEventRequest
   */
  custom?: { [key: string]: any };
}
/**
 *
 * @export
 * @interface SendCallEventResponse
 */
export interface SendCallEventResponse {
  /**
   *
   * @type {string}
   * @memberof SendCallEventResponse
   */
  duration: string;
}
/**
 *
 * @export
 * @interface SendReactionRequest
 */
export interface SendReactionRequest {
  /**
   *
   * @type {{ [key: string]: any; }}
   * @memberof SendReactionRequest
   */
  custom?: { [key: string]: any };
  /**
   *
   * @type {string}
   * @memberof SendReactionRequest
   */
  emoji_code?: string;
  /**
   *
   * @type {string}
   * @memberof SendReactionRequest
   */
  type: string;
}
/**
 *
 * @export
 * @interface SendReactionResponse
 */
export interface SendReactionResponse {
  /**
   * Duration of the request in human-readable format
   * @type {string}
   * @memberof SendReactionResponse
   */
  duration: string;
  /**
   *
   * @type {ReactionResponse}
   * @memberof SendReactionResponse
   */
  reaction: ReactionResponse;
}
/**
 *
 * @export
 * @interface SortParam
 */
export interface SortParam {
  /**
   * Direction of sorting, -1 for descending, 1 for ascending
   * @type {number}
   * @memberof SortParam
   */
  direction?: number;
  /**
   * Name of field to sort by
   * @type {string}
   * @memberof SortParam
   */
  field?: string;
}
/**
 *
 * @export
 * @interface StartHLSBroadcastingResponse
 */
export interface StartHLSBroadcastingResponse {
  /**
   * Duration of the request in human-readable format
   * @type {string}
   * @memberof StartHLSBroadcastingResponse
   */
  duration: string;
  /**
   *
   * @type {string}
   * @memberof StartHLSBroadcastingResponse
   */
  playlist_url: string;
}
/**
 *
 * @export
 * @interface StartRecordingRequest
 */
export interface StartRecordingRequest {
  /**
   *
   * @type {string}
   * @memberof StartRecordingRequest
   */
  recording_external_storage?: string;
}
/**
 *
 * @export
 * @interface StartRecordingResponse
 */
export interface StartRecordingResponse {
  /**
   *
   * @type {string}
   * @memberof StartRecordingResponse
   */
  duration: string;
}
/**
 *
 * @export
 * @interface StartTranscriptionRequest
 */
export interface StartTranscriptionRequest {
  /**
   *
   * @type {string}
   * @memberof StartTranscriptionRequest
   */
  transcription_external_storage?: string;
}
/**
 *
 * @export
 * @interface StartTranscriptionResponse
 */
export interface StartTranscriptionResponse {
  /**
   *
   * @type {string}
   * @memberof StartTranscriptionResponse
   */
  duration: string;
}
/**
 *
 * @export
 * @interface Stats
 */
export interface Stats {
  /**
   *
   * @type {number}
   * @memberof Stats
   */
  average_seconds: number;
  /**
   *
   * @type {number}
   * @memberof Stats
   */
  max_seconds: number;
}
/**
 *
 * @export
 * @interface StatsOptions
 */
export interface StatsOptions {
  /**
   *
   * @type {number}
   * @memberof StatsOptions
   */
  reporting_interval_ms: number;
}
/**
 *
 * @export
 * @interface StopHLSBroadcastingResponse
 */
export interface StopHLSBroadcastingResponse {
  /**
   * Duration of the request in human-readable format
   * @type {string}
   * @memberof StopHLSBroadcastingResponse
   */
  duration: string;
}
/**
 *
 * @export
 * @interface StopLiveResponse
 */
export interface StopLiveResponse {
  /**
   *
   * @type {CallResponse}
   * @memberof StopLiveResponse
   */
  call: CallResponse;
  /**
   * Duration of the request in human-readable format
   * @type {string}
   * @memberof StopLiveResponse
   */
  duration: string;
}
/**
 *
 * @export
 * @interface StopRecordingResponse
 */
export interface StopRecordingResponse {
  /**
   * Duration of the request in human-readable format
   * @type {string}
   * @memberof StopRecordingResponse
   */
  duration: string;
}
/**
 *
 * @export
 * @interface StopTranscriptionResponse
 */
export interface StopTranscriptionResponse {
  /**
   * Duration of the request in human-readable format
   * @type {string}
   * @memberof StopTranscriptionResponse
   */
  duration: string;
}
/**
 *
 * @export
 * @interface Subsession
 */
export interface Subsession {
  /**
   *
   * @type {number}
   * @memberof Subsession
   */
  ended_at: number;
  /**
   *
   * @type {number}
   * @memberof Subsession
   */
  joined_at: number;
  /**
   *
   * @type {MediaPubSubHint}
   * @memberof Subsession
   */
  pub_sub_hint?: MediaPubSubHint;
  /**
   *
   * @type {string}
   * @memberof Subsession
   */
  sfu_id: string;
}
/**
 *
 * @export
 * @interface TargetResolution
 */
export interface TargetResolution {
  /**
   *
   * @type {number}
   * @memberof TargetResolution
   */
  bitrate?: number;
  /**
   *
   * @type {number}
   * @memberof TargetResolution
   */
  height: number;
  /**
   *
   * @type {number}
   * @memberof TargetResolution
   */
  width: number;
}
/**
 * Sets thresholds for AI moderation
 * @export
 * @interface Thresholds
 */
export interface Thresholds {
  /**
   *
   * @type {LabelThresholds}
   * @memberof Thresholds
   */
  explicit?: LabelThresholds;
  /**
   *
   * @type {LabelThresholds}
   * @memberof Thresholds
   */
  spam?: LabelThresholds;
  /**
   *
   * @type {LabelThresholds}
   * @memberof Thresholds
   */
  toxic?: LabelThresholds;
}
/**
 *
 * @export
 * @interface ThumbnailResponse
 */
export interface ThumbnailResponse {
  /**
   *
   * @type {string}
   * @memberof ThumbnailResponse
   */
  image_url: string;
}
/**
 *
 * @export
 * @interface ThumbnailsSettingsRequest
 */
export interface ThumbnailsSettingsRequest {
  /**
   *
   * @type {boolean}
   * @memberof ThumbnailsSettingsRequest
   */
  enabled?: boolean;
}
/**
 *
 * @export
 * @interface ThumbnailsSettingsResponse
 */
export interface ThumbnailsSettingsResponse {
  /**
   *
   * @type {boolean}
   * @memberof ThumbnailsSettingsResponse
   */
  enabled: boolean;
}
/**
 *
 * @export
 * @interface TranscriptionSettingsRequest
 */
export interface TranscriptionSettingsRequest {
  /**
   *
   * @type {string}
   * @memberof TranscriptionSettingsRequest
   */
  closed_caption_mode?: string;
  /**
   *
   * @type {Array<string>}
   * @memberof TranscriptionSettingsRequest
   */
  languages?: Array<string>;
  /**
   *
   * @type {string}
   * @memberof TranscriptionSettingsRequest
   */
  mode: TranscriptionSettingsRequestModeEnum;
}

/**
 * @export
 */
export const TranscriptionSettingsRequestModeEnum = {
  AVAILABLE: 'available',
  DISABLED: 'disabled',
  AUTO_ON: 'auto-on',
} as const;
export type TranscriptionSettingsRequestModeEnum =
  (typeof TranscriptionSettingsRequestModeEnum)[keyof typeof TranscriptionSettingsRequestModeEnum];

/**
 *
 * @export
 * @interface TranscriptionSettingsResponse
 */
export interface TranscriptionSettingsResponse {
  /**
   *
   * @type {string}
   * @memberof TranscriptionSettingsResponse
   */
  closed_caption_mode: string;
  /**
   *
   * @type {Array<string>}
   * @memberof TranscriptionSettingsResponse
   */
  languages: Array<string>;
  /**
   *
   * @type {string}
   * @memberof TranscriptionSettingsResponse
   */
  mode: TranscriptionSettingsResponseModeEnum;
}

/**
 * @export
 */
export const TranscriptionSettingsResponseModeEnum = {
  AVAILABLE: 'available',
  DISABLED: 'disabled',
  AUTO_ON: 'auto-on',
} as const;
export type TranscriptionSettingsResponseModeEnum =
  (typeof TranscriptionSettingsResponseModeEnum)[keyof typeof TranscriptionSettingsResponseModeEnum];

/**
 *
 * @export
 * @interface TypingIndicators
 */
export interface TypingIndicators {
  /**
   *
   * @type {boolean}
   * @memberof TypingIndicators
   */
  enabled?: boolean;
}
/**
 *
 * @export
 * @interface UnblockUserRequest
 */
export interface UnblockUserRequest {
  /**
   * the user to unblock
   * @type {string}
   * @memberof UnblockUserRequest
   */
  user_id: string;
}
/**
 *
 * @export
 * @interface UnblockUserResponse
 */
export interface UnblockUserResponse {
  /**
   * Duration of the request in human-readable format
   * @type {string}
   * @memberof UnblockUserResponse
   */
  duration: string;
}
/**
 * This event is sent when a user is unblocked on a call,
 * this can be useful to notify the user that they can now join the call again
 * @export
 * @interface UnblockedUserEvent
 */
export interface UnblockedUserEvent {
  /**
   *
   * @type {string}
   * @memberof UnblockedUserEvent
   */
  call_cid: string;
  /**
   *
   * @type {string}
   * @memberof UnblockedUserEvent
   */
  created_at: string;
  /**
   * The type of event: "call.unblocked_user" in this case
   * @type {string}
   * @memberof UnblockedUserEvent
   */
  type: string;
  /**
   *
   * @type {UserResponse}
   * @memberof UnblockedUserEvent
   */
  user: UserResponse;
}
/**
 *
 * @export
 * @interface UnpinRequest
 */
export interface UnpinRequest {
  /**
   *
   * @type {string}
   * @memberof UnpinRequest
   */
  session_id: string;
  /**
   *
   * @type {string}
   * @memberof UnpinRequest
   */
  user_id: string;
}
/**
 *
 * @export
 * @interface UnpinResponse
 */
export interface UnpinResponse {
  /**
   * Duration of the request in human-readable format
   * @type {string}
   * @memberof UnpinResponse
   */
  duration: string;
}
/**
 *
 * @export
 * @interface UpdateCallMembersRequest
 */
export interface UpdateCallMembersRequest {
  /**
   * List of userID to remove
   * @type {Array<string>}
   * @memberof UpdateCallMembersRequest
   */
  remove_members?: Array<string>;
  /**
   * List of members to update or insert
   * @type {Array<MemberRequest>}
   * @memberof UpdateCallMembersRequest
   */
  update_members?: Array<MemberRequest>;
}
/**
 *
 * @export
 * @interface UpdateCallMembersResponse
 */
export interface UpdateCallMembersResponse {
  /**
   * Duration of the request in human-readable format
   * @type {string}
   * @memberof UpdateCallMembersResponse
   */
  duration: string;
  /**
   *
   * @type {Array<MemberResponse>}
   * @memberof UpdateCallMembersResponse
   */
  members: Array<MemberResponse>;
}
/**
 *
 * @export
 * @interface UpdateCallRequest
 */
export interface UpdateCallRequest {
  /**
   * Custom data for this object
   * @type {{ [key: string]: any; }}
   * @memberof UpdateCallRequest
   */
  custom?: { [key: string]: any };
  /**
   *
   * @type {CallSettingsRequest}
   * @memberof UpdateCallRequest
   */
  settings_override?: CallSettingsRequest;
  /**
   * the time the call is scheduled to start
   * @type {string}
   * @memberof UpdateCallRequest
   */
  starts_at?: string;
}
/**
 * Represents a call
 * @export
 * @interface UpdateCallResponse
 */
export interface UpdateCallResponse {
  /**
   *
   * @type {CallResponse}
   * @memberof UpdateCallResponse
   */
  call: CallResponse;
  /**
   *
   * @type {string}
   * @memberof UpdateCallResponse
   */
  duration: string;
  /**
   *
   * @type {Array<MemberResponse>}
   * @memberof UpdateCallResponse
   */
  members: Array<MemberResponse>;
  /**
   *
   * @type {MemberResponse}
   * @memberof UpdateCallResponse
   */
  membership?: MemberResponse;
  /**
   *
   * @type {Array<OwnCapability>}
   * @memberof UpdateCallResponse
   */
  own_capabilities: Array<OwnCapability>;
}
/**
 *
 * @export
 * @interface UpdateUserPermissionsRequest
 */
export interface UpdateUserPermissionsRequest {
  /**
   *
   * @type {Array<string>}
   * @memberof UpdateUserPermissionsRequest
   */
  grant_permissions?: Array<string>;
  /**
   *
   * @type {Array<string>}
   * @memberof UpdateUserPermissionsRequest
   */
  revoke_permissions?: Array<string>;
  /**
   *
   * @type {string}
   * @memberof UpdateUserPermissionsRequest
   */
  user_id: string;
}
/**
 *
 * @export
 * @interface UpdateUserPermissionsResponse
 */
export interface UpdateUserPermissionsResponse {
  /**
   * Duration of the request in human-readable format
   * @type {string}
   * @memberof UpdateUserPermissionsResponse
   */
  duration: string;
}
/**
 * This event is sent to notify about permission changes for a user, clients receiving this event should update their UI accordingly
 * @export
 * @interface UpdatedCallPermissionsEvent
 */
export interface UpdatedCallPermissionsEvent {
  /**
   *
   * @type {string}
   * @memberof UpdatedCallPermissionsEvent
   */
  call_cid: string;
  /**
   *
   * @type {string}
   * @memberof UpdatedCallPermissionsEvent
   */
  created_at: string;
  /**
   * The capabilities of the current user
   * @type {Array<OwnCapability>}
   * @memberof UpdatedCallPermissionsEvent
   */
  own_capabilities: Array<OwnCapability>;
  /**
   * The type of event: "call.permissions_updated" in this case
   * @type {string}
   * @memberof UpdatedCallPermissionsEvent
   */
  type: string;
  /**
   *
   * @type {UserResponse}
   * @memberof UpdatedCallPermissionsEvent
   */
  user: UserResponse;
}
/**
 *
 * @export
 * @interface UserBannedEvent
 */
export interface UserBannedEvent {
  /**
   *
   * @type {string}
   * @memberof UserBannedEvent
   */
  channel_id: string;
  /**
   *
   * @type {string}
   * @memberof UserBannedEvent
   */
  channel_type: string;
  /**
   *
   * @type {string}
   * @memberof UserBannedEvent
   */
  cid: string;
  /**
   *
   * @type {string}
   * @memberof UserBannedEvent
   */
  created_at: string;
  /**
   *
   * @type {UserObject}
   * @memberof UserBannedEvent
   */
  created_by: UserObject;
  /**
   *
   * @type {string}
   * @memberof UserBannedEvent
   */
  expiration?: string;
  /**
   *
   * @type {string}
   * @memberof UserBannedEvent
   */
  reason?: string;
  /**
   *
   * @type {boolean}
   * @memberof UserBannedEvent
   */
  shadow: boolean;
  /**
   *
   * @type {string}
   * @memberof UserBannedEvent
   */
  team?: string;
  /**
   *
   * @type {string}
   * @memberof UserBannedEvent
   */
  type: string;
  /**
   *
   * @type {UserObject}
   * @memberof UserBannedEvent
   */
  user?: UserObject;
}
/**
 *
 * @export
 * @interface UserDeactivatedEvent
 */
export interface UserDeactivatedEvent {
  /**
   *
   * @type {string}
   * @memberof UserDeactivatedEvent
   */
  created_at: string;
  /**
   *
   * @type {UserObject}
   * @memberof UserDeactivatedEvent
   */
  created_by: UserObject;
  /**
   *
   * @type {string}
   * @memberof UserDeactivatedEvent
   */
  type: string;
  /**
   *
   * @type {UserObject}
   * @memberof UserDeactivatedEvent
   */
  user?: UserObject;
}
/**
 *
 * @export
 * @interface UserDeletedEvent
 */
export interface UserDeletedEvent {
  /**
   *
   * @type {string}
   * @memberof UserDeletedEvent
   */
  created_at: string;
  /**
   *
   * @type {boolean}
   * @memberof UserDeletedEvent
   */
  delete_conversation_channels: boolean;
  /**
   *
   * @type {boolean}
   * @memberof UserDeletedEvent
   */
  hard_delete: boolean;
  /**
   *
   * @type {boolean}
   * @memberof UserDeletedEvent
   */
  mark_messages_deleted: boolean;
  /**
   *
   * @type {string}
   * @memberof UserDeletedEvent
   */
  type: string;
  /**
   *
   * @type {UserObject}
   * @memberof UserDeletedEvent
   */
  user?: UserObject;
}
/**
 *
 * @export
 * @interface UserInfoResponse
 */
export interface UserInfoResponse {
  /**
   *
   * @type {{ [key: string]: any; }}
   * @memberof UserInfoResponse
   */
  custom: { [key: string]: any };
  /**
   *
   * @type {string}
   * @memberof UserInfoResponse
   */
  image: string;
  /**
   *
   * @type {string}
   * @memberof UserInfoResponse
   */
  name: string;
  /**
   *
   * @type {Array<string>}
   * @memberof UserInfoResponse
   */
  roles: Array<string>;
}
/**
 *
 * @export
 * @interface UserMute
 */
export interface UserMute {
  /**
   * Date/time of creation
   * @type {string}
   * @memberof UserMute
   */
  created_at: string;
  /**
   * Date/time of mute expiration
   * @type {string}
   * @memberof UserMute
   */
  expires?: string;
  /**
   *
   * @type {UserObject}
   * @memberof UserMute
   */
  target?: UserObject;
  /**
   * Date/time of the last update
   * @type {string}
   * @memberof UserMute
   */
  updated_at: string;
  /**
   *
   * @type {UserObject}
   * @memberof UserMute
   */
  user?: UserObject;
}
/**
 *
 * @export
 * @interface UserMutedEvent
 */
export interface UserMutedEvent {
  /**
   *
   * @type {string}
   * @memberof UserMutedEvent
   */
  created_at: string;
  /**
   *
   * @type {string}
   * @memberof UserMutedEvent
   */
  target_user?: string;
  /**
   *
   * @type {Array<string>}
   * @memberof UserMutedEvent
   */
  target_users?: Array<string>;
  /**
   *
   * @type {string}
   * @memberof UserMutedEvent
   */
  type: string;
  /**
   *
   * @type {UserObject}
   * @memberof UserMutedEvent
   */
  user?: UserObject;
}
/**
 * Represents chat user
 * @export
 * @interface UserObject
 */
export interface UserObject {
  /**
   * Expiration date of the ban
   * @type {string}
   * @memberof UserObject
   */
  ban_expires?: string;
  /**
   * Whether a user is banned or not
   * @type {boolean}
   * @memberof UserObject
   */
  banned: boolean;
  /**
   * Date/time of creation
   * @type {string}
   * @memberof UserObject
   */
  readonly created_at?: string;
  /**
   *
   * @type {{ [key: string]: any; }}
   * @memberof UserObject
   */
  custom: { [key: string]: any };
  /**
   * Date of deactivation
   * @type {string}
   * @memberof UserObject
   */
  readonly deactivated_at?: string;
  /**
   * Date/time of deletion
   * @type {string}
   * @memberof UserObject
   */
  readonly deleted_at?: string;
  /**
   * Unique user identifier
   * @type {string}
   * @memberof UserObject
   */
  id: string;
  /**
   *
   * @type {boolean}
   * @memberof UserObject
   */
  invisible?: boolean;
  /**
   * Preferred language of a user
   * @type {string}
   * @memberof UserObject
   */
  language?: string;
  /**
   * Date of last activity
   * @type {string}
   * @memberof UserObject
   */
  readonly last_active?: string;
  /**
   * Whether a user online or not
   * @type {boolean}
   * @memberof UserObject
   */
  readonly online: boolean;
  /**
   *
   * @type {PrivacySettings}
   * @memberof UserObject
   */
  privacy_settings?: PrivacySettings;
  /**
   *
   * @type {PushNotificationSettings}
   * @memberof UserObject
   */
  push_notifications?: PushNotificationSettings;
  /**
   * Revocation date for tokens
   * @type {string}
   * @memberof UserObject
   */
  revoke_tokens_issued_before?: string;
  /**
   * Determines the set of user permissions
   * @type {string}
   * @memberof UserObject
   */
  role: string;
  /**
   * List of teams user is a part of
   * @type {Array<string>}
   * @memberof UserObject
   */
  teams?: Array<string>;
  /**
   * Date/time of the last update
   * @type {string}
   * @memberof UserObject
   */
  readonly updated_at?: string;
}
/**
 *
 * @export
 * @interface UserPresenceChangedEvent
 */
export interface UserPresenceChangedEvent {
  /**
   *
   * @type {string}
   * @memberof UserPresenceChangedEvent
   */
  created_at: string;
  /**
   *
   * @type {string}
   * @memberof UserPresenceChangedEvent
   */
  type: string;
  /**
   *
   * @type {UserObject}
   * @memberof UserPresenceChangedEvent
   */
  user?: UserObject;
}
/**
 *
 * @export
 * @interface UserReactivatedEvent
 */
export interface UserReactivatedEvent {
  /**
   *
   * @type {string}
   * @memberof UserReactivatedEvent
   */
  created_at: string;
  /**
   *
   * @type {string}
   * @memberof UserReactivatedEvent
   */
  type: string;
  /**
   *
   * @type {UserObject}
   * @memberof UserReactivatedEvent
   */
  user?: UserObject;
}
/**
 *
 * @export
 * @interface UserRequest
 */
export interface UserRequest {
  /**
   *
   * @type {{ [key: string]: any; }}
   * @memberof UserRequest
   */
  custom?: { [key: string]: any };
  /**
   * User ID
   * @type {string}
   * @memberof UserRequest
   */
  id: string;
  /**
   *
   * @type {string}
   * @memberof UserRequest
   */
  image?: string;
  /**
   *
   * @type {boolean}
   * @memberof UserRequest
   */
  invisible?: boolean;
  /**
   *
   * @type {string}
   * @memberof UserRequest
   */
  language?: string;
  /**
   * Optional name of user
   * @type {string}
   * @memberof UserRequest
   */
  name?: string;
  /**
   *
   * @type {PrivacySettings}
   * @memberof UserRequest
   */
  privacy_settings?: PrivacySettings;
  /**
   *
   * @type {PushNotificationSettingsInput}
   * @memberof UserRequest
   */
  push_notifications?: PushNotificationSettingsInput;
}
/**
 *
 * @export
 * @interface UserResponse
 */
export interface UserResponse {
  /**
   *
   * @type {boolean}
   * @memberof UserResponse
   */
  banned: boolean;
  /**
   * Date/time of creation
   * @type {string}
   * @memberof UserResponse
   */
  created_at: string;
  /**
   *
   * @type {{ [key: string]: any; }}
   * @memberof UserResponse
   */
  custom: { [key: string]: any };
  /**
   *
   * @type {string}
   * @memberof UserResponse
   */
  deactivated_at?: string;
  /**
   * Date/time of deletion
   * @type {string}
   * @memberof UserResponse
   */
  deleted_at?: string;
  /**
   *
   * @type {string}
   * @memberof UserResponse
   */
  id: string;
  /**
   *
   * @type {string}
   * @memberof UserResponse
   */
  image?: string;
  /**
   *
   * @type {string}
   * @memberof UserResponse
   */
  language: string;
  /**
   *
   * @type {string}
   * @memberof UserResponse
   */
  last_active?: string;
  /**
   *
   * @type {string}
   * @memberof UserResponse
   */
  name?: string;
  /**
   *
   * @type {boolean}
   * @memberof UserResponse
   */
  online: boolean;
  /**
   *
   * @type {string}
   * @memberof UserResponse
   */
  revoke_tokens_issued_before?: string;
  /**
   *
   * @type {string}
   * @memberof UserResponse
   */
  role: string;
  /**
   *
   * @type {Array<string>}
   * @memberof UserResponse
   */
  teams: Array<string>;
  /**
   * Date/time of the last update
   * @type {string}
   * @memberof UserResponse
   */
  updated_at: string;
}
/**
 *
 * @export
 * @interface UserSessionStats
 */
export interface UserSessionStats {
  /**
   *
   * @type {string}
   * @memberof UserSessionStats
   */
  browser?: string;
  /**
   *
   * @type {string}
   * @memberof UserSessionStats
   */
  browser_version?: string;
  /**
   *
   * @type {string}
   * @memberof UserSessionStats
   */
  current_ip?: string;
  /**
   *
   * @type {string}
   * @memberof UserSessionStats
   */
  current_sfu?: string;
  /**
   *
   * @type {string}
   * @memberof UserSessionStats
   */
  device_model?: string;
  /**
   *
   * @type {string}
   * @memberof UserSessionStats
   */
  device_version?: string;
  /**
   *
   * @type {number}
   * @memberof UserSessionStats
   */
  distance_to_sfu_kilometers?: number;
  /**
   *
   * @type {number}
   * @memberof UserSessionStats
   */
  freeze_duration_seconds: number;
  /**
   *
   * @type {GeolocationResult}
   * @memberof UserSessionStats
   */
  geolocation?: GeolocationResult;
  /**
   *
   * @type {Stats}
   * @memberof UserSessionStats
   */
  jitter?: Stats;
  /**
   *
   * @type {Stats}
   * @memberof UserSessionStats
   */
  latency?: Stats;
  /**
   *
   * @type {number}
   * @memberof UserSessionStats
   */
  max_fir_per_second?: number;
  /**
   *
   * @type {number}
   * @memberof UserSessionStats
   */
  max_freeze_fraction: number;
  /**
   *
   * @type {number}
   * @memberof UserSessionStats
   */
  max_freezes_duration_seconds: number;
  /**
   *
   * @type {number}
   * @memberof UserSessionStats
   */
  max_freezes_per_second?: number;
  /**
   *
   * @type {number}
   * @memberof UserSessionStats
   */
  max_nack_per_second?: number;
  /**
   *
   * @type {number}
   * @memberof UserSessionStats
   */
  max_pli_per_second?: number;
  /**
   *
   * @type {VideoQuality}
   * @memberof UserSessionStats
   */
  max_publishing_video_quality?: VideoQuality;
  /**
   *
   * @type {VideoQuality}
   * @memberof UserSessionStats
   */
  max_receiving_video_quality?: VideoQuality;
  /**
   *
   * @type {string}
   * @memberof UserSessionStats
   */
  os?: string;
  /**
   *
   * @type {string}
   * @memberof UserSessionStats
   */
  os_version?: string;
  /**
   *
   * @type {number}
   * @memberof UserSessionStats
   */
  packet_loss_fraction: number;
  /**
   *
   * @type {MediaPubSubHint}
   * @memberof UserSessionStats
   */
  pub_sub_hints?: MediaPubSubHint;
  /**
   *
   * @type {Array<PublishedTrackInfo>}
   * @memberof UserSessionStats
   */
  published_tracks?: Array<PublishedTrackInfo>;
  /**
   *
   * @type {MOSStats}
   * @memberof UserSessionStats
   */
  publisher_audio_mos?: MOSStats;
  /**
   *
   * @type {Stats}
   * @memberof UserSessionStats
   */
  publisher_jitter?: Stats;
  /**
   *
   * @type {Stats}
   * @memberof UserSessionStats
   */
  publisher_latency?: Stats;
  /**
   *
   * @type {number}
   * @memberof UserSessionStats
   */
  publisher_noise_cancellation_seconds?: number;
  /**
   *
   * @type {number}
   * @memberof UserSessionStats
   */
  publisher_packet_loss_fraction: number;
  /**
   *
   * @type {number}
   * @memberof UserSessionStats
   */
  publisher_quality_limitation_fraction?: number;
  /**
   *
   * @type {{ [key: string]: number; }}
   * @memberof UserSessionStats
   */
  publisher_video_quality_limitation_duration_seconds?: {
    [key: string]: number;
  };
  /**
   *
   * @type {string}
   * @memberof UserSessionStats
   */
  publishing_audio_codec?: string;
  /**
   *
   * @type {number}
   * @memberof UserSessionStats
   */
  publishing_duration_seconds: number;
  /**
   *
   * @type {string}
   * @memberof UserSessionStats
   */
  publishing_video_codec?: string;
  /**
   *
   * @type {number}
   * @memberof UserSessionStats
   */
  quality_score: number;
  /**
   *
   * @type {string}
   * @memberof UserSessionStats
   */
  receiving_audio_codec?: string;
  /**
   *
   * @type {number}
   * @memberof UserSessionStats
   */
  receiving_duration_seconds: number;
  /**
   *
   * @type {string}
   * @memberof UserSessionStats
   */
  receiving_video_codec?: string;
  /**
   *
   * @type {string}
   * @memberof UserSessionStats
   */
  sdk?: string;
  /**
   *
   * @type {string}
   * @memberof UserSessionStats
   */
  sdk_version?: string;
  /**
   *
   * @type {string}
   * @memberof UserSessionStats
   */
  session_id: string;
  /**
   *
   * @type {MOSStats}
   * @memberof UserSessionStats
   */
  subscriber_audio_mos?: MOSStats;
  /**
   *
   * @type {Stats}
   * @memberof UserSessionStats
   */
  subscriber_jitter?: Stats;
  /**
   *
   * @type {Stats}
   * @memberof UserSessionStats
   */
  subscriber_latency?: Stats;
  /**
   *
   * @type {number}
   * @memberof UserSessionStats
   */
  subscriber_video_quality_throttled_duration_seconds?: number;
  /**
   *
   * @type {Array<Subsession>}
   * @memberof UserSessionStats
   */
  subsessions?: Array<Subsession>;
  /**
   *
   * @type {CallTimeline}
   * @memberof UserSessionStats
   */
  timeline?: CallTimeline;
  /**
   *
   * @type {number}
   * @memberof UserSessionStats
   */
  total_pixels_in: number;
  /**
   *
   * @type {number}
   * @memberof UserSessionStats
   */
  total_pixels_out: number;
  /**
   *
   * @type {string}
   * @memberof UserSessionStats
   */
  webrtc_version?: string;
}
/**
 *
 * @export
 * @interface UserStats
 */
/**
 *
 * @export
 * @interface UserStats
 */
export interface UserStats {
  /**
   *
   * @type {UserInfoResponse}
   * @memberof UserStats
   */
  info: UserInfoResponse;
  /**
   *
   * @type {number}
   * @memberof UserStats
   */
  rating?: number;
  /**
   *
   * @type {Array<UserSessionStats>}
   * @memberof UserStats
   */
  session_stats: Array<UserSessionStats>;
}
/**
 *
 * @export
 * @interface UserUnbannedEvent
 */
export interface UserUnbannedEvent {
  /**
   *
   * @type {string}
   * @memberof UserUnbannedEvent
   */
  channel_id: string;
  /**
   *
   * @type {string}
   * @memberof UserUnbannedEvent
   */
  channel_type: string;
  /**
   *
   * @type {string}
   * @memberof UserUnbannedEvent
   */
  cid: string;
  /**
   *
   * @type {string}
   * @memberof UserUnbannedEvent
   */
  created_at: string;
  /**
   *
   * @type {boolean}
   * @memberof UserUnbannedEvent
   */
  shadow: boolean;
  /**
   *
   * @type {string}
   * @memberof UserUnbannedEvent
   */
  team?: string;
  /**
   *
   * @type {string}
   * @memberof UserUnbannedEvent
   */
  type: string;
  /**
   *
   * @type {UserObject}
   * @memberof UserUnbannedEvent
   */
  user?: UserObject;
}
/**
 *
 * @export
 * @interface UserUpdatedEvent
 */
export interface UserUpdatedEvent {
  /**
   *
   * @type {string}
   * @memberof UserUpdatedEvent
   */
  created_at: string;
  /**
   *
   * @type {string}
   * @memberof UserUpdatedEvent
   */
  type: string;
  /**
   *
   * @type {UserObject}
   * @memberof UserUpdatedEvent
   */
  user?: UserObject;
}
/**
 *
 * @export
 * @interface VideoQuality
 */
export interface VideoQuality {
  /**
   *
   * @type {VideoResolution}
   * @memberof VideoQuality
   */
  resolution?: VideoResolution;
  /**
   *
   * @type {string}
   * @memberof VideoQuality
   */
  usage_type?: string;
}
/**
 *
 * @export
 * @interface VideoResolution
 */
export interface VideoResolution {
  /**
   *
   * @type {number}
   * @memberof VideoResolution
   */
  height: number;
  /**
   *
   * @type {number}
   * @memberof VideoResolution
   */
  width: number;
}
/**
 *
 * @export
 * @interface VideoSettingsRequest
 */
export interface VideoSettingsRequest {
  /**
   *
   * @type {boolean}
   * @memberof VideoSettingsRequest
   */
  access_request_enabled?: boolean;
  /**
   *
   * @type {boolean}
   * @memberof VideoSettingsRequest
   */
  camera_default_on?: boolean;
  /**
   *
   * @type {string}
   * @memberof VideoSettingsRequest
   */
  camera_facing?: VideoSettingsRequestCameraFacingEnum;
  /**
   *
   * @type {boolean}
   * @memberof VideoSettingsRequest
   */
  enabled?: boolean;
  /**
   *
   * @type {TargetResolutionRequest}
   * @memberof VideoSettingsRequest
   */
  target_resolution?: TargetResolutionRequest;
}

/**
 * @export
 */
export const VideoSettingsRequestCameraFacingEnum = {
  FRONT: 'front',
  BACK: 'back',
  EXTERNAL: 'external',
} as const;
export type VideoSettingsRequestCameraFacingEnum =
  (typeof VideoSettingsRequestCameraFacingEnum)[keyof typeof VideoSettingsRequestCameraFacingEnum];

/**
 *
 * @export
 * @interface VideoSettingsResponse
 */
export interface VideoSettingsResponse {
  /**
   *
   * @type {boolean}
   * @memberof VideoSettingsResponse
   */
  access_request_enabled: boolean;
  /**
   *
   * @type {boolean}
   * @memberof VideoSettingsResponse
   */
  camera_default_on: boolean;
  /**
   *
   * @type {string}
   * @memberof VideoSettingsResponse
   */
  camera_facing: VideoSettingsResponseCameraFacingEnum;
  /**
   *
   * @type {boolean}
   * @memberof VideoSettingsResponse
   */
  enabled: boolean;
  /**
   *
   * @type {TargetResolutionResponse}
   * @memberof VideoSettingsResponse
   */
  target_resolution: TargetResolutionResponse;
}

/**
 * @export
 */
export const VideoSettingsResponseCameraFacingEnum = {
  FRONT: 'front',
  BACK: 'back',
  EXTERNAL: 'external',
} as const;
export type VideoSettingsResponseCameraFacingEnum =
  (typeof VideoSettingsResponseCameraFacingEnum)[keyof typeof VideoSettingsResponseCameraFacingEnum];

/**
 *
 * @export
 * @interface WSAuthMessage
 */
export interface WSAuthMessage {
  /**
   *
   * @type {Array<string>}
   * @memberof WSAuthMessage
   */
  products?: Array<string>;
  /**
   *
   * @type {string}
   * @memberof WSAuthMessage
   */
  token: string;
  /**
   *
   * @type {ConnectUserDetailsRequest}
   * @memberof WSAuthMessage
   */
  user_details: ConnectUserDetailsRequest;
}
/**
 * @type WSEvent
 * The discriminator object for all websocket events, it maps events' payload to the final type
 * @export
 */
export type WSEvent =
  | ({ type: 'call.accepted' } & CallAcceptedEvent)
  | ({ type: 'call.blocked_user' } & BlockedUserEvent)
  | ({ type: 'call.closed_caption' } & ClosedCaptionEvent)
  | ({ type: 'call.created' } & CallCreatedEvent)
  | ({ type: 'call.deleted' } & CallDeletedEvent)
  | ({ type: 'call.ended' } & CallEndedEvent)
  | ({ type: 'call.hls_broadcasting_failed' } & CallHLSBroadcastingFailedEvent)
  | ({
      type: 'call.hls_broadcasting_started';
    } & CallHLSBroadcastingStartedEvent)
  | ({
      type: 'call.hls_broadcasting_stopped';
    } & CallHLSBroadcastingStoppedEvent)
  | ({ type: 'call.live_started' } & CallLiveStartedEvent)
  | ({ type: 'call.member_added' } & CallMemberAddedEvent)
  | ({ type: 'call.member_removed' } & CallMemberRemovedEvent)
  | ({ type: 'call.member_updated' } & CallMemberUpdatedEvent)
  | ({
      type: 'call.member_updated_permission';
    } & CallMemberUpdatedPermissionEvent)
  | ({ type: 'call.notification' } & CallNotificationEvent)
  | ({ type: 'call.permission_request' } & PermissionRequestEvent)
  | ({ type: 'call.permissions_updated' } & UpdatedCallPermissionsEvent)
  | ({ type: 'call.reaction_new' } & CallReactionEvent)
  | ({ type: 'call.recording_failed' } & CallRecordingFailedEvent)
  | ({ type: 'call.recording_ready' } & CallRecordingReadyEvent)
  | ({ type: 'call.recording_started' } & CallRecordingStartedEvent)
  | ({ type: 'call.recording_stopped' } & CallRecordingStoppedEvent)
  | ({ type: 'call.rejected' } & CallRejectedEvent)
  | ({ type: 'call.ring' } & CallRingEvent)
  | ({ type: 'call.session_ended' } & CallSessionEndedEvent)
  | ({
      type: 'call.session_participant_joined';
    } & CallSessionParticipantJoinedEvent)
  | ({
      type: 'call.session_participant_left';
    } & CallSessionParticipantLeftEvent)
  | ({ type: 'call.session_started' } & CallSessionStartedEvent)
  | ({ type: 'call.transcription_failed' } & CallTranscriptionFailedEvent)
  | ({ type: 'call.transcription_ready' } & CallTranscriptionReadyEvent)
  | ({ type: 'call.transcription_started' } & CallTranscriptionStartedEvent)
  | ({ type: 'call.transcription_stopped' } & CallTranscriptionStoppedEvent)
  | ({ type: 'call.unblocked_user' } & UnblockedUserEvent)
  | ({ type: 'call.updated' } & CallUpdatedEvent)
  | ({ type: 'call.user_muted' } & CallUserMutedEvent)
  | ({ type: 'connection.error' } & ConnectionErrorEvent)
  | ({ type: 'connection.ok' } & ConnectedEvent)
  | ({ type: 'custom' } & CustomVideoEvent)
  | ({ type: 'health.check' } & HealthCheckEvent)
  | ({ type: 'user.banned' } & UserBannedEvent)
  | ({ type: 'user.deactivated' } & UserDeactivatedEvent)
  | ({ type: 'user.deleted' } & UserDeletedEvent)
  | ({ type: 'user.muted' } & UserMutedEvent)
  | ({ type: 'user.presence.changed' } & UserPresenceChangedEvent)
  | ({ type: 'user.reactivated' } & UserReactivatedEvent)
  | ({ type: 'user.unbanned' } & UserUnbannedEvent)
  | ({ type: 'user.updated' } & UserUpdatedEvent);<|MERGE_RESOLUTION|>--- conflicted
+++ resolved
@@ -2735,19 +2735,8 @@
   latitude: number;
   /**
    *
-<<<<<<< HEAD
    * @type {number}
    * @memberof Coordinates
-=======
-   * @type {string}
-   * @memberof GetCallStatsResponse
-   */
-  call_status: string;
-  /**
-   *
-   * @type {CallTimeline}
-   * @memberof GetCallStatsResponse
->>>>>>> ab6e35e5
    */
   longitude: number;
 }
@@ -3935,6 +3924,37 @@
    * @memberof MemberResponse
    */
   user_id: string;
+}
+/**
+ *
+ * @export
+ * @interface MOSStats
+ */
+export interface MOSStats {
+  /**
+   *
+   * @type {number}
+   * @memberof MOSStats
+   */
+  average_score: number;
+  /**
+   *
+   * @type {Array<number>}
+   * @memberof MOSStats
+   */
+  histogram_duration_seconds: Array<number>;
+  /**
+   *
+   * @type {number}
+   * @memberof MOSStats
+   */
+  max_score: number;
+  /**
+   *
+   * @type {number}
+   * @memberof MOSStats
+   */
+  min_score: number;
 }
 /**
  *
@@ -4508,42 +4528,7 @@
 /**
  *
  * @export
-<<<<<<< HEAD
  * @interface PushNotificationSettings
-=======
- * @interface MediaPubSubHint
- */
-export interface MediaPubSubHint {
-  /**
-   *
-   * @type {boolean}
-   * @memberof MediaPubSubHint
-   */
-  audio_published: boolean;
-  /**
-   *
-   * @type {boolean}
-   * @memberof MediaPubSubHint
-   */
-  audio_subscribed: boolean;
-  /**
-   *
-   * @type {boolean}
-   * @memberof MediaPubSubHint
-   */
-  video_published: boolean;
-  /**
-   *
-   * @type {boolean}
-   * @memberof MediaPubSubHint
-   */
-  video_subscribed: boolean;
-}
-/**
- *
- * @export
- * @interface MemberRequest
->>>>>>> ab6e35e5
  */
 export interface PushNotificationSettings {
   /**
@@ -4630,42 +4615,7 @@
 /**
  *
  * @export
-<<<<<<< HEAD
  * @interface QueryCallMembersResponse
-=======
- * @interface MOSStats
- */
-export interface MOSStats {
-  /**
-   *
-   * @type {number}
-   * @memberof MOSStats
-   */
-  average_score: number;
-  /**
-   *
-   * @type {Array<number>}
-   * @memberof MOSStats
-   */
-  histogram_duration_seconds: Array<number>;
-  /**
-   *
-   * @type {number}
-   * @memberof MOSStats
-   */
-  max_score: number;
-  /**
-   *
-   * @type {number}
-   * @memberof MOSStats
-   */
-  min_score: number;
-}
-/**
- *
- * @export
- * @interface MuteUsersRequest
->>>>>>> ab6e35e5
  */
 export interface QueryCallMembersResponse {
   /**
@@ -4945,36 +4895,7 @@
 /**
  *
  * @export
-<<<<<<< HEAD
  * @interface RecordSettingsResponse
-=======
- * @interface PublishedTrackInfo
- */
-export interface PublishedTrackInfo {
-  /**
-   *
-   * @type {string}
-   * @memberof PublishedTrackInfo
-   */
-  codec_mime_type?: string;
-  /**
-   *
-   * @type {number}
-   * @memberof PublishedTrackInfo
-   */
-  duration_seconds?: number;
-  /**
-   *
-   * @type {string}
-   * @memberof PublishedTrackInfo
-   */
-  track_type?: string;
-}
-/**
- *
- * @export
- * @interface QueryCallStatsRequest
->>>>>>> ab6e35e5
  */
 export interface RecordSettingsResponse {
   /**
