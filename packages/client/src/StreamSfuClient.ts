import { SignalServerClient } from './gen/video/sfu/signal_rpc/signal.client';
import {
  createSignalClient,
  retryable,
  withHeaders,
  withRequestLogger,
} from './rpc';
import {
  createWebSocketSignalChannel,
  Dispatcher,
  IceTrickleBuffer,
} from './rtc';
import {
  JoinRequest,
  JoinResponse,
  SfuRequest,
} from './gen/video/sfu/event/events';
import {
  ICERestartRequest,
  SendAnswerRequest,
  SendStatsRequest,
  SetPublisherRequest,
  TrackSubscriptionDetails,
  UpdateMuteStatesRequest,
} from './gen/video/sfu/signal_rpc/signal';
import { ICETrickle, TrackType } from './gen/video/sfu/models/models';
import { StreamClient } from './coordinator/connection/client';
import { generateUUIDv4 } from './coordinator/connection/utils';
import { Credentials } from './gen/coordinator';
import { Logger } from './coordinator/connection/types';
import { getLogger, getLogLevel } from './logger';
import {
  promiseWithResolvers,
  PromiseWithResolvers,
<<<<<<< HEAD
} from './helpers/withResolvers';
import { getTimers } from './timers';
=======
  makeSafePromise,
  SafePromise,
} from './helpers/promise';
>>>>>>> 2695bab0

export type StreamSfuClientConstructor = {
  /**
   * The event dispatcher instance to use.
   */
  dispatcher: Dispatcher;

  /**
   * The credentials to use for the connection.
   */
  credentials: Credentials;

  /**
   * `sessionId` to use for the connection.
   */
  sessionId?: string;

  /**
   * A log tag to use for logging. Useful for debugging multiple instances.
   */
  logTag: string;

  /**
   * The timeout in milliseconds for waiting for the `joinResponse`.
   * Defaults to 5000ms.
   */
  joinResponseTimeout?: number;

  /**
   * Callback for when the WebSocket connection is closed.
   */
  onSignalClose?: () => void;

  /**
   * The StreamClient instance to use for the connection.
   */
  streamClient: StreamClient;
};

/**
 * The client used for exchanging information with the SFU.
 */
export class StreamSfuClient {
  /**
   * A buffer for ICE Candidates that are received before
   * the Publisher and Subscriber Peer Connections are ready to handle them.
   */
  readonly iceTrickleBuffer = new IceTrickleBuffer();

  /**
   * The `sessionId` of the currently connected participant.
   */
  readonly sessionId: string;

  /**
   * The `edgeName` representing the edge the client is connected to.
   */
  readonly edgeName: string;

  /**
   * Holds the current WebSocket connection to the SFU.
   */
  private signalWs!: WebSocket;

  /**
   * Promise that resolves when the WebSocket connection is ready (open).
   */
  private signalReady!: SafePromise<WebSocket>;

  /**
   * Flag to indicate if the client is in the process of leaving the call.
   * This is set to `true` when the user initiates the leave process.
   */
  isLeaving = false;

  private readonly rpc: SignalServerClient;
  private keepAliveInterval?: number;
  private connectionCheckTimeout?: NodeJS.Timeout;
  private migrateAwayTimeout?: NodeJS.Timeout;
  private pingIntervalInMs = 10 * 1000;
  private unhealthyTimeoutInMs = this.pingIntervalInMs + 5 * 1000;
  private lastMessageTimestamp?: Date;
  private readonly unsubscribeIceTrickle: () => void;
  private readonly unsubscribeNetworkChanged: () => void;
  private readonly onSignalClose: (() => void) | undefined;
  private readonly logger: Logger;
  private readonly logTag: string;
  private readonly credentials: Credentials;
  private readonly dispatcher: Dispatcher;
  private readonly joinResponseTimeout: number;
  private networkAvailableTask: PromiseWithResolvers<void> | undefined;
  /**
   * Promise that resolves when the JoinResponse is received.
   * Rejects after a certain threshold if the response is not received.
   */
  private joinResponseTask = promiseWithResolvers<JoinResponse>();

  /**
   * Promise that resolves when the migration is complete.
   * Rejects after a certain threshold if the migration is not complete.
   */
  private migrationTask?: PromiseWithResolvers<void>;

  /**
   * A controller to abort the current requests.
   */
  private readonly abortController = new AbortController();

  /**
   * The normal closure code. Used for controlled shutdowns.
   */
  static NORMAL_CLOSURE = 1000;
  /**
   * The error code used when the SFU connection is unhealthy.
   * Usually, this means that no message has been received from the SFU for
   * a certain amount of time (`connectionCheckTimeout`).
   */
  static ERROR_CONNECTION_UNHEALTHY = 4001;
  /**
   * The error code used when the SFU connection is disposed because a new
   * connection is established or is about to be established.
   * Here, we don't use 1000 (normal closure) because we don't want the
   * SFU to clean up the resources associated with the current participant.
   */
  static DISPOSE_OLD_SOCKET = 4002;

  /**
   * Constructs a new SFU client.
   */
  constructor({
    dispatcher,
    credentials,
    sessionId,
    logTag,
    joinResponseTimeout = 5000,
    onSignalClose,
    streamClient,
  }: StreamSfuClientConstructor) {
    this.dispatcher = dispatcher;
    this.sessionId = sessionId || generateUUIDv4();
    this.onSignalClose = onSignalClose;
    this.credentials = credentials;
    const { server, token } = credentials;
    this.edgeName = server.edge_name;
    this.joinResponseTimeout = joinResponseTimeout;
    this.logTag = logTag;
    this.logger = getLogger(['SfuClient', logTag]);
    this.rpc = createSignalClient({
      baseUrl: server.url,
      interceptors: [
        withHeaders({
          Authorization: `Bearer ${token}`,
        }),
        getLogLevel() === 'trace' && withRequestLogger(this.logger, 'trace'),
      ].filter((v) => !!v),
    });

    // Special handling for the ICETrickle kind of events.
    // The SFU might trigger these events before the initial RTC
    // connection is established or "JoinResponse" received.
    // In that case, those events (ICE candidates) need to be buffered
    // and later added to the appropriate PeerConnection
    // once the remoteDescription is known and set.
    this.unsubscribeIceTrickle = dispatcher.on('iceTrickle', (iceTrickle) => {
      this.iceTrickleBuffer.push(iceTrickle);
    });

    // listen to network changes to handle offline state
    // we shouldn't attempt to recover websocket connection when offline
    this.unsubscribeNetworkChanged = streamClient.on('network.changed', (e) => {
      if (!e.online) {
        this.networkAvailableTask = promiseWithResolvers();
      } else {
        this.networkAvailableTask?.resolve();
      }
    });

    this.createWebSocket();
  }

  private createWebSocket = () => {
    this.signalWs = createWebSocketSignalChannel({
      logTag: this.logTag,
      endpoint: `${this.credentials.server.ws_endpoint}?tag=${this.logTag}`,
      onMessage: (message) => {
        this.lastMessageTimestamp = new Date();
        this.scheduleConnectionCheck();
        this.dispatcher.dispatch(message, this.logTag);
      },
    });

    this.signalWs.addEventListener('close', this.handleWebSocketClose);

    this.signalReady = makeSafePromise(
      Promise.race<WebSocket>([
        new Promise((resolve) => {
          const onOpen = () => {
            this.signalWs.removeEventListener('open', onOpen);
            resolve(this.signalWs);
          };
          this.signalWs.addEventListener('open', onOpen);
        }),

        new Promise((resolve, reject) => {
          setTimeout(
            () => reject(new Error('SFU WS connection timed out')),
            this.joinResponseTimeout,
          );
        }),
      ]),
    );
  };

  private cleanUpWebSocket = () => {
    this.signalWs.removeEventListener('close', this.handleWebSocketClose);
  };

  get isHealthy() {
    return this.signalWs.readyState === WebSocket.OPEN;
  }

  get joinTask() {
    return this.joinResponseTask.promise;
  }

  private handleWebSocketClose = () => {
    this.signalWs.removeEventListener('close', this.handleWebSocketClose);
    getTimers().clearInterval(this.keepAliveInterval);
    clearTimeout(this.connectionCheckTimeout);
    this.onSignalClose?.();
  };

  close = (code: number = StreamSfuClient.NORMAL_CLOSURE, reason?: string) => {
    if (this.signalWs.readyState === WebSocket.OPEN) {
      this.logger('debug', `Closing SFU WS connection: ${code} - ${reason}`);
      this.signalWs.close(code, `js-client: ${reason}`);
      this.cleanUpWebSocket();
    }
    this.dispose();
  };

  dispose = () => {
    this.logger('debug', 'Disposing SFU client');
    this.unsubscribeIceTrickle();
    this.unsubscribeNetworkChanged();
    clearInterval(this.keepAliveInterval);
    clearTimeout(this.connectionCheckTimeout);
    clearTimeout(this.migrateAwayTimeout);
    this.abortController.abort();
    this.migrationTask?.resolve();
  };

  leaveAndClose = async (reason: string) => {
    await this.joinTask;
    try {
      this.isLeaving = true;
      await this.notifyLeave(reason);
    } catch (err) {
      this.logger('debug', 'Error notifying SFU about leaving call', err);
    }

    this.close(StreamSfuClient.NORMAL_CLOSURE, reason.substring(0, 115));
  };

  updateSubscriptions = async (tracks: TrackSubscriptionDetails[]) => {
    await this.joinTask;
    return retryable(
      () => this.rpc.updateSubscriptions({ sessionId: this.sessionId, tracks }),
      this.abortController.signal,
    );
  };

  setPublisher = async (data: Omit<SetPublisherRequest, 'sessionId'>) => {
    await this.joinTask;
    return retryable(
      () => this.rpc.setPublisher({ ...data, sessionId: this.sessionId }),
      this.abortController.signal,
    );
  };

  sendAnswer = async (data: Omit<SendAnswerRequest, 'sessionId'>) => {
    await this.joinTask;
    return retryable(
      () => this.rpc.sendAnswer({ ...data, sessionId: this.sessionId }),
      this.abortController.signal,
    );
  };

  iceTrickle = async (data: Omit<ICETrickle, 'sessionId'>) => {
    await this.joinTask;
    return retryable(
      () => this.rpc.iceTrickle({ ...data, sessionId: this.sessionId }),
      this.abortController.signal,
    );
  };

  iceRestart = async (data: Omit<ICERestartRequest, 'sessionId'>) => {
    await this.joinTask;
    return retryable(
      () => this.rpc.iceRestart({ ...data, sessionId: this.sessionId }),
      this.abortController.signal,
    );
  };

  updateMuteState = async (trackType: TrackType, muted: boolean) => {
    await this.joinTask;
    return this.updateMuteStates({ muteStates: [{ trackType, muted }] });
  };

  updateMuteStates = async (
    data: Omit<UpdateMuteStatesRequest, 'sessionId'>,
  ) => {
    await this.joinTask;
    return retryable(
      () => this.rpc.updateMuteStates({ ...data, sessionId: this.sessionId }),
      this.abortController.signal,
    );
  };

  sendStats = async (stats: Omit<SendStatsRequest, 'sessionId'>) => {
    await this.joinTask;
    return retryable(
      () => this.rpc.sendStats({ ...stats, sessionId: this.sessionId }),
      this.abortController.signal,
    );
  };

  startNoiseCancellation = async () => {
    await this.joinTask;
    return retryable(
      () => this.rpc.startNoiseCancellation({ sessionId: this.sessionId }),
      this.abortController.signal,
    );
  };

  stopNoiseCancellation = async () => {
    await this.joinTask;
    return retryable(
      () => this.rpc.stopNoiseCancellation({ sessionId: this.sessionId }),
      this.abortController.signal,
    );
  };

  enterMigration = async (opts: { timeout?: number } = {}) => {
    this.isLeaving = true;
    const { timeout = 7 * 1000 } = opts;

    this.migrationTask?.reject(new Error('Cancelled previous migration'));
    const task = (this.migrationTask = promiseWithResolvers());
    const unsubscribe = this.dispatcher.on(
      'participantMigrationComplete',
      () => {
        unsubscribe();
        clearTimeout(this.migrateAwayTimeout);
        task.resolve();
      },
    );
    this.migrateAwayTimeout = setTimeout(() => {
      unsubscribe();
      task.reject(
        new Error(
          `Migration (${this.logTag}) failed to complete in ${timeout}ms`,
        ),
      );
    }, timeout);

    return task.promise;
  };

  join = async (
    data: Omit<JoinRequest, 'sessionId' | 'token'>,
  ): Promise<JoinResponse> => {
    // wait for the signal web socket to be ready before sending "joinRequest"
    await this.signalReady();
    if (this.joinResponseTask.isResolved || this.joinResponseTask.isRejected) {
      // we need to lock the RPC requests until we receive a JoinResponse.
      // that's why we have this primitive lock mechanism.
      // the client starts with already initialized joinResponseTask,
      // and this code creates a new one for the next join request.
      this.joinResponseTask = promiseWithResolvers<JoinResponse>();
    }

    // capture a reference to the current joinResponseTask as it might
    // be replaced with a new one in case a second join request is made
    const current = this.joinResponseTask;

    let timeoutId: NodeJS.Timeout;
    const unsubscribe = this.dispatcher.on('joinResponse', (joinResponse) => {
      this.logger('debug', 'Received joinResponse', joinResponse);
      clearTimeout(timeoutId);
      unsubscribe();
      this.keepAlive();
      current.resolve(joinResponse);
    });

    timeoutId = setTimeout(() => {
      unsubscribe();
      current.reject(new Error('Waiting for "joinResponse" has timed out'));
    }, this.joinResponseTimeout);

    await this.send(
      SfuRequest.create({
        requestPayload: {
          oneofKind: 'joinRequest',
          joinRequest: JoinRequest.create({
            ...data,
            sessionId: this.sessionId,
            token: this.credentials.token,
          }),
        },
      }),
    );

    return current.promise;
  };

  ping = async () => {
    return this.send(
      SfuRequest.create({
        requestPayload: {
          oneofKind: 'healthCheckRequest',
          healthCheckRequest: {},
        },
      }),
    );
  };

  private notifyLeave = async (reason: string) => {
    return this.send(
      SfuRequest.create({
        requestPayload: {
          oneofKind: 'leaveCallRequest',
          leaveCallRequest: {
            sessionId: this.sessionId,
            reason,
          },
        },
      }),
    );
  };

  private send = async (message: SfuRequest) => {
    await this.signalReady(); // wait for the signal ws to be open
    const msgJson = SfuRequest.toJson(message);
    if (this.signalWs.readyState !== WebSocket.OPEN) {
      this.logger('debug', 'Signal WS is not open. Skipping message', msgJson);
      return;
    }
    this.logger('debug', `Sending message to: ${this.edgeName}`, msgJson);
    this.signalWs.send(SfuRequest.toBinary(message));
  };

  private keepAlive = () => {
    const timers = getTimers();
    timers.clearInterval(this.keepAliveInterval);
    this.keepAliveInterval = timers.setInterval(() => {
      this.ping().catch((e) => {
        this.logger('error', 'Error sending healthCheckRequest to SFU', e);
      });
    }, this.pingIntervalInMs);
  };

  private scheduleConnectionCheck = () => {
    clearTimeout(this.connectionCheckTimeout);
    this.connectionCheckTimeout = setTimeout(() => {
      if (this.lastMessageTimestamp) {
        const timeSinceLastMessage =
          new Date().getTime() - this.lastMessageTimestamp.getTime();

        if (timeSinceLastMessage > this.unhealthyTimeoutInMs) {
          this.close(
            StreamSfuClient.ERROR_CONNECTION_UNHEALTHY,
            `SFU connection unhealthy. Didn't receive any message for ${this.unhealthyTimeoutInMs}ms`,
          );
        }
      }
    }, this.unhealthyTimeoutInMs);
  };
}<|MERGE_RESOLUTION|>--- conflicted
+++ resolved
@@ -32,14 +32,10 @@
 import {
   promiseWithResolvers,
   PromiseWithResolvers,
-<<<<<<< HEAD
-} from './helpers/withResolvers';
-import { getTimers } from './timers';
-=======
   makeSafePromise,
   SafePromise,
 } from './helpers/promise';
->>>>>>> 2695bab0
+import { getTimers } from './timers';
 
 export type StreamSfuClientConstructor = {
   /**
