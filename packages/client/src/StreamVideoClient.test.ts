import { describe, it, vi, beforeEach, expect } from 'vitest';
import { StreamVideoClient } from './StreamVideoClient';
import { createSocketConnection } from './ws';

describe('StreamVideoClient', () => {
  let client: StreamVideoClient;

  beforeEach(() => {
    vi.mock('./rpc/createClient', () => {
      return {
        createCoordinatorClient: vi.fn(),
        withHeaders: vi.fn(),
      };
    });
    vi.mock('./ws/connection', () => {
      return {
        createSocketConnection: vi.fn(),
      };
    });
    client = new StreamVideoClient('123', {
      token: 'abc',
    });
  });

  it('should connect', async () => {
    const user = {
<<<<<<< HEAD
      id: 'marcelo-123',
=======
      id: 'marcelo',
>>>>>>> 5510546d
      name: 'marcelo',
      role: 'admin',
      teams: ['team-1, team-2'],
      imageUrl: '/profile.png',
      customJson: new Uint8Array(),
    };
    const apiKey = '123';
    const token = 'abc';
    await client.connect(apiKey, token, user);

    expect(createSocketConnection).toHaveBeenCalledWith(
      expect.anything(),
      apiKey,
      token,
      user,
    );
  });
});<|MERGE_RESOLUTION|>--- conflicted
+++ resolved
@@ -24,11 +24,7 @@
 
   it('should connect', async () => {
     const user = {
-<<<<<<< HEAD
-      id: 'marcelo-123',
-=======
       id: 'marcelo',
->>>>>>> 5510546d
       name: 'marcelo',
       role: 'admin',
       teams: ['team-1, team-2'],
