--- conflicted
+++ resolved
@@ -4,12 +4,8 @@
   CallCreated,
   CallRejected,
 } from '../gen/video/coordinator/event_v1/event';
-<<<<<<< HEAD
+import { StreamVideoWriteableStateStore } from '../store';
 import { CallDropScheduler } from '../CallDropScheduler';
-import { StreamVideoWriteableStateStore } from '../stateStore';
-=======
-import { StreamVideoWriteableStateStore } from '../store';
->>>>>>> 372dd930
 import { StreamEventListener } from '../ws';
 import { CallConfig } from '../config/types';
 
