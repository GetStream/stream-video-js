--- conflicted
+++ resolved
@@ -31,7 +31,7 @@
     }
 
     const newCall = new Call({
-      httpClient,
+      streamClient,
       type: call.type,
       id: call.id,
       metadata: call,
@@ -43,18 +43,7 @@
 
     store.setCurrentValue(store.pendingCallsSubject, (pendingCalls) => [
       ...pendingCalls,
-<<<<<<< HEAD
       newCall,
-=======
-      new Call({
-        streamClient,
-        type: call.type,
-        id: call.id,
-        metadata: call,
-        members,
-        clientStore: store,
-      }),
->>>>>>> b3b8f8dd
     ]);
   };
 };
