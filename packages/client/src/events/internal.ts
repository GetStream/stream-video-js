import { Dispatcher } from '../rtc';
import { Call } from '../Call';
import { CallState } from '../store';
<<<<<<< HEAD
import type { StreamVideoParticipantPatches } from '../types';
import { getLogger } from '../logger';
=======
import { StreamVideoParticipantPatches } from '../types';
>>>>>>> b1a5b465
import { pushToIfMissing, removeFromIfPresent } from '../helpers/array';
import type {
  InboundStateNotification,
  PinsChanged,
} from '../gen/video/sfu/event/events';
import {
  ErrorCode,
  WebsocketReconnectStrategy,
} from '../gen/video/sfu/models/models';
import { OwnCapability } from '../gen/coordinator';
import { videoLoggerSystem } from '../logger';

export const watchConnectionQualityChanged = (
  dispatcher: Dispatcher,
  state: CallState,
) => {
  return dispatcher.on('connectionQualityChanged', (e) => {
    const { connectionQualityUpdates } = e;
    if (!connectionQualityUpdates) return;
    state.updateParticipants(
      connectionQualityUpdates.reduce<StreamVideoParticipantPatches>(
        (patches, update) => {
          const { sessionId, connectionQuality } = update;
          patches[sessionId] = {
            connectionQuality,
          };
          return patches;
        },
        {},
      ),
    );
  });
};

/**
 * Updates the approximate number of participants in the call by peeking at the
 * health check events that our SFU sends.
 */
export const watchParticipantCountChanged = (
  dispatcher: Dispatcher,
  state: CallState,
) => {
  return dispatcher.on('healthCheckResponse', (e) => {
    const { participantCount } = e;
    if (participantCount) {
      state.setParticipantCount(participantCount.total);
      state.setAnonymousParticipantCount(participantCount.anonymous);
    }
  });
};

export const watchLiveEnded = (dispatcher: Dispatcher, call: Call) => {
  return dispatcher.on('error', (e) => {
    if (e.error && e.error.code !== ErrorCode.LIVE_ENDED) return;

    call.state.setBackstage(true);
    if (!call.permissionsContext.hasPermission(OwnCapability.JOIN_BACKSTAGE)) {
      call.leave({ message: 'live ended' }).catch((err) => {
        call.logger.error('Failed to leave call after live ended', err);
      });
    }
  });
};

/**
 * Watches and logs the errors reported by the currently connected SFU.
 */
export const watchSfuErrorReports = (dispatcher: Dispatcher) => {
  return dispatcher.on('error', (e) => {
    if (!e.error) return;
    const logger = videoLoggerSystem.getLogger('SfuClient');
    const { error, reconnectStrategy } = e;
    logger.error('SFU reported error', {
      code: ErrorCode[error.code],
      reconnectStrategy: WebsocketReconnectStrategy[reconnectStrategy],
      message: error.message,
      shouldRetry: error.shouldRetry,
    });
  });
};

/**
 * Watches for `pinsUpdated` events and updates the pinned state of participants
 * in the call.
 */
export const watchPinsUpdated = (state: CallState) => {
  return function onPinsUpdated(e: PinsChanged) {
    const { pins } = e;
    state.setServerSidePins(pins);
  };
};

/**
 * Watches for inbound state notifications and updates the paused tracks
 *
 * @param state the call state to update.
 */
export const watchInboundStateNotification = (state: CallState) => {
  return function onInboundStateNotification(e: InboundStateNotification) {
    const { inboundVideoStates } = e;
    const current = state.getParticipantLookupBySessionId();
    const patches: StreamVideoParticipantPatches = {};
    for (const { sessionId, trackType, paused } of inboundVideoStates) {
      const pausedTracks = [...(current[sessionId]?.pausedTracks ?? [])];
      if (paused) {
        pushToIfMissing(pausedTracks, trackType);
      } else {
        removeFromIfPresent(pausedTracks, trackType);
      }
      patches[sessionId] = { pausedTracks };
    }
    state.updateParticipants(patches);
  };
};<|MERGE_RESOLUTION|>--- conflicted
+++ resolved
@@ -1,12 +1,7 @@
 import { Dispatcher } from '../rtc';
 import { Call } from '../Call';
 import { CallState } from '../store';
-<<<<<<< HEAD
 import type { StreamVideoParticipantPatches } from '../types';
-import { getLogger } from '../logger';
-=======
-import { StreamVideoParticipantPatches } from '../types';
->>>>>>> b1a5b465
 import { pushToIfMissing, removeFromIfPresent } from '../helpers/array';
 import type {
   InboundStateNotification,
