--- conflicted
+++ resolved
@@ -1,10 +1,5 @@
 import { SfuEvent } from '../gen/video/sfu/event/events';
-<<<<<<< HEAD
-import { getLogger } from '../logger';
 import type { DispatchableMessage, SfuEventKinds } from './Dispatcher';
-=======
-import { DispatchableMessage, SfuEventKinds } from './Dispatcher';
->>>>>>> b1a5b465
 import { Tracer } from '../stats';
 import { videoLoggerSystem } from '../logger';
 
