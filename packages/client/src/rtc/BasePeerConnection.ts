import { ScopedLogger, videoLoggerSystem } from '../logger';
import type { CallEventListener } from '../coordinator/connection/types';
import { CallingState, CallState } from '../store';
import { createSafeAsyncSubscription } from '../store/rxUtils';
import {
  ErrorCode,
  PeerType,
  TrackType,
  WebsocketReconnectStrategy,
} from '../gen/video/sfu/models/models';
import { NegotiationError } from './NegotiationError';
import { StreamSfuClient } from '../StreamSfuClient';
import { type AllSfuEvents, Dispatcher } from './Dispatcher';
import { withoutConcurrency } from '../helpers/concurrency';
import { StatsTracer, Tracer, traceRTCPeerConnection } from '../stats';
import type { BasePeerConnectionOpts, OnReconnectionNeeded } from './types';
<<<<<<< HEAD
=======
import type { ClientPublishOptions } from '../types';
>>>>>>> b1a5b465

/**
 * A base class for the `Publisher` and `Subscriber` classes.
 * @internal
 */
export abstract class BasePeerConnection {
  protected readonly logger: ScopedLogger;
  protected readonly peerType: PeerType;
  protected readonly pc: RTCPeerConnection;
  protected readonly state: CallState;
  protected readonly dispatcher: Dispatcher;
  protected readonly clientPublishOptions?: ClientPublishOptions;
  protected sfuClient: StreamSfuClient;

  private onReconnectionNeeded?: OnReconnectionNeeded;
  private readonly iceRestartDelay: number;
  private iceRestartTimeout?: NodeJS.Timeout;
  protected isIceRestarting = false;
  private isDisposed = false;

  protected trackIdToTrackType = new Map<string, TrackType>();

  readonly tracer?: Tracer;
  readonly stats: StatsTracer;

  private readonly subscriptions: (() => void)[] = [];
  private unsubscribeIceTrickle?: () => void;
  protected readonly lock = Math.random().toString(36).slice(2);

  /**
   * Constructs a new `BasePeerConnection` instance.
   */
  protected constructor(
    peerType: PeerType,
    {
      sfuClient,
      connectionConfig,
      state,
      dispatcher,
      onReconnectionNeeded,
      tag,
      enableTracing,
      clientPublishOptions,
      iceRestartDelay = 2500,
    }: BasePeerConnectionOpts,
  ) {
    this.peerType = peerType;
    this.sfuClient = sfuClient;
    this.state = state;
    this.dispatcher = dispatcher;
    this.iceRestartDelay = iceRestartDelay;
    this.clientPublishOptions = clientPublishOptions;
    this.onReconnectionNeeded = onReconnectionNeeded;
    this.logger = videoLoggerSystem.getLogger(
      peerType === PeerType.SUBSCRIBER ? 'Subscriber' : 'Publisher',
      { tags: [tag] },
    );
    this.pc = this.createPeerConnection(connectionConfig);
    this.stats = new StatsTracer(this.pc, peerType, this.trackIdToTrackType);
    if (enableTracing) {
      this.tracer = new Tracer(
        `${tag}-${peerType === PeerType.SUBSCRIBER ? 'sub' : 'pub'}`,
      );
      this.tracer.trace('create', {
        url: sfuClient.edgeName,
        ...connectionConfig,
      });
      traceRTCPeerConnection(this.pc, this.tracer.trace);
    }
  }

  private createPeerConnection = (connectionConfig?: RTCConfiguration) => {
    const pc = new RTCPeerConnection(connectionConfig);
    pc.addEventListener('icecandidate', this.onIceCandidate);
    pc.addEventListener('icecandidateerror', this.onIceCandidateError);
    pc.addEventListener(
      'iceconnectionstatechange',
      this.onIceConnectionStateChange,
    );
    pc.addEventListener('icegatheringstatechange', this.onIceGatherChange);
    pc.addEventListener('signalingstatechange', this.onSignalingChange);
    pc.addEventListener('connectionstatechange', this.onConnectionStateChange);
    return pc;
  };

  /**
   * Disposes the `RTCPeerConnection` instance.
   */
  dispose() {
    clearTimeout(this.iceRestartTimeout);
    this.iceRestartTimeout = undefined;
    this.onReconnectionNeeded = undefined;
    this.isDisposed = true;
    this.detachEventHandlers();
    this.pc.close();
    this.tracer?.dispose();
  }

  /**
   * Detaches the event handlers from the `RTCPeerConnection`.
   */
  detachEventHandlers() {
    const pc = this.pc;
    pc.removeEventListener('icecandidate', this.onIceCandidate);
    pc.removeEventListener('icecandidateerror', this.onIceCandidateError);
    pc.removeEventListener('signalingstatechange', this.onSignalingChange);
    pc.removeEventListener(
      'iceconnectionstatechange',
      this.onIceConnectionStateChange,
    );
    pc.removeEventListener('icegatheringstatechange', this.onIceGatherChange);
    this.unsubscribeIceTrickle?.();
    this.subscriptions.forEach((unsubscribe) => unsubscribe());
  }

  /**
   * Performs an ICE restart on the `RTCPeerConnection`.
   */
  protected abstract restartIce(): Promise<void>;

  /**
   * Attempts to restart ICE on the `RTCPeerConnection`.
   * This method intentionally doesn't await the `restartIce()` method,
   * allowing it to run in the background and handle any errors that may occur.
   */
  protected tryRestartIce = () => {
    this.restartIce().catch((e) => {
      const reason = 'restartICE() failed, initiating reconnect';
      this.logger.error(reason, e);
      const strategy =
        e instanceof NegotiationError &&
        e.error.code === ErrorCode.PARTICIPANT_SIGNAL_LOST
          ? WebsocketReconnectStrategy.FAST
          : WebsocketReconnectStrategy.REJOIN;
      this.onReconnectionNeeded?.(strategy, reason, this.peerType);
    });
  };

  /**
   * Handles events synchronously.
   * Consecutive events are queued and executed one after the other.
   */
  protected on = <E extends keyof AllSfuEvents>(
    event: E,
    fn: CallEventListener<E>,
  ): void => {
    this.subscriptions.push(
      this.dispatcher.on(event, (e) => {
        const lockKey = `pc.${this.lock}.${event}`;
        withoutConcurrency(lockKey, async () => fn(e)).catch((err) => {
          if (this.isDisposed) return;
          this.logger.warn(`Error handling ${event}`, err);
        });
      }),
    );
  };

  /**
   * Appends the trickled ICE candidates to the `RTCPeerConnection`.
   */
  protected addTrickledIceCandidates = () => {
    const { iceTrickleBuffer } = this.sfuClient;
    const observable =
      this.peerType === PeerType.SUBSCRIBER
        ? iceTrickleBuffer.subscriberCandidates
        : iceTrickleBuffer.publisherCandidates;

    this.unsubscribeIceTrickle?.();
    this.unsubscribeIceTrickle = createSafeAsyncSubscription(
      observable,
      async (candidate) => {
        return this.pc.addIceCandidate(candidate).catch((e) => {
          if (this.isDisposed) return;
          this.logger.warn(`ICE candidate error`, e, candidate);
        });
      },
    );
  };

  /**
   * Sets the SFU client to use.
   *
   * @param sfuClient the SFU client to use.
   */
  setSfuClient = (sfuClient: StreamSfuClient) => {
    this.sfuClient = sfuClient;
  };

  /**
   * Returns the result of the `RTCPeerConnection.getStats()` method
   * @param selector an optional `MediaStreamTrack` to get the stats for.
   */
  getStats = (selector?: MediaStreamTrack | null) => {
    return this.pc.getStats(selector);
  };

  /**
   * Maps the given track ID to the corresponding track type.
   */
  getTrackType = (trackId: string): TrackType | undefined => {
    return this.trackIdToTrackType.get(trackId);
  };

  /**
   * Checks if the `RTCPeerConnection` is healthy.
   * It checks the ICE connection state and the peer connection state.
   * If either state is `failed`, `disconnected`, or `closed`,
   * it returns `false`, otherwise it returns `true`.
   */
  isHealthy = () => {
    const failedStates = new Set<
      RTCIceConnectionState | RTCPeerConnectionState
    >(['failed', 'closed']);

    const iceState = this.pc.iceConnectionState;
    const connectionState = this.pc.connectionState;
    return !failedStates.has(iceState) && !failedStates.has(connectionState);
  };

  /**
   * Handles the ICECandidate event and
   * Initiates an ICE Trickle process with the SFU.
   */
  private onIceCandidate = (e: RTCPeerConnectionIceEvent) => {
    const { candidate } = e;
    if (!candidate) {
      this.logger.debug('null ice candidate');
      return;
    }

    const iceCandidate = this.asJSON(candidate);
    this.sfuClient
      .iceTrickle({ peerType: this.peerType, iceCandidate })
      .catch((err) => {
        if (this.isDisposed) return;
        this.logger.warn(`ICETrickle failed`, err);
      });
  };

  /**
   * Converts the ICE candidate to a JSON string.
   */
  private asJSON = (candidate: RTCIceCandidate): string => {
    if (!candidate.usernameFragment) {
      // react-native-webrtc doesn't include usernameFragment in the candidate
      const segments = candidate.candidate.split(' ');
      const ufragIndex = segments.findIndex((s) => s === 'ufrag') + 1;
      const usernameFragment = segments[ufragIndex];
      return JSON.stringify({ ...candidate, usernameFragment });
    }
    return JSON.stringify(candidate.toJSON());
  };

  /**
   * Handles the ConnectionStateChange event.
   */
  private onConnectionStateChange = async () => {
    const state = this.pc.connectionState;
    this.logger.debug(`Connection state changed`, state);
    if (this.tracer && (state === 'connected' || state === 'failed')) {
      try {
        const stats = await this.stats.get();
        this.tracer.trace('getstats', stats.delta);
      } catch (err) {
        this.tracer.trace('getstatsOnFailure', (err as Error).toString());
      }
    }

    // we can't recover from a failed connection state (contrary to ICE)
    if (state === 'failed') {
      this.onReconnectionNeeded?.(
        WebsocketReconnectStrategy.REJOIN,
        'Connection failed',
        this.peerType,
      );
      return;
    }

    this.handleConnectionStateUpdate(state);
  };

  /**
   * Handles the ICE connection state change event.
   */
  private onIceConnectionStateChange = () => {
    const state = this.pc.iceConnectionState;
    this.logger.debug(`ICE connection state changed`, state);
    this.handleConnectionStateUpdate(state);
  };

  private handleConnectionStateUpdate = (
    state: RTCIceConnectionState | RTCPeerConnectionState,
  ) => {
    const { callingState } = this.state;
    if (callingState === CallingState.OFFLINE) return;
    if (callingState === CallingState.RECONNECTING) return;

    // do nothing when ICE is restarting
    if (this.isIceRestarting) return;

    switch (state) {
      case 'failed':
        // in the `failed` state, we try to restart ICE immediately
        this.logger.info('restartICE due to failed connection');
        this.tryRestartIce();
        break;

      case 'disconnected':
        // in the `disconnected` state, we schedule a restartICE() after a delay
        // as the browser might recover the connection in the meantime
        this.logger.info('disconnected connection, scheduling restartICE');
        clearTimeout(this.iceRestartTimeout);
        this.iceRestartTimeout = setTimeout(() => {
          const currentState = this.pc.iceConnectionState;
          if (currentState === 'disconnected' || currentState === 'failed') {
            this.tryRestartIce();
          }
        }, this.iceRestartDelay);
        break;

      case 'connected':
        // in the `connected` state, we clear the ice restart timeout if it exists
        if (this.iceRestartTimeout) {
          this.logger.info('connected connection, canceling restartICE');
          clearTimeout(this.iceRestartTimeout);
          this.iceRestartTimeout = undefined;
        }
        break;
    }
  };

  /**
   * Handles the ICE candidate error event.
   */
  private onIceCandidateError = (e: Event) => {
    const errorMessage =
      e instanceof RTCPeerConnectionIceErrorEvent
        ? `${e.errorCode}: ${e.errorText}`
        : e;
    this.logger.debug('ICE Candidate error', errorMessage);
  };

  /**
   * Handles the ICE gathering state change event.
   */
  private onIceGatherChange = () => {
    this.logger.debug(`ICE Gathering State`, this.pc.iceGatheringState);
  };

  /**
   * Handles the signaling state change event.
   */
  private onSignalingChange = () => {
    this.logger.debug(`Signaling state changed`, this.pc.signalingState);
  };
}<|MERGE_RESOLUTION|>--- conflicted
+++ resolved
@@ -1,4 +1,4 @@
-import { ScopedLogger, videoLoggerSystem } from '../logger';
+import { type ScopedLogger, videoLoggerSystem } from '../logger';
 import type { CallEventListener } from '../coordinator/connection/types';
 import { CallingState, CallState } from '../store';
 import { createSafeAsyncSubscription } from '../store/rxUtils';
@@ -14,10 +14,7 @@
 import { withoutConcurrency } from '../helpers/concurrency';
 import { StatsTracer, Tracer, traceRTCPeerConnection } from '../stats';
 import type { BasePeerConnectionOpts, OnReconnectionNeeded } from './types';
-<<<<<<< HEAD
-=======
 import type { ClientPublishOptions } from '../types';
->>>>>>> b1a5b465
 
 /**
  * A base class for the `Publisher` and `Subscriber` classes.
