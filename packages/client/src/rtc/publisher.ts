--- conflicted
+++ resolved
@@ -399,11 +399,7 @@
           // FIXME OL: adjust these values
           stereo: false,
           dtx: this.isDtxEnabled,
-<<<<<<< HEAD
-          red: false,
-=======
           red: this.isRedEnabled,
->>>>>>> a338a196
         };
       });
 
