--- conflicted
+++ resolved
@@ -10,10 +10,7 @@
   watchAudioLevelChanged,
   watchDominantSpeakerChanged,
 } from '../events/speaker';
-<<<<<<< HEAD
-=======
 import { watchMuteStateChanged } from '../events/mute';
->>>>>>> 8b8ee443
 
 export const registerEventHandlers = (
   call: Call,
@@ -27,8 +24,5 @@
 
   watchAudioLevelChanged(dispatcher, store);
   watchDominantSpeakerChanged(dispatcher, store);
-<<<<<<< HEAD
-=======
   watchMuteStateChanged(dispatcher, store);
->>>>>>> 8b8ee443
 };