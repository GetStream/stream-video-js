import { TargetResolution } from '../gen/coordinator';

export type OptimalVideoLayer = RTCRtpEncodingParameters & {
  width: number;
  height: number;
};

<<<<<<< HEAD
export const findOptimalVideoLayers = (videoTrack: MediaStreamTrack) => {
  const steps: [number, number, number][] = [
    [1920, 1080, 3000000],
    [1280, 720, 1250000],
    [960, 540, 975000],
    [640, 480, 500000],
    [320, 240, 250000],
    [160, 120, 125000],
  ];
=======
const DEFAULT_BITRATE = 1250000;
const defaultTargetResolution: TargetResolution = {
  bitrate: DEFAULT_BITRATE,
  width: 1280,
  height: 720,
};
>>>>>>> a338a196

/**
 * Determines the most optimal video layers for simulcasting
 * for the given track.
 *
 * @param videoTrack the video track to find optimal layers for.
 * @param targetResolution the expected target resolution.
 */
export const findOptimalVideoLayers = (
  videoTrack: MediaStreamTrack,
  targetResolution: TargetResolution = defaultTargetResolution,
) => {
  const optimalVideoLayers: OptimalVideoLayer[] = [];
  const settings = videoTrack.getSettings();
  const { width: w = 0, height: h = 0 } = settings;

  const maxBitrate = getComputedMaxBitrate(targetResolution, w, h);
  let downscaleFactor = 1;
  ['f', 'h', 'q'].forEach((rid) => {
    // Reversing the order [f, h, q] to [q, h, f] as Chrome uses encoding index
    // when deciding which layer to disable when CPU or bandwidth is constrained.
    // Encodings should be ordered in increasing spatial resolution order.
    optimalVideoLayers.unshift({
      active: true,
      rid,
      width: Math.round(w / downscaleFactor),
      height: Math.round(h / downscaleFactor),
      maxBitrate: Math.round(maxBitrate / downscaleFactor),
      scaleResolutionDownBy: downscaleFactor,
      maxFramerate: {
        f: 30,
        h: 25,
        q: 20,
      }[rid],
    });
    downscaleFactor *= 2;
  });

  // for simplicity, we start with all layers enabled, then this function
  // will clear/reassign the layers that are not needed
  return withSimulcastConstraints(settings, optimalVideoLayers);
};

/**
 * Computes the maximum bitrate for a given resolution.
 * If the current resolution is lower than the target resolution,
 * we want to proportionally reduce the target bitrate.
 * If the current resolution is higher than the target resolution,
 * we want to use the target bitrate.
 *
 * @param targetResolution the target resolution.
 * @param currentWidth the current width of the track.
 * @param currentHeight the current height of the track.
 */
export const getComputedMaxBitrate = (
  targetResolution: TargetResolution,
  currentWidth: number,
  currentHeight: number,
): number => {
  // if the current resolution is lower than the target resolution,
  // we want to proportionally reduce the target bitrate
  const { width: targetWidth, height: targetHeight } = targetResolution;
  if (currentWidth < targetWidth || currentHeight < targetHeight) {
    const currentPixels = currentWidth * currentHeight;
    const targetPixels = targetWidth * targetHeight;
    const reductionFactor = currentPixels / targetPixels;
    return Math.round(targetResolution.bitrate * reductionFactor);
  }
  return targetResolution.bitrate;
};

/**
 * Browsers have different simulcast constraints for different video resolutions.
 *
 * This function modifies the provided list of video layers according to the
 * current implementation of simulcast constraints in the Chromium based browsers.
 *
 * https://chromium.googlesource.com/external/webrtc/+/refs/heads/main/media/engine/simulcast.cc#90
 */
const withSimulcastConstraints = (
  settings: MediaTrackSettings,
  optimalVideoLayers: OptimalVideoLayer[],
) => {
  let layers: OptimalVideoLayer[];

  const size = Math.max(settings.width || 0, settings.height || 0);
  if (size <= 320) {
    // provide only one layer 320x240 (q), the one with the highest quality
    layers = optimalVideoLayers.filter((layer) => layer.rid === 'f');
  } else if (size <= 640) {
    // provide two layers, 160x120 (q) and 640x480 (h)
    layers = optimalVideoLayers.filter((layer) => layer.rid !== 'h');
  } else {
    // provide three layers for sizes > 640x480
    layers = optimalVideoLayers;
  }

  const ridMapping = ['q', 'h', 'f'];
  return layers.map<OptimalVideoLayer>((layer, index) => ({
    ...layer,
    rid: ridMapping[index], // reassign rid
  }));
};

export const findOptimalScreenSharingLayers = (
  videoTrack: MediaStreamTrack,
): OptimalVideoLayer[] => {
  const settings = videoTrack.getSettings();
  return [
    {
      active: true,
      rid: 'q', // single track, start from 'q'
      width: settings.width || 0,
      height: settings.height || 0,
      maxBitrate: 3000000,
      scaleResolutionDownBy: 1,
      maxFramerate: 30,
    },
  ];
};<|MERGE_RESOLUTION|>--- conflicted
+++ resolved
@@ -5,24 +5,12 @@
   height: number;
 };
 
-<<<<<<< HEAD
-export const findOptimalVideoLayers = (videoTrack: MediaStreamTrack) => {
-  const steps: [number, number, number][] = [
-    [1920, 1080, 3000000],
-    [1280, 720, 1250000],
-    [960, 540, 975000],
-    [640, 480, 500000],
-    [320, 240, 250000],
-    [160, 120, 125000],
-  ];
-=======
 const DEFAULT_BITRATE = 1250000;
 const defaultTargetResolution: TargetResolution = {
   bitrate: DEFAULT_BITRATE,
   width: 1280,
   height: 720,
 };
->>>>>>> a338a196
 
 /**
  * Determines the most optimal video layers for simulcasting
