--- conflicted
+++ resolved
@@ -31,13 +31,9 @@
   /**@deprecated use store for this data */
   currentUserId: string;
   data: CallEnvelope;
-<<<<<<< HEAD
   /** Flag to indicate the call termination was already initiated */
   left: boolean;
-  private videoLayers?: OptimalVideoLayer[];
-=======
-
->>>>>>> 22d77a8b
+
   private readonly subscriber: RTCPeerConnection;
   private readonly publisher: RTCPeerConnection;
   private readonly trackSubscriptionsSubject = new Subject<
