--- conflicted
+++ resolved
@@ -18,17 +18,10 @@
 import { debounceTime, Subject } from 'rxjs';
 import { TrackSubscriptionDetails } from '../gen/video/sfu/signal_rpc/signal';
 import {
-<<<<<<< HEAD
-  MediaStateChange,
-  MediaStateChangeReason,
-} from '../gen/video/coordinator/stat_v1/stat';
-import { createStatsReporter, StatsReporter } from '../stats/reporter';
-import { trackTypeToParticipantStreamKey } from './helpers/tracks';
-=======
   createStatsReporter,
   StatsReporter,
 } from '../stats/state-store-stats-reporter';
->>>>>>> 3526f030
+import { trackTypeToParticipantStreamKey } from './helpers/tracks';
 
 /**
  * A `Call` object represents the active call, the user is part of.
@@ -137,29 +130,11 @@
    *
    * @returns a promise which resolves once the call join-flow has finished.
    */
-<<<<<<< HEAD
   join = async () => {
-=======
-  join = async (videoStream?: MediaStream, audioStream?: MediaStream) => {
->>>>>>> 3526f030
     if (this.joinResponseReady) {
       throw new Error(`Illegal State: Already joined.`);
     }
 
-<<<<<<< HEAD
-    await this.client.signalReady.then((ws) => {
-      this.publishStatEvent({
-        type: 'participant_joined',
-      });
-      ws.addEventListener('close', () => {
-        this.publishStatEvent({
-          type: 'participant_left',
-        });
-      });
-    });
-
-=======
->>>>>>> 3526f030
     this.joinResponseReady = new Promise<CallState | undefined>(
       async (resolve) => {
         this.client.dispatcher.on('joinResponse', (event) => {
@@ -227,7 +202,6 @@
     const currentVideoTransceiver = this.publisher.getTransceivers().find(
       (t) =>
         // @ts-ignore
-<<<<<<< HEAD
         t.__trackType === TrackType.VIDEO &&
         t.sender.track &&
         t.sender.track?.kind === 'video',
@@ -242,13 +216,6 @@
 
       // @ts-ignore
       videoTransceiver.__trackType = TrackType.VIDEO;
-=======
-        if ('setCodecPreferences' in videoTransceiver && codecPreferences) {
-          console.log(`set codec preferences`, codecPreferences);
-          videoTransceiver.setCodecPreferences(codecPreferences);
-        }
-      }
->>>>>>> 3526f030
 
       const codecPreferences = getPreferredCodecs(
         'video',
@@ -264,17 +231,9 @@
       await currentVideoTransceiver.sender.replaceTrack(videoTrack);
     }
 
-<<<<<<< HEAD
     this.stateStore.updateParticipant(this.client.sessionId, {
       videoStream,
       videoDeviceId: videoTrack.getSettings().deviceId,
-    });
-
-    this.publishStatEvent({
-      type: 'media_state_changed',
-      track: videoTrack,
-      change: MediaStateChange.STARTED,
-      reason: MediaStateChangeReason.CONNECTION,
     });
   };
 
@@ -309,33 +268,11 @@
     } else {
       audioTransceiver.sender.track?.stop();
       await audioTransceiver.sender.replaceTrack(audioTrack);
-=======
-      this.stateStore.setCurrentValue(
-        this.stateStore.activeCallAllParticipantsSubject,
-        this.participants.map((p) => {
-          if (p.sessionId === this.client.sessionId) {
-            return {
-              ...p,
-              audioStream,
-              audioDeviceId: this.getActiveInputDeviceId('audioinput'),
-            };
-          }
-          return p;
-        }),
-      );
->>>>>>> 3526f030
     }
 
     this.stateStore.updateParticipant(this.client.sessionId, {
       audioStream,
       audioDeviceId: audioTrack.getSettings().deviceId,
-    });
-
-    this.publishStatEvent({
-      type: 'media_state_changed',
-      track: audioTrack,
-      change: MediaStateChange.STARTED,
-      reason: MediaStateChangeReason.CONNECTION,
     });
   };
 
@@ -380,13 +317,6 @@
     this.stateStore.updateParticipant(this.client.sessionId, {
       screenShareStream,
     });
-
-    this.publishStatEvent({
-      type: 'media_state_changed',
-      track: screenShareTrack,
-      change: MediaStateChange.STARTED,
-      reason: MediaStateChangeReason.CONNECTION,
-    });
   };
 
   stopPublish = async (trackType: TrackType) => {
@@ -410,13 +340,6 @@
           [key]: undefined,
         }));
       }
-
-      this.publishStatEvent({
-        type: 'media_state_changed',
-        track: transceiver.sender.track,
-        change: MediaStateChange.ENDED,
-        reason: MediaStateChangeReason.MUTE,
-      });
     }
   };
 
@@ -513,38 +436,6 @@
     return this.statsReporter.stopReportingStatsFor(sessionId);
   };
 
-<<<<<<< HEAD
-  onStatEvent = (fn: StatEventListener) => {
-    this.statEventListeners.push(fn);
-  };
-  offStatEvent = (fn: StatEventListener) => {
-    this.statEventListeners = this.statEventListeners.filter((f) => f !== fn);
-  };
-  private publishStatEvent = (event: StatEvent) => {
-    this.statEventListeners.forEach((fn) => fn(event));
-=======
-  /**
-   * Mute/unmute the video/audio stream of the current user.
-   * @param trackKind
-   * @param isMute
-   * @returns
-   */
-  updateMuteState = (trackKind: 'audio' | 'video', isMute: boolean) => {
-    if (!this.publisher) return;
-    const senders = this.publisher.getSenders();
-    const sender = senders.find((s) => s.track?.kind === trackKind);
-    if (sender && sender.track) {
-      sender.track.enabled = !isMute;
-
-      if (trackKind === 'audio') {
-        return this.client.updateAudioMuteState(isMute);
-      } else if (trackKind === 'video') {
-        return this.client.updateVideoMuteState(isMute);
-      }
-    }
->>>>>>> 3526f030
-  };
-
   updatePublishQuality = async (enabledRids: string[]) => {
     console.log(
       'Updating publish quality, qualities requested by SFU:',
