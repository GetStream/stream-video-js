import { StreamSfuClient } from '../StreamSfuClient';
import { createSubscriber } from './subscriber';
import { Publisher } from './publisher';
import { getGenericSdp } from './codecs';
import { CallState, TrackType } from '../gen/video/sfu/models/models';
import { registerEventHandlers } from './callEventHandlers';
import { SfuEventListener } from './Dispatcher';
import { ActiveCallData, StreamVideoWriteableStateStore } from '../store';
import { trackTypeToParticipantStreamKey } from './helpers/tracks';
import type {
  CallOptions,
  PublishOptions,
  StreamVideoParticipant,
  StreamVideoParticipantPatches,
  SubscriptionChanges,
} from './types';
<<<<<<< HEAD
import { debounceTime, Subject } from 'rxjs';
=======
import {
  BehaviorSubject,
  debounceTime,
  filter,
  Subject,
  takeWhile,
} from 'rxjs';
import { CallEnvelope } from '../gen/video/coordinator/client_v1_rpc/envelopes';
>>>>>>> 244012cb
import { TrackSubscriptionDetails } from '../gen/video/sfu/signal_rpc/signal';
import {
  createStatsReporter,
  StatsReporter,
} from '../stats/state-store-stats-reporter';
import { Batcher } from '../Batcher';

/**
 * A `Call` object represents the active call the user is part of. It's not enough to have a `Call` instance, you will also need to call the [`join`](#join) method.
 */
export class Call {
  /**
   * Contains metadata about the call, for example who created the call. You can also extract the call ID from this object, which you'll need for certain API calls (for example to start a recording).
   */
  data: ActiveCallData;
  private readonly subscriber: RTCPeerConnection;
  private readonly publisher: Publisher;
  private readonly trackSubscriptionsSubject = new Subject<
    TrackSubscriptionDetails[]
  >();

  private statsReporter: StatsReporter;
  private joined$ = new BehaviorSubject<boolean>(false);

  /**
   * Don't call the constructor directly, use the [`StreamVideoClient.joinCall`](./StreamVideoClient.md/#joincall) method to construct a `Call` instance.
   * @param client
   * @param data
   * @param options
   * @param stateStore
   * @param userBatcher
   */
  constructor(
    data: ActiveCallData,
    private readonly client: StreamSfuClient,
    private readonly options: CallOptions,
    private readonly stateStore: StreamVideoWriteableStateStore,
    private readonly userBatcher: Batcher<string>,
  ) {
    this.data = data;
    this.subscriber = createSubscriber({
      rpcClient: this.client,
      connectionConfig: this.options.connectionConfig,
      onTrack: this.handleOnTrack,
    });

    this.publisher = new Publisher({
      rpcClient: this.client,
      connectionConfig: this.options.connectionConfig,
    });

    this.statsReporter = createStatsReporter({
      subscriber: this.subscriber,
      publisher: this.publisher,
      store: stateStore,
      edgeName: this.options.edgeName,
    });

    const { dispatcher } = this.client;
    registerEventHandlers(this, this.stateStore, dispatcher, this.userBatcher);

    this.trackSubscriptionsSubject
      .pipe(debounceTime(1200))
      .subscribe((subscriptions) =>
        this.client.updateSubscriptions(subscriptions),
      );
  }

  /**
   * You can subscribe to WebSocket events provided by the API. To remove a subscription, call the `off` method.
   * Please note that subscribing to WebSocket events is an advanced use-case, for most use-cases it should be enough to watch for changes in the [reactive state store](./StreamVideoClient.md/#readonlystatestore).
   * @param eventName
   * @param fn
   * @returns
   */
  on = (eventName: string, fn: SfuEventListener) => {
    return this.client.dispatcher.on(eventName, fn);
  };

  /**
   * Remove subscription for WebSocket events that were created by the `on` method.
   * @param eventName
   * @param fn
   * @returns
   */
  off = (eventName: string, fn: SfuEventListener) => {
    return this.client.dispatcher.off(eventName, fn);
  };

  /**
   * Leave the call and stop the media streams that were published by the call.
   */
  leave = () => {
    if (!this.joined$.getValue()) {
      throw new Error('Cannot leave call that has already been left.');
    }
    this.joined$.next(false);

    this.statsReporter.stop();
    this.subscriber.close();
    this.userBatcher.clearBatch();

    this.publisher.stopPublishing();
    this.client.close();

    this.stateStore.setCurrentValue(
      this.stateStore.activeCallSubject,
      undefined,
    );
  };

  /**
   * Will initiate a call session with the server and return the call state.
   *
   * If the join was successful the [`activeCall$` state variable](./StreamVideClient/#readonlystatestore) will be set
   *
   * @returns a promise which resolves once the call join-flow has finished.
   */
  join = async () => {
    if (this.joined$.getValue() === true) {
      throw new Error(`Illegal State: Already joined.`);
    }

    const joinResponseReady = new Promise<CallState | undefined>(
      async (resolve) => {
        this.client.dispatcher.on('joinResponse', (event) => {
          if (event.eventPayload.oneofKind !== 'joinResponse') return;

          const { callState } = event.eventPayload.joinResponse;
          const currentParticipants = callState?.participants || [];

          // get user data from the call envelope (invited participants)
          const { users } = this.data;

          // request user data for uninvited users
          currentParticipants.forEach((participant) => {
            const userData = users[participant.userId];
            if (!userData) this.userBatcher.addToBatch(participant.userId);
          });

          this.stateStore.setCurrentValue(
            this.stateStore.participantsSubject,
            currentParticipants.map<StreamVideoParticipant>((participant) => ({
              ...participant,
              isLoggedInUser: participant.sessionId === this.client.sessionId,
              user: users[participant.userId],
            })),
          );

          this.client.keepAlive();
          this.joined$.next(true);
          resolve(callState); // expose call state
        });

        const genericSdp = await getGenericSdp('recvonly');
        await this.client.join({
          subscriberSdp: genericSdp || '',
        });
      },
    );

    return joinResponseReady;
  };

  /**
   * Starts publishing the given video stream to the call.
   * The stream will be stopped if the user changes an input device, or if the user leaves the call.
   *
   * If the method was successful the [`activeCall$` state variable](./StreamVideClient/#readonlystatestore) will be cleared
   *
   * Consecutive calls to this method will replace the previously published stream.
   * The previous video stream will be stopped.
   *
   * @angular It's recommended to use the [`InCallDeviceManagerService`](./InCallDeviceManagerService.md) that takes care of this operation for you.
   *
   * @param videoStream the video stream to publish.
   * @param opts the options to use when publishing the stream.
   */
  publishVideoStream = async (
    videoStream: MediaStream,
    opts: PublishOptions = {},
  ) => {
    // we should wait until we get a JoinResponse from the SFU,
    // otherwise we risk breaking the ICETrickle flow.
    await this.assertCallJoined();
    const [videoTrack] = videoStream.getVideoTracks();
    if (!videoTrack) {
      return console.error(`There is no video track in the stream.`);
    }

    const trackType = TrackType.VIDEO;

    try {
      await this.publisher.publishStream(
        videoStream,
        videoTrack,
        trackType,
        opts,
      );
      await this.client.updateMuteState(trackType, false);
    } catch (e) {
      throw e;
    }

    this.stateStore.updateParticipant(this.client.sessionId, (p) => ({
      videoStream,
      videoDeviceId: videoTrack.getSettings().deviceId,
      publishedTracks: p.publishedTracks.includes(trackType)
        ? p.publishedTracks
        : [...p.publishedTracks, trackType],
    }));
  };

  /**
   * Starts publishing the given audio stream to the call.
   * The stream will be stopped if the user changes an input device, or if the user leaves the call.
   *
   * Consecutive calls to this method will replace the audio stream that is currently being published.
   * The previous audio stream will be stopped.
   *
   * @angular It's recommended to use the [`InCallDeviceManagerService`](./InCallDeviceManagerService.md) that takes care of this operation for you.
   *
   * @param audioStream the audio stream to publish.
   */
  publishAudioStream = async (audioStream: MediaStream) => {
    // we should wait until we get a JoinResponse from the SFU,
    // otherwise we risk breaking the ICETrickle flow.
    await this.assertCallJoined();
    const [audioTrack] = audioStream.getAudioTracks();
    if (!audioTrack) {
      return console.error(`There is no audio track in the stream`);
    }

    const trackType = TrackType.AUDIO;
    try {
      await this.publisher.publishStream(audioStream, audioTrack, trackType);
      await this.client.updateMuteState(trackType, false);
    } catch (e) {
      throw e;
    }

    this.stateStore.updateParticipant(this.client.sessionId, (p) => ({
      audioStream,
      audioDeviceId: audioTrack.getSettings().deviceId,
      publishedTracks: p.publishedTracks.includes(trackType)
        ? p.publishedTracks
        : [...p.publishedTracks, trackType],
    }));
  };

  /**
   * Starts publishing the given screen-share stream to the call.
   *
   * Consecutive calls to this method will replace the previous screen-share stream.
   * The previous screen-share stream will be stopped.
   *
   * @angular It's recommended to use the [`InCallDeviceManagerService`](./InCallDeviceManagerService.md) that takes care of this operation for you.
   *
   * @param screenShareStream the screen-share stream to publish.
   */
  publishScreenShareStream = async (screenShareStream: MediaStream) => {
    // we should wait until we get a JoinResponse from the SFU,
    // otherwise we risk breaking the ICETrickle flow.
    await this.assertCallJoined();
    const [screenShareTrack] = screenShareStream.getVideoTracks();
    if (!screenShareTrack) {
      return console.error(`There is no video track in the stream`);
    }

    // fires when browser's native 'Stop Sharing button' is clicked
    const onTrackEnded = () => this.stopPublish(trackType);
    screenShareTrack.addEventListener('ended', onTrackEnded);

    const trackType = TrackType.SCREEN_SHARE;
    try {
      await this.publisher.publishStream(
        screenShareStream,
        screenShareTrack,
        trackType,
      );
      await this.client.updateMuteState(trackType, false);
    } catch (e) {
      throw e;
    }

    this.stateStore.updateParticipant(this.client.sessionId, (p) => ({
      screenShareStream,
      publishedTracks: p.publishedTracks.includes(trackType)
        ? p.publishedTracks
        : [...p.publishedTracks, trackType],
    }));
  };

  /**
   * Stops publishing the given track type to the call, if it is currently being published.
   * Underlying track will be stopped and removed from the publisher.
   *
   * The `audioDeviceId`/`videoDeviceId` property of the [`localParticipant$`](./StreamVideoClient.md/#readonlystatestore) won't be updated, you can do that by calling the [`setAudioDevice`](#setaudiodevice)/[`setVideoDevice`](#setvideodevice) method.
   *
   * @angular It's recommended to use the [`InCallDeviceManagerService`](./InCallDeviceManagerService.md) that takes care of this operation for you.
   *
   * @param trackType the track type to stop publishing.
   */
  stopPublish = async (trackType: TrackType) => {
    console.log(`stopPublish`, TrackType[trackType]);
    const wasPublishing = this.publisher.unpublishStream(trackType);
    if (wasPublishing) {
      await this.client.updateMuteState(trackType, true);

      const audioOrVideoOrScreenShareStream =
        trackTypeToParticipantStreamKey(trackType);
      if (audioOrVideoOrScreenShareStream) {
        this.stateStore.updateParticipant(this.client.sessionId, (p) => ({
          publishedTracks: p.publishedTracks.filter((t) => t !== trackType),
          [audioOrVideoOrScreenShareStream]: undefined,
        }));
      }
    }
  };

  /**
   * Update track subscription configuration for one or more participants.
   * You have to create a subscription for each participant for all the different kinds of tracks you want to receive.
   * You can only subscribe for tracks after the participant started publishing the given kind of track.
   *
   * @param kind the kind of subscription to update.
   * @param changes the list of subscription changes to do.
   */
  updateSubscriptionsPartial = (
    kind: 'video' | 'screen',
    changes: SubscriptionChanges,
  ) => {
    const participants = this.stateStore.updateParticipants(
      Object.entries(changes).reduce<StreamVideoParticipantPatches>(
        (acc, [sessionId, change]) => {
          const prop: keyof StreamVideoParticipant | undefined =
            kind === 'video'
              ? 'videoDimension'
              : kind === 'screen'
              ? 'screenShareDimension'
              : undefined;
          if (prop) {
            acc[sessionId] = {
              [prop]: change.dimension,
            };
          }
          return acc;
        },
        {},
      ),
    );

    if (participants) {
      this.updateSubscriptions(participants);
    }
  };

  private updateSubscriptions = (participants: StreamVideoParticipant[]) => {
    const subscriptions: TrackSubscriptionDetails[] = [];
    participants.forEach((p) => {
      if (p.isLoggedInUser) return;
      if (p.videoDimension && p.publishedTracks.includes(TrackType.VIDEO)) {
        subscriptions.push({
          userId: p.userId,
          sessionId: p.sessionId,
          trackType: TrackType.VIDEO,
          dimension: p.videoDimension,
        });
      }
      if (p.publishedTracks.includes(TrackType.AUDIO)) {
        subscriptions.push({
          userId: p.userId,
          sessionId: p.sessionId,
          trackType: TrackType.AUDIO,
        });
      }
      if (
        p.screenShareDimension &&
        p.publishedTracks.includes(TrackType.SCREEN_SHARE)
      ) {
        subscriptions.push({
          userId: p.userId,
          sessionId: p.sessionId,
          trackType: TrackType.SCREEN_SHARE,
          dimension: p.screenShareDimension,
        });
      }
    });
    // schedule update
    this.trackSubscriptionsSubject.next(subscriptions);
  };

  /**
   * @deprecated use the `callStatsReport$` state [store variable](./StreamVideoClient.md/#readonlystatestore) instead
   * @param kind
   * @param selector
   * @returns
   */
  getStats = async (
    kind: 'subscriber' | 'publisher',
    selector?: MediaStreamTrack,
  ) => {
    return this.statsReporter.getRawStatsForTrack(kind, selector);
  };

  /**
   * Will enhance the reported stats with additional participant-specific information (`callStatsReport$` state [store variable](./StreamVideoClient.md/#readonlystatestore)).
   * This is usually helpful when detailed stats for a specific participant are needed.
   *
   * @param sessionId the sessionId to start reporting for.
   */
  startReportingStatsFor = (sessionId: string) => {
    return this.statsReporter.startReportingStatsFor(sessionId);
  };

  /**
   * Opposite of `startReportingStatsFor`.
   * Will turn off stats reporting for a specific participant.
   *
   * @param sessionId the sessionId to stop reporting for.
   */
  stopReportingStatsFor = (sessionId: string) => {
    return this.statsReporter.stopReportingStatsFor(sessionId);
  };

  /**
   * Sets the used audio output device (`audioOutputDeviceId` of the [`localParticipant$`](./StreamVideoClient.md/#readonlystatestore).
   *
   * This method only stores the selection, if you're using custom UI components, you'll have to implement the audio switching, for more information see: https://developer.mozilla.org/en-US/docs/Web/API/HTMLMediaElement/sinkId.
   *
   * @angular It's recommended to use the [`InCallDeviceManagerService`](./InCallDeviceManagerService.md) that takes care of this operation for you.
   *
   * @param deviceId the selected device, `undefined` means the user wants to use the system's default audio output
   */
  setAudioOutputDevice = (deviceId?: string) => {
    this.stateStore.updateParticipant(this.client.sessionId, {
      audioOutputDeviceId: deviceId,
    });
  };

  /**
   * Sets the `audioDeviceId` property of the [`localParticipant$`](./StreamVideoClient.md/#readonlystatestore)).
   *
   * This method only stores the selection, if you want to start publishing a media stream call the [`publishAudioStream` method](#publishaudiostream) that will set `audioDeviceId` as well.
   *
   * @angular It's recommended to use the [`InCallDeviceManagerService`](./InCallDeviceManagerService.md) that takes care of this operation for you.
   *
   * @param deviceId the selected device, pass `undefined` to clear the device selection
   */
  setAudioDevice = (deviceId?: string) => {
    this.stateStore.updateParticipant(this.client.sessionId, {
      audioDeviceId: deviceId,
    });
  };

  /**
   * Sets the `videoDeviceId` property of the [`localParticipant$`](./StreamVideoClient.md/#readonlystatestore).
   *
   * This method only stores the selection, if you want to start publishing a media stream call the [`publishVideoStream` method](#publishvideostream) that will set `videoDeviceId` as well.
   *
   * @angular It's recommended to use the [`InCallDeviceManagerService`](./InCallDeviceManagerService.md) that takes care of this operation for you.
   *
   * @param deviceId the selected device, pass `undefined` to clear the device selection
   */
  setVideoDevice = (deviceId?: string) => {
    this.stateStore.updateParticipant(this.client.sessionId, {
      videoDeviceId: deviceId,
    });
  };

  /**
   * @internal
   * @param enabledRids
   * @returns
   */
  updatePublishQuality = async (enabledRids: string[]) => {
    this.publisher.updateVideoPublishQuality(enabledRids);
  };

  private get participants() {
    return this.stateStore.getCurrentValue(this.stateStore.participantsSubject);
  }

  private handleOnTrack = (e: RTCTrackEvent) => {
    const [primaryStream] = e.streams;
    // example: `e3f6aaf8-b03d-4911-be36-83f47d37a76a:TRACK_TYPE_VIDEO`
    const [trackId, trackType] = primaryStream.id.split(':');
    console.log(`Got remote ${trackType} track:`, e.track);
    const participantToUpdate = this.participants.find(
      (p) => p.trackLookupPrefix === trackId,
    );
    if (!participantToUpdate) {
      console.error('Received track for unknown participant', trackId, e);
      return;
    }

    e.track.addEventListener('mute', () => {
      console.log(
        `Track muted:`,
        participantToUpdate.userId,
        `${trackType}:${trackId}`,
        e.track,
      );
    });

    e.track.addEventListener('unmute', () => {
      console.log(
        `Track unmuted:`,
        participantToUpdate.userId,
        `${trackType}:${trackId}`,
        e.track,
      );
    });

    e.track.addEventListener('ended', () => {
      console.log(
        `Track ended:`,
        participantToUpdate.userId,
        `${trackType}:${trackId}`,
        e.track,
      );
    });

    const streamKindProp = (
      {
        TRACK_TYPE_AUDIO: 'audioStream',
        TRACK_TYPE_VIDEO: 'videoStream',
        TRACK_TYPE_SCREEN_SHARE: 'screenShareStream',
      } as const
    )[trackType];

    if (!streamKindProp) {
      console.error('Unknown track type', trackType);
      return;
    }
    const previousStream = participantToUpdate[streamKindProp];
    if (previousStream) {
      console.log(`Cleaning up previous remote tracks`, e.track.kind);
      previousStream.getTracks().forEach((t) => {
        t.stop();
        previousStream.removeTrack(t);
      });
    }
    this.stateStore.updateParticipant(participantToUpdate.sessionId, {
      [streamKindProp]: primaryStream,
    });
  };

  private assertCallJoined = () => {
    return new Promise<void>((resolve) => {
      this.joined$
        .pipe(
          takeWhile((isJoined) => !isJoined, true),
          filter((isJoined) => isJoined),
        )
        .subscribe(() => {
          resolve();
        });
    });
  };
}<|MERGE_RESOLUTION|>--- conflicted
+++ resolved
@@ -14,9 +14,6 @@
   StreamVideoParticipantPatches,
   SubscriptionChanges,
 } from './types';
-<<<<<<< HEAD
-import { debounceTime, Subject } from 'rxjs';
-=======
 import {
   BehaviorSubject,
   debounceTime,
@@ -24,8 +21,6 @@
   Subject,
   takeWhile,
 } from 'rxjs';
-import { CallEnvelope } from '../gen/video/coordinator/client_v1_rpc/envelopes';
->>>>>>> 244012cb
 import { TrackSubscriptionDetails } from '../gen/video/sfu/signal_rpc/signal';
 import {
   createStatsReporter,
