--- conflicted
+++ resolved
@@ -1,19 +1,12 @@
 import { StreamSfuClient } from '../StreamSfuClient';
 import { createSubscriber } from './subscriber';
-<<<<<<< HEAD
-import { createPublisher } from './publisher';
-import { findOptimalVideoLayers } from './videoLayers';
-import { getGenericSdp, getPreferredCodecs } from './codecs';
+import { Publisher } from './publisher';
+import { getGenericSdp } from './codecs';
 import {
   CallState,
   TrackType,
   VideoDimension,
 } from '../gen/video/sfu/models/models';
-=======
-import { Publisher } from './publisher';
-import { getGenericSdp } from './codecs';
-import { CallState, TrackType } from '../gen/video/sfu/models/models';
->>>>>>> 49dc3f97
 import { registerEventHandlers } from './callEventHandlers';
 import { SfuEventListener } from './Dispatcher';
 import { StreamVideoWriteableStateStore } from '../stateStore';
