import { StreamSfuClient } from '../StreamSfuClient';
import { createSubscriber } from './subscriber';
import { createPublisher } from './publisher';
import { findOptimalVideoLayers } from './videoLayers';
import { getGenericSdp, getPreferredCodecs } from './codecs';
import { CallState, TrackType } from '../gen/video/sfu/models/models';
import { registerEventHandlers } from './callEventHandlers';
import { SfuEventListener } from './Dispatcher';
<<<<<<< HEAD
import { StreamVideoWriteableStateStore } from '../store';
=======
import { StreamVideoWriteableStateStore } from '../stateStore';
import { trackTypeToParticipantStreamKey } from './helpers/tracks';
>>>>>>> 0c542b40
import type {
  CallOptions,
  PublishOptions,
  StreamVideoLocalParticipant,
  StreamVideoParticipant,
  StreamVideoParticipantPatches,
  SubscriptionChanges,
} from './types';
import { debounceTime, Subject } from 'rxjs';
<<<<<<< HEAD
import { CallEnvelope } from '../gen/video/coordinator/client_v1_rpc/envelopes';
=======
import { TrackSubscriptionDetails } from '../gen/video/sfu/signal_rpc/signal';
>>>>>>> 0c542b40
import {
  createStatsReporter,
  StatsReporter,
} from '../stats/state-store-stats-reporter';

/**
 * A `Call` object represents the active call, the user is part of.
 */
export class Call {
  /**@deprecated use store for this data */
  currentUserId: string;
  data: CallEnvelope;

  private readonly subscriber: RTCPeerConnection;
  private readonly publisher: RTCPeerConnection;
  private readonly trackSubscriptionsSubject = new Subject<
    TrackSubscriptionDetails[]
  >();

  private statsReporter: StatsReporter;
  private joinResponseReady?: Promise<CallState | undefined>;

  /**
   * Use the [`StreamVideoClient.joinCall`](./StreamVideoClient.md/#joincall) method to construct a `Call` instance.
   * @param client
   * @param data
   * @param options
   * @param stateStore
   */
  constructor(
    data: CallEnvelope,
    private readonly client: StreamSfuClient,
    private readonly options: CallOptions,
    private readonly stateStore: StreamVideoWriteableStateStore,
  ) {
    this.data = data;
    this.currentUserId = stateStore.getCurrentValue(
      stateStore.connectedUserSubject,
    )!.name;

    this.subscriber = createSubscriber({
      rpcClient: this.client,
      connectionConfig: this.options.connectionConfig,
      onTrack: this.handleOnTrack,
    });

    this.publisher = createPublisher({
      rpcClient: this.client,
      connectionConfig: this.options.connectionConfig,
    });

    this.statsReporter = createStatsReporter({
      subscriber: this.subscriber,
      publisher: this.publisher,
      store: stateStore,
      latencyCheckUrl: this.options.latencyCheckUrl,
      edgeName: this.options.edgeName,
    });

    const { dispatcher } = this.client;
    registerEventHandlers(this, this.stateStore, dispatcher);

    this.trackSubscriptionsSubject
      .pipe(debounceTime(1200))
      .subscribe((subscriptions) =>
        this.client.updateSubscriptions(subscriptions),
      );
  }

  /**
   * You can subscribe to WebSocket events provided by the API. To remove a subscription, call the `off` method.
   * Please note that subscribing to WebSocket events is an advanced use-case, for most use-cases it should be enough to watch for changes in the reactive state store.
   * @param eventName
   * @param fn
   * @returns
   */
  on = (eventName: string, fn: SfuEventListener) => {
    return this.client.dispatcher.on(eventName, fn);
  };

  /**
   * Remove subscription for WebSocket events that were created by the `on` method.
   * @param eventName
   * @param fn
   * @returns
   */
  off = (eventName: string, fn: SfuEventListener) => {
    return this.client.dispatcher.off(eventName, fn);
  };

  /**
   * Leave the call and stop the media streams that were published by the call.
   */
  leave = () => {
    this.statsReporter.stop();
    this.subscriber.close();
    this.publisher.getSenders().forEach((s) => {
      if (s.track) {
        s.track.stop();
      }
      if (this.publisher.signalingState !== 'closed') {
        this.publisher.removeTrack(s);
      }
    });
    this.publisher.close();
    this.client.close();

    this.stateStore.setCurrentValue(
      this.stateStore.callRecordingInProgressSubject,
      false,
    );

    this.stateStore.setCurrentValue(
      this.stateStore.activeCallSubject,
      undefined,
    );

    this.stateStore.setCurrentValue(this.stateStore.participantsSubject, []);
  };

  /**
   * Will initiate a call session with the server and return the call state.
   *
   * @returns a promise which resolves once the call join-flow has finished.
   */
  join = async () => {
    if (this.joinResponseReady) {
      throw new Error(`Illegal State: Already joined.`);
    }

    this.joinResponseReady = new Promise<CallState | undefined>(
      async (resolve) => {
        this.client.dispatcher.on('joinResponse', (event) => {
          if (event.eventPayload.oneofKind !== 'joinResponse') return;

          const { callState } = event.eventPayload.joinResponse;
          const currentParticipants = callState?.participants || [];
          this.stateStore.setCurrentValue(
            this.stateStore.participantsSubject,
            currentParticipants.map<StreamVideoParticipant>((participant) => {
              if (participant.sessionId === this.client.sessionId) {
                const localParticipant =
                  participant as StreamVideoLocalParticipant;
                localParticipant.isLoggedInUser = true;
              }
              return participant;
            }),
          );
          this.stateStore.setCurrentValue(
            this.stateStore.activeCallSubject,
            this,
          );
          this.stateStore.setCurrentValue(
            this.stateStore.pendingCallsSubject,
            this.stateStore
              .getCurrentValue(this.stateStore.pendingCallsSubject)
              .filter((call) => call.call?.callCid !== this.data.call?.callCid),
          );
          this.stateStore.setCurrentValue(
            this.stateStore.acceptedCallSubject,
            undefined,
          );

          this.client.keepAlive();
          resolve(callState); // expose call state
        });

        const genericSdp = await getGenericSdp('recvonly');
        await this.client.join({
          subscriberSdp: genericSdp || '',
        });
      },
    );

    return this.joinResponseReady;
  };

  /**
   * Starts publishing the given video stream to the call.
   * The stream will be stopped if the user changes an input device, or if the user leaves the call.
   *
   * Consecutive calls to this method will replace the previously published stream.
   *
   * @param videoStream the video stream to publish.
   * @param opts the options to use when publishing the stream.
   */
  publishVideoStream = async (
    videoStream: MediaStream,
    opts: PublishOptions = {},
  ) => {
    await this.assertCallJoined();
    const [videoTrack] = videoStream.getVideoTracks();
    if (!videoTrack) {
      return console.error(`There is no video track in the stream.`);
    }

    const trackType = TrackType.VIDEO;
    let transceiver = this.publisher.getTransceivers().find(
      (t) =>
        // @ts-ignore
<<<<<<< HEAD
        if ('setCodecPreferences' in videoTransceiver && codecPreferences) {
          console.log(`set codec preferences`, codecPreferences);
          videoTransceiver.setCodecPreferences(codecPreferences);
        }
      }

      this.stateStore.setCurrentValue(
        this.stateStore.participantsSubject,
        this.participants.map((p) => {
          if (p.sessionId === this.client.sessionId) {
            return {
              ...p,
              videoStream,
              videoDeviceId: this.getActiveInputDeviceId('videoinput'),
            };
          }
          return p;
        }),
=======
        t.__trackType === trackType &&
        t.sender.track &&
        t.sender.track?.kind === 'video',
    );
    if (!transceiver) {
      const videoEncodings = findOptimalVideoLayers(videoTrack);
      transceiver = this.publisher.addTransceiver(videoTrack, {
        direction: 'sendonly',
        streams: [videoStream],
        sendEncodings: videoEncodings,
      });

      // @ts-ignore
      transceiver.__trackType = trackType;

      const codecPreferences = getPreferredCodecs(
        'video',
        opts.preferredCodec || 'vp8',
>>>>>>> 0c542b40
      );

      if ('setCodecPreferences' in transceiver && codecPreferences) {
        console.log(`set codec preferences`, codecPreferences);
        transceiver.setCodecPreferences(codecPreferences);
      }
    } else {
      transceiver.sender.track?.stop();
      await transceiver.sender.replaceTrack(videoTrack);
    }

<<<<<<< HEAD
      this.stateStore.setCurrentValue(
        this.stateStore.participantsSubject,
        this.participants.map((p) => {
          if (p.sessionId === this.client.sessionId) {
            return {
              ...p,
              audioStream: audioStream,
              audioDeviceId: this.getActiveInputDeviceId('audioinput'),
            };
          }
          return p;
        }),
      );
=======
    if (transceiver.sender.track) {
      await this.client.updateMuteState(trackType, false);
>>>>>>> 0c542b40
    }

    this.stateStore.updateParticipant(this.client.sessionId, (p) => ({
      videoStream,
      videoDeviceId: videoTrack.getSettings().deviceId,
      publishedTracks: p.publishedTracks.includes(trackType)
        ? p.publishedTracks
        : [...p.publishedTracks, trackType],
    }));
  };

  /**
<<<<<<< HEAD
   * A method for switching an input device.
   * @param kind
   * @param mediaStream
   * @returns
=======
   * Starts publishing the given audio stream to the call.
   * The stream will be stopped if the user changes an input device, or if the user leaves the call.
   *
   * Consecutive calls to this method will replace the audio stream that is currently being published.
   *
   * @param audioStream the audio stream to publish.
>>>>>>> 0c542b40
   */
  publishAudioStream = async (audioStream: MediaStream) => {
    await this.assertCallJoined();
    const [audioTrack] = audioStream.getAudioTracks();
    if (!audioTrack) {
      return console.error(`There is no audio track in the stream`);
    }

    const trackType = TrackType.AUDIO;
    let transceiver = this.publisher.getTransceivers().find(
      (t) =>
        // @ts-ignore
        t.__trackType === trackType &&
        t.sender.track &&
        t.sender.track.kind === 'audio',
    );
    if (!transceiver) {
      transceiver = this.publisher.addTransceiver(audioTrack, {
        direction: 'sendonly',
      });
      // @ts-ignore
      transceiver.__trackType = trackType;
    } else {
      transceiver.sender.track?.stop();
      await transceiver.sender.replaceTrack(audioTrack);
    }

    if (transceiver.sender.track) {
      await this.client.updateMuteState(trackType, false);
    }

    this.stateStore.updateParticipant(this.client.sessionId, (p) => ({
      audioStream,
      audioDeviceId: audioTrack.getSettings().deviceId,
      publishedTracks: p.publishedTracks.includes(trackType)
        ? p.publishedTracks
        : [...p.publishedTracks, trackType],
    }));
  };

<<<<<<< HEAD
    this.stateStore.setCurrentValue(
      this.stateStore.participantsSubject,
      this.participants.map((p) => {
        if (p.sessionId === this.client.sessionId) {
          return {
            ...p,
            [kind === 'audioinput' ? 'audioTrack' : 'videoTrack']: mediaStream,
            [kind === 'audioinput' ? 'audioDeviceId' : 'videoDeviceId']:
              this.getActiveInputDeviceId(kind),
          };
        }
        return p;
      }),
=======
  /**
   * Starts publishing the given screen-share stream to the call.
   * Consecutive calls to this method will replace the previous screen-share stream.
   *
   * @param screenShareStream the screen-share stream to publish.
   */
  publishScreenShareStream = async (screenShareStream: MediaStream) => {
    await this.assertCallJoined();
    const [screenShareTrack] = screenShareStream.getVideoTracks();
    if (!screenShareTrack) {
      return console.error(`There is no video track in the stream`);
    }

    // fires when browser's native 'Stop Sharing button' is clicked
    const onTrackEnded = () => this.stopPublish(trackType);
    screenShareTrack.addEventListener('ended', onTrackEnded);

    const trackType = TrackType.SCREEN_SHARE;
    let transceiver = this.publisher.getTransceivers().find(
      (t) =>
        // @ts-ignore
        t.__trackType === trackType &&
        t.sender.track &&
        t.sender.track.kind === 'video',
>>>>>>> 0c542b40
    );
    if (!transceiver) {
      transceiver = this.publisher.addTransceiver(screenShareTrack, {
        direction: 'sendonly',
        streams: [screenShareStream],
        // sendEncodings
      });
      // @ts-ignore FIXME: OL: this is a hack
      transceiver.__trackType = trackType;
    } else {
      transceiver.sender.track?.removeEventListener('ended', onTrackEnded);
      transceiver.sender.track?.stop();
      await transceiver.sender.replaceTrack(screenShareTrack);
    }

    if (transceiver.sender.track) {
      await this.client.updateMuteState(trackType, false);
    }

    this.stateStore.updateParticipant(this.client.sessionId, (p) => ({
      screenShareStream,
      publishedTracks: p.publishedTracks.includes(trackType)
        ? p.publishedTracks
        : [...p.publishedTracks, trackType],
    }));
  };

  stopPublish = async (trackType: TrackType) => {
    console.log(`stopPublish`, TrackType[trackType]);
    const transceiver = this.publisher.getTransceivers().find(
      (t) =>
        // @ts-ignore
        t.__trackType === trackType && t.sender.track,
    );
    if (transceiver && transceiver.sender.track) {
      transceiver.sender.track.stop();
      await this.client.updateMuteState(trackType, true);

      const audioOrVideoOrScreenShareStream =
        trackTypeToParticipantStreamKey(trackType);
      if (audioOrVideoOrScreenShareStream) {
        this.stateStore.updateParticipant(this.client.sessionId, (p) => ({
          publishedTracks: p.publishedTracks.filter((t) => t !== trackType),
          [audioOrVideoOrScreenShareStream]: undefined,
        }));
      }
    }
  };

  /**
   * Update track subscription configuration for one or more participants.
   * You have to create a subscription for each participant you want to receive any kind of track.
   *
   * @param changes the list of subscription changes to do.
   */
  updateSubscriptionsPartial = (changes: SubscriptionChanges) => {
<<<<<<< HEAD
    if (Object.keys(changes).length === 0) {
      return;
    }

    this.stateStore.setCurrentValue(
      this.stateStore.participantsSubject,
      this.participants.map((participant) => {
        const change = changes[participant.sessionId];
        if (change) {
          return {
            ...participant,
=======
    const participants = this.stateStore.updateParticipants(
      Object.entries(changes).reduce<StreamVideoParticipantPatches>(
        (acc, [sessionId, change]) => {
          acc[sessionId] = {
>>>>>>> 0c542b40
            videoDimension: change.videoDimension,
          };
          return acc;
        },
        {},
      ),
    );

    if (participants) {
      this.updateSubscriptions(participants);
    }
  };

  private updateSubscriptions = (participants: StreamVideoParticipant[]) => {
    const subscriptions: TrackSubscriptionDetails[] = [];
    participants.forEach((p) => {
      if (!p.isLoggedInUser) {
        // if (p.videoDimension && p.publishedTracks.includes(TrackKind.VIDEO)) {
        subscriptions.push({
          userId: p.userId,
          sessionId: p.sessionId,
          trackType: TrackType.VIDEO,
          dimension: p.videoDimension,
        });
        // }
        // if (p.publishedTracks.includes(TrackKind.AUDIO)) {
        subscriptions.push({
          userId: p.userId,
          sessionId: p.sessionId,
          trackType: TrackType.AUDIO,
        });
        // }
        // if (p.publishedTracks.includes(TrackKind.SCREEN_SHARE)) {
        subscriptions.push({
          userId: p.userId,
          sessionId: p.sessionId,
          trackType: TrackType.SCREEN_SHARE,
          dimension: {
            width: 1280,
            height: 720,
          },
        });
        // }
      }
    });
    // schedule update
    this.trackSubscriptionsSubject.next(subscriptions);
  };

  /**
   * @deprecated use the `callStatsReport$` state store variable instead
   * @param kind
   * @param selector
   * @returns
   */
  getStats = async (
    kind: 'subscriber' | 'publisher',
    selector?: MediaStreamTrack,
  ) => {
    return this.statsReporter.getRawStatsForTrack(kind, selector);
  };

  /**
   * Will enhance the reported stats with additional participant-specific information.
   * This is usually helpful when detailed stats for a specific participant are needed.
   *
   * @param sessionId the sessionId to start reporting for.
   */
  startReportingStatsFor = (sessionId: string) => {
    return this.statsReporter.startReportingStatsFor(sessionId);
  };

  /**
   * Opposite of `startReportingStatsFor`.
   * Will turn off stats reporting for a specific participant.
   *
   * @param sessionId the sessionId to stop reporting for.
   */
  stopReportingStatsFor = (sessionId: string) => {
    return this.statsReporter.stopReportingStatsFor(sessionId);
  };

  /**
   * Sets the used audio output device
   *
   * This method only stores the selection, you'll have to implement the audio switching, for more information see: https://developer.mozilla.org/en-US/docs/Web/API/HTMLMediaElement/sinkId
   *
   * @param deviceId the selected device, `undefined` means the user wants to use the system's default audio output
   */
<<<<<<< HEAD
  setAudioOutputDevice(deviceId?: string) {
    const localParticipant = this.stateStore.getCurrentValue(
      this.stateStore.localParticipant$,
    );
    const allParticipants = this.stateStore.getCurrentValue(
      this.stateStore.participantsSubject,
    );
    this.stateStore.setCurrentValue(
      this.stateStore.participantsSubject,
      allParticipants.map((p) =>
        p.sessionId === localParticipant?.sessionId
          ? { ...localParticipant, audioOutputDeviceId: deviceId }
          : p,
      ),
    );
  }
=======
  setAudioOutputDevice = (deviceId?: string) => {
    this.stateStore.updateParticipant(this.client.sessionId, {
      audioOutputDeviceId: deviceId,
    });
  };
>>>>>>> 0c542b40

  updatePublishQuality = async (enabledRids: string[]) => {
    console.log(
      'Updating publish quality, qualities requested by SFU:',
      enabledRids,
    );
    const videoSender = this.publisher
      ?.getSenders()
      .find((s) => s.track?.kind === 'video');

    if (!videoSender) return;

    const params = await videoSender.getParameters();
    let changed = false;
    params.encodings.forEach((enc) => {
      console.log(enc.rid, enc.active);
      // flip 'active' flag only when necessary
      const shouldEnable = enabledRids.includes(enc.rid!);
      if (shouldEnable !== enc.active) {
        enc.active = shouldEnable;
        changed = true;
      }
    });
    if (changed) {
      if (params.encodings.length === 0) {
        console.warn('No suitable video encoding quality found');
      }
      await videoSender.setParameters(params);
    }
  };

  private get participants() {
    return this.stateStore.getCurrentValue(this.stateStore.participantsSubject);
  }

  private handleOnTrack = (e: RTCTrackEvent) => {
    const [primaryStream] = e.streams;
    // TODO OL: extract track kind
    const [trackId, trackType] = primaryStream.id.split(':');
    console.log(`Got remote ${trackType} track:`, e.track);
    const participantToUpdate = this.participants.find(
      (p) => p.trackLookupPrefix === trackId,
    );
    if (!participantToUpdate) {
      console.error('Received track for unknown participant', trackId, e);
      return;
    }

    e.track.addEventListener('mute', () => {
      console.log(
        `Track muted:`,
        participantToUpdate.userId,
        `${trackType}:${trackId}`,
        e.track,
      );
    });

    e.track.addEventListener('unmute', () => {
      console.log(
        `Track unmuted:`,
        participantToUpdate.userId,
        `${trackType}:${trackId}`,
        e.track,
      );
    });

    e.track.addEventListener('ended', () => {
      console.log(
        `Track ended:`,
        participantToUpdate.userId,
        `${trackType}:${trackId}`,
        e.track,
      );
    });

<<<<<<< HEAD
    if (e.track.kind === 'video') {
      this.stateStore.setCurrentValue(
        this.stateStore.participantsSubject,
        this.participants.map((participant) => {
          if (participant.trackLookupPrefix === trackId) {
            return {
              // FIXME OL: shallow clone, switch to deep clone
              ...participant,
              videoStream: primaryStream,
            };
          }
          return participant;
        }),
      );
    } else if (e.track.kind === 'audio') {
      this.stateStore.setCurrentValue(
        this.stateStore.participantsSubject,
        this.participants.map((participant) => {
          if (participant.trackLookupPrefix === trackId) {
            return {
              // FIXME OL: shallow clone, switch to deep clone
              ...participant,
              audioStream: primaryStream,
            };
          }
          return participant;
        }),
      );
=======
    const streamKindProp: keyof StreamVideoParticipant =
      e.track.kind === 'audio'
        ? 'audioStream'
        : trackType === 'TRACK_TYPE_SCREEN_SHARE'
        ? 'screenShareStream'
        : 'videoStream';

    const previousStream = participantToUpdate[streamKindProp];
    if (previousStream) {
      console.log(`Cleaning up previous remote tracks`, e.track.kind);
      previousStream.getTracks().forEach((t) => {
        t.stop();
        previousStream.removeTrack(t);
      });
>>>>>>> 0c542b40
    }
    this.stateStore.updateParticipant(participantToUpdate.sessionId, {
      [streamKindProp]: primaryStream,
    });
  };

  private assertCallJoined = async () => {
    if (!this.joinResponseReady) {
      throw new Error(
        `Illegal State: Can't publish. Please join the call first`,
      );
    }
    // callee should wait until we get a JoinResponse from the SFU,
    // otherwise we risk breaking the ICETrickle flow.
    return this.joinResponseReady;
  };
}<|MERGE_RESOLUTION|>--- conflicted
+++ resolved
@@ -6,12 +6,8 @@
 import { CallState, TrackType } from '../gen/video/sfu/models/models';
 import { registerEventHandlers } from './callEventHandlers';
 import { SfuEventListener } from './Dispatcher';
-<<<<<<< HEAD
-import { StreamVideoWriteableStateStore } from '../store';
-=======
 import { StreamVideoWriteableStateStore } from '../stateStore';
 import { trackTypeToParticipantStreamKey } from './helpers/tracks';
->>>>>>> 0c542b40
 import type {
   CallOptions,
   PublishOptions,
@@ -21,11 +17,8 @@
   SubscriptionChanges,
 } from './types';
 import { debounceTime, Subject } from 'rxjs';
-<<<<<<< HEAD
 import { CallEnvelope } from '../gen/video/coordinator/client_v1_rpc/envelopes';
-=======
 import { TrackSubscriptionDetails } from '../gen/video/sfu/signal_rpc/signal';
->>>>>>> 0c542b40
 import {
   createStatsReporter,
   StatsReporter,
@@ -226,26 +219,6 @@
     let transceiver = this.publisher.getTransceivers().find(
       (t) =>
         // @ts-ignore
-<<<<<<< HEAD
-        if ('setCodecPreferences' in videoTransceiver && codecPreferences) {
-          console.log(`set codec preferences`, codecPreferences);
-          videoTransceiver.setCodecPreferences(codecPreferences);
-        }
-      }
-
-      this.stateStore.setCurrentValue(
-        this.stateStore.participantsSubject,
-        this.participants.map((p) => {
-          if (p.sessionId === this.client.sessionId) {
-            return {
-              ...p,
-              videoStream,
-              videoDeviceId: this.getActiveInputDeviceId('videoinput'),
-            };
-          }
-          return p;
-        }),
-=======
         t.__trackType === trackType &&
         t.sender.track &&
         t.sender.track?.kind === 'video',
@@ -264,7 +237,6 @@
       const codecPreferences = getPreferredCodecs(
         'video',
         opts.preferredCodec || 'vp8',
->>>>>>> 0c542b40
       );
 
       if ('setCodecPreferences' in transceiver && codecPreferences) {
@@ -276,24 +248,8 @@
       await transceiver.sender.replaceTrack(videoTrack);
     }
 
-<<<<<<< HEAD
-      this.stateStore.setCurrentValue(
-        this.stateStore.participantsSubject,
-        this.participants.map((p) => {
-          if (p.sessionId === this.client.sessionId) {
-            return {
-              ...p,
-              audioStream: audioStream,
-              audioDeviceId: this.getActiveInputDeviceId('audioinput'),
-            };
-          }
-          return p;
-        }),
-      );
-=======
     if (transceiver.sender.track) {
       await this.client.updateMuteState(trackType, false);
->>>>>>> 0c542b40
     }
 
     this.stateStore.updateParticipant(this.client.sessionId, (p) => ({
@@ -306,19 +262,12 @@
   };
 
   /**
-<<<<<<< HEAD
-   * A method for switching an input device.
-   * @param kind
-   * @param mediaStream
-   * @returns
-=======
    * Starts publishing the given audio stream to the call.
    * The stream will be stopped if the user changes an input device, or if the user leaves the call.
    *
    * Consecutive calls to this method will replace the audio stream that is currently being published.
    *
    * @param audioStream the audio stream to publish.
->>>>>>> 0c542b40
    */
   publishAudioStream = async (audioStream: MediaStream) => {
     await this.assertCallJoined();
@@ -359,21 +308,6 @@
     }));
   };
 
-<<<<<<< HEAD
-    this.stateStore.setCurrentValue(
-      this.stateStore.participantsSubject,
-      this.participants.map((p) => {
-        if (p.sessionId === this.client.sessionId) {
-          return {
-            ...p,
-            [kind === 'audioinput' ? 'audioTrack' : 'videoTrack']: mediaStream,
-            [kind === 'audioinput' ? 'audioDeviceId' : 'videoDeviceId']:
-              this.getActiveInputDeviceId(kind),
-          };
-        }
-        return p;
-      }),
-=======
   /**
    * Starts publishing the given screen-share stream to the call.
    * Consecutive calls to this method will replace the previous screen-share stream.
@@ -398,7 +332,6 @@
         t.__trackType === trackType &&
         t.sender.track &&
         t.sender.track.kind === 'video',
->>>>>>> 0c542b40
     );
     if (!transceiver) {
       transceiver = this.publisher.addTransceiver(screenShareTrack, {
@@ -455,24 +388,10 @@
    * @param changes the list of subscription changes to do.
    */
   updateSubscriptionsPartial = (changes: SubscriptionChanges) => {
-<<<<<<< HEAD
-    if (Object.keys(changes).length === 0) {
-      return;
-    }
-
-    this.stateStore.setCurrentValue(
-      this.stateStore.participantsSubject,
-      this.participants.map((participant) => {
-        const change = changes[participant.sessionId];
-        if (change) {
-          return {
-            ...participant,
-=======
     const participants = this.stateStore.updateParticipants(
       Object.entries(changes).reduce<StreamVideoParticipantPatches>(
         (acc, [sessionId, change]) => {
           acc[sessionId] = {
->>>>>>> 0c542b40
             videoDimension: change.videoDimension,
           };
           return acc;
@@ -562,30 +481,11 @@
    *
    * @param deviceId the selected device, `undefined` means the user wants to use the system's default audio output
    */
-<<<<<<< HEAD
-  setAudioOutputDevice(deviceId?: string) {
-    const localParticipant = this.stateStore.getCurrentValue(
-      this.stateStore.localParticipant$,
-    );
-    const allParticipants = this.stateStore.getCurrentValue(
-      this.stateStore.participantsSubject,
-    );
-    this.stateStore.setCurrentValue(
-      this.stateStore.participantsSubject,
-      allParticipants.map((p) =>
-        p.sessionId === localParticipant?.sessionId
-          ? { ...localParticipant, audioOutputDeviceId: deviceId }
-          : p,
-      ),
-    );
-  }
-=======
   setAudioOutputDevice = (deviceId?: string) => {
     this.stateStore.updateParticipant(this.client.sessionId, {
       audioOutputDeviceId: deviceId,
     });
   };
->>>>>>> 0c542b40
 
   updatePublishQuality = async (enabledRids: string[]) => {
     console.log(
@@ -661,36 +561,6 @@
       );
     });
 
-<<<<<<< HEAD
-    if (e.track.kind === 'video') {
-      this.stateStore.setCurrentValue(
-        this.stateStore.participantsSubject,
-        this.participants.map((participant) => {
-          if (participant.trackLookupPrefix === trackId) {
-            return {
-              // FIXME OL: shallow clone, switch to deep clone
-              ...participant,
-              videoStream: primaryStream,
-            };
-          }
-          return participant;
-        }),
-      );
-    } else if (e.track.kind === 'audio') {
-      this.stateStore.setCurrentValue(
-        this.stateStore.participantsSubject,
-        this.participants.map((participant) => {
-          if (participant.trackLookupPrefix === trackId) {
-            return {
-              // FIXME OL: shallow clone, switch to deep clone
-              ...participant,
-              audioStream: primaryStream,
-            };
-          }
-          return participant;
-        }),
-      );
-=======
     const streamKindProp: keyof StreamVideoParticipant =
       e.track.kind === 'audio'
         ? 'audioStream'
@@ -705,7 +575,6 @@
         t.stop();
         previousStream.removeTrack(t);
       });
->>>>>>> 0c542b40
     }
     this.stateStore.updateParticipant(participantToUpdate.sessionId, {
       [streamKindProp]: primaryStream,
