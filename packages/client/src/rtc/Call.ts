--- conflicted
+++ resolved
@@ -148,9 +148,8 @@
     this.publisher.close();
     this.client.close();
 
-    this.stateStore.setCurrentValue(
-<<<<<<< HEAD
-      this.stateStore.callRecordingInProgressSubject,
+    this.stateStore2.setCurrentValue(
+      this.stateStore2.callRecordingInProgressSubject,
       false,
     );
 
@@ -163,8 +162,6 @@
 
     // todo: MC: remove stateStore
     this.stateStore.setCurrentValue(
-=======
->>>>>>> 5510546d
       this.stateStore.activeCallSubject,
       undefined,
     );
