--- conflicted
+++ resolved
@@ -18,10 +18,7 @@
 import { SfuEventListener } from './Dispatcher';
 import { StreamVideoWriteableStateStore } from '../stateStore';
 import { SubscriptionChanges } from './types';
-<<<<<<< HEAD
-=======
 import { debounceTime, Subject } from 'rxjs';
->>>>>>> 8b8ee443
 
 export type CallOptions = {
   connectionConfig: RTCConfiguration | undefined;
@@ -32,10 +29,6 @@
   currentUserId: string;
 
   private videoLayers?: OptimalVideoLayer[];
-<<<<<<< HEAD
-  readonly subscriber: RTCPeerConnection;
-  readonly publisher: RTCPeerConnection;
-=======
   private readonly subscriber: RTCPeerConnection;
   private readonly publisher: RTCPeerConnection;
   private readonly trackSubscriptionsSubject = new Subject<{
@@ -43,7 +36,6 @@
   }>();
 
   private joinResponseReady?: Promise<CallState | undefined>;
->>>>>>> 8b8ee443
 
   constructor(
     private readonly client: StreamSfuClient,
@@ -71,15 +63,12 @@
     });
 
     registerEventHandlers(this, this.stateStore, dispatcher);
-<<<<<<< HEAD
-=======
 
     this.trackSubscriptionsSubject
       .pipe(debounceTime(1200))
       .subscribe((subscriptions) =>
         this.client.updateSubscriptions(subscriptions),
       );
->>>>>>> 8b8ee443
   }
 
   // FIXME: change the call-sites in the SDK
@@ -185,31 +174,7 @@
       },
     );
 
-<<<<<<< HEAD
-    // FIXME: make it nicer
-    return new Promise<CallState | undefined>((resolve) => {
-      this.client.dispatcher.on('joinResponse', (event) => {
-        if (event.eventPayload.oneofKind === 'joinResponse') {
-          const callState = event.eventPayload.joinResponse.callState;
-          this.stateStore.activeCallSubject.next(this);
-          this.participants.push(...(callState?.participants || []));
-          const ownParticipant = this.localParticipant;
-          if (ownParticipant) {
-            ownParticipant.isLoggedInUser = true;
-            ownParticipant.audioTrack = audioStream;
-            ownParticipant.videoTrack = videoStream;
-          }
-          this.stateStore.activeCallParticipantsSubject.next([
-            ...this.participants,
-          ]);
-          this.client.keepAlive();
-          resolve(callState);
-        }
-      });
-    });
-=======
     return this.joinResponseReady;
->>>>>>> 8b8ee443
   };
 
   publish = async (audioStream?: MediaStream, videoStream?: MediaStream) => {
@@ -295,11 +260,7 @@
       ]);
     });
 
-<<<<<<< HEAD
-    return this.updateSubscriptions(includeCurrentUser);
-=======
     this.updateSubscriptions(includeCurrentUser);
->>>>>>> 8b8ee443
   };
 
   changeInputDevice = async (
@@ -439,9 +400,6 @@
         subscriptions[p.user!.id] = p.videoDimension || { height: 0, width: 0 };
       }
     });
-<<<<<<< HEAD
-    return this.client.updateSubscriptions(subscriptions);
-=======
     this.trackSubscriptionsSubject.next(subscriptions);
   };
 
@@ -481,44 +439,5 @@
         ...this.participants,
       ]);
     }
->>>>>>> 8b8ee443
-  };
-
-  private get participants() {
-    return this.stateStore.getCurrentValue(
-      this.stateStore.activeCallParticipantsSubject,
-    );
-  }
-
-  private findParticipant(sessionId: string) {
-    return this.participants.find((p) => p.sessionId === sessionId);
-  }
-
-  private get localParticipant() {
-    return this.findParticipant(this.client.sessionId);
-  }
-
-  private handleOnTrack = (e: RTCTrackEvent) => {
-    console.log('Got remote track:', e.track);
-    const [primaryStream] = e.streams;
-    const [trackId] = primaryStream.id.split(':');
-    const participant = this.participants.find(
-      (p) => p.trackLookupPrefix === trackId,
-    );
-    if (!participant) {
-      console.warn('Received track from not existing participant', trackId);
-      return;
-    }
-    if (e.track.kind === 'video') {
-      participant.videoTrack = primaryStream;
-      this.stateStore.activeCallParticipantsSubject.next([
-        ...this.participants,
-      ]);
-    } else if (e.track.kind === 'audio') {
-      participant.audioTrack = primaryStream;
-      this.stateStore.activeCallParticipantsSubject.next([
-        ...this.participants,
-      ]);
-    }
   };
 }