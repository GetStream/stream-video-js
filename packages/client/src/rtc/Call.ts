import { StreamSfuClient } from '../StreamSfuClient';
import { createSubscriber } from './subscriber';
import { Publisher } from './publisher';
import { getGenericSdp } from './codecs';
import { TrackType } from '../gen/video/sfu/models/models';
import { registerEventHandlers } from './callEventHandlers';
import {
  Dispatcher,
  isSfuEvent,
  SfuEventKinds,
  SfuEventListener,
} from './Dispatcher';
import {
  CallingState,
  CallState,
  StreamVideoWriteableStateStore,
} from '../store';
import { trackTypeToParticipantStreamKey } from './helpers/tracks';
import {
  BlockUserResponse,
  CallResponse,
  CallSettingsRequest,
  EndCallResponse,
  GetCallEdgeServerRequest,
  GetCallEdgeServerResponse,
  GetCallResponse,
  GetOrCreateCallRequest,
  GetOrCreateCallResponse,
  GoLiveResponse,
  JoinCallRequest,
  ListRecordingsResponse,
  MemberResponse,
  MuteUsersResponse,
  RequestPermissionRequest,
  RequestPermissionResponse,
  SendEventRequest,
  SendReactionRequest,
  SendReactionResponse,
  StopLiveResponse,
  UnblockUserResponse,
  UpdateCallMembersRequest,
  UpdateCallMembersResponse,
  UpdateCallRequest,
  UpdateCallResponse,
  UpdateUserPermissionsRequest,
  UpdateUserPermissionsResponse,
} from '../gen/coordinator';
import { join, watch } from './flows/join';
import {
  PublishOptions,
  StreamVideoParticipant,
  StreamVideoParticipantPatches,
  SubscriptionChanges,
  VisibilityState,
} from './types';
<<<<<<< HEAD
import {
  BehaviorSubject,
  debounceTime,
  filter,
  map,
  pairwise,
  Subject,
  takeWhile,
  tap,
} from 'rxjs';
=======
import { debounceTime, Subject, takeWhile } from 'rxjs';
>>>>>>> ad50f2fd
import { Comparator } from '../sorting';
import { TrackSubscriptionDetails } from '../gen/video/sfu/signal_rpc/signal';
import { JoinResponse } from '../gen/video/sfu/event/events';
import {
  createStatsReporter,
  StatsReporter,
} from '../stats/state-store-stats-reporter';
import { ViewportTracker } from '../ViewportTracker';
import { CallTypes } from './CallType';
import { StreamClient } from '../coordinator/connection/client';
import { retryInterval, sleep } from '../coordinator/connection/utils';
import {
  CallEventHandler,
  CallEventTypes,
  EventHandler,
  StreamCallEvent,
} from '../coordinator/connection/types';

const UPDATE_SUBSCRIPTIONS_DEBOUNCE_DURATION = 600;

/**
 * The options to pass to {@link Call} constructor.
 */
export type CallConstructor = {
  /**
   * The streamClient instance to use.
   */
  streamClient: StreamClient;

  /**
   * The Call type.
   */
  type: string;

  /**
   * The Call ID.
   */
  id: string;

  /**
   * An optional {@link CallResponse} metadata from the backend.
   * If provided, the call will be initialized with the data from this object.
   * This is useful when initializing a new "pending call" from an event.
   */
  metadata?: CallResponse;

  /**
   * An optional list of {@link MemberResponse} from the backend.
   * If provided, the call will be initialized with the data from this object.
   * This is useful when initializing a new "pending call" from an event.
   */
  members?: MemberResponse[];

  /**
   * Flags the call as a ringing call.
   */
  ringing?: boolean;

  /**
   * The default comparator to use when sorting participants.
   */
  sortParticipantsBy?: Comparator<StreamVideoParticipant>;

  /**
   * The state store of the client
   */
  clientStore: StreamVideoWriteableStateStore;
};

/**
 * A `Call` object represents the active call the user is part of.
 * It's not enough to have a `Call` instance, you will also need to call the [`join`](#join) method.
 */
export class Call {
  /**
   * ViewportTracker instance
   */
  readonly viewportTracker = new ViewportTracker();

  /**
   * The type of the call.
   */
  readonly type: string;

  /**
   * The ID of the call.
   */
  readonly id: string;

  /**
   * The call CID.
   */
  readonly cid: string;

  /**
   * The state of this call.
   */
  readonly state: CallState;

  /**
   * The event dispatcher instance dedicated to this Call instance.
   * @private
   */
  private dispatcher = new Dispatcher();

  private subscriber?: RTCPeerConnection;
  private publisher?: Publisher;
  private trackSubscriptionsSubject = new Subject<TrackSubscriptionDetails[]>();

  private statsReporter?: StatsReporter;
<<<<<<< HEAD
  private joined$ = new BehaviorSubject<boolean>(false);
  private dropTimeout: ReturnType<typeof setTimeout> | undefined;
=======
>>>>>>> ad50f2fd

  private readonly clientStore: StreamVideoWriteableStateStore;
  private readonly streamClient: StreamClient;
  private sfuClient?: StreamSfuClient;
  private reconnectAttempts = 0;
  private maxReconnectAttempts = 10;

  /**
   * A list hooks/functions to invoke when the call is left.
   * A typical use case is to clean up some global event handlers.
   * @private
   */
  private readonly leaveCallHooks: Function[] = [];

  private get preferredAudioCodec() {
    const audioSettings = this.data?.settings.audio;
    let preferredCodec =
      audioSettings?.redundant_coding_enabled === undefined
        ? 'opus'
        : audioSettings.redundant_coding_enabled
        ? 'red'
        : 'opus';
    if (
      typeof window !== 'undefined' &&
      window.location &&
      window.location.search
    ) {
      const queryParams = new URLSearchParams(window.location.search);
      preferredCodec = queryParams.get('codec') || preferredCodec;
    }

    return preferredCodec;
  }

  private readonly streamClientBasePath: string;

  /**
   * Don't call the constructor directly, use the [`StreamVideoClient.joinCall`](./StreamVideoClient.md/#joincall) method to construct a `Call` instance.
   */
  constructor({
    type,
    id,
    streamClient,
    metadata,
    members,
    sortParticipantsBy,
    clientStore,
    ringing,
  }: CallConstructor) {
    this.type = type;
    this.id = id;
    this.cid = `${type}:${id}`;
    this.streamClient = streamClient;
    this.clientStore = clientStore;
    this.streamClientBasePath = `/call/${this.type}/${this.id}`;

    const callTypeConfig = CallTypes.get(type);
    this.state = new CallState(
      sortParticipantsBy || callTypeConfig.options.sortParticipantsBy,
    );
    this.state.setMetadata(metadata);
    this.state.setMembers(members || []);

    registerEventHandlers(this, this.state, this.dispatcher);

    if (ringing) {
      this.scheduleAutoDrop();
      this.scheduleAutoDropCancellation();
    }

    this.trackSubscriptionsSubject
      .pipe(debounceTime(UPDATE_SUBSCRIPTIONS_DEBOUNCE_DURATION))
      .subscribe((subscriptions) => {
        this.sfuClient?.updateSubscriptions(subscriptions);
      });
  }

  /**
   * You can subscribe to WebSocket events provided by the API. To remove a subscription, call the `off` method.
   * Please note that subscribing to WebSocket events is an advanced use-case, for most use-cases it should be enough to watch for changes in the [reactive state store](./StreamVideoClient.md/#readonlystatestore).
   * @param eventName
   * @param fn
   * @returns a function which can be called to unsubscribe from the given event(s)
   */
  on(eventName: SfuEventKinds, fn: SfuEventListener): () => void;
  on(eventName: CallEventTypes, fn: CallEventHandler): () => void;
  on(
    eventName: SfuEventKinds | CallEventTypes,
    fn: SfuEventListener | CallEventHandler,
  ) {
    if (isSfuEvent(eventName)) {
      return this.dispatcher.on(eventName, fn as SfuEventListener);
    } else {
      const eventHandler: CallEventHandler = (event: StreamCallEvent) => {
        if (event.call_cid && event.call_cid === this.cid) {
          (fn as EventHandler)(event);
        }
      };

      return this.streamClient.on(eventName, eventHandler as EventHandler);
    }
  }

  /**
   * Remove subscription for WebSocket events that were created by the `on` method.
   * @param eventName
   * @param fn
   * @returns
   */
  off = (eventName: SfuEventKinds, fn: SfuEventListener) => {
    return this.dispatcher.off(eventName, fn);
  };

  /**
   * Leave the call and stop the media streams that were published by the call.
   */
  leave = () => {
    if (this.state.callingState === CallingState.LEFT) {
      throw new Error('Cannot leave call that has already been left.');
    }

    this.statsReporter?.stop();
    this.statsReporter = undefined;

    this.subscriber?.close();
    this.subscriber = undefined;

    this.publisher?.stopPublishing();
    this.publisher = undefined;

    this.sfuClient?.close();
    this.sfuClient = undefined;

    this.dispatcher.offAll();

    // Call all leave call hooks, e.g. to clean up global event handlers
    this.leaveCallHooks.forEach((hook) => hook());

    this.clientStore.setActiveCall(undefined);
    this.state.setCallingState(CallingState.LEFT);
  };

  get data() {
    return this.state.metadata;
  }

  private waitForJoinResponse = (timeout: number = 5000) =>
    new Promise<JoinResponse>((resolve, reject) => {
      const unsubscribe = this.on('joinResponse', (event) => {
        if (event.eventPayload.oneofKind !== 'joinResponse') return;
        clearTimeout(timeoutId);
        unsubscribe();
        resolve(event.eventPayload.joinResponse);
      });

      const timeoutId = setTimeout(() => {
        unsubscribe();
        reject(new Error('Waiting for "joinResponse" has timed out'));
      }, timeout);
    });

  /**
   * Will start to watch for call related WebSocket events, but it won't join the call. If you watch a call you'll be notified about WebSocket events, but you won't be able to publish your audio and video, and you won't be able to see and hear others. You won't show up in the list of joined participants.
   *
   * @param data
   */
  watch = async (data?: JoinCallRequest) => {
    const response = await watch(this.streamClient, this.type, this.id, data);
    this.state.setMetadata(response.call);
    this.state.setMembers(response.members);

    return response;
  };

  /**
   * Will start to watch for call related WebSocket events and initiate a call session with the server.
   *
   * @returns a promise which resolves once the call join-flow has finished.
   */
  join = async (data?: JoinCallRequest) => {
    if (
      [CallingState.JOINED, CallingState.JOINING].includes(
        this.state.callingState,
      )
    ) {
      throw new Error(`Illegal State: Already joined.`);
    }

    this.state.setCallingState(CallingState.JOINING);

    const call = await join(this.streamClient, this.type, this.id, data);
    this.state.setMetadata(call.metadata);
    this.state.setMembers(call.members);

    // FIXME OL: convert to a derived state
    this.state.setCallRecordingInProgress(call.metadata.recording);

    // FIXME OL: remove once cascading is implemented
    let sfuUrl = call.sfuServer.url;
    if (
      typeof window !== 'undefined' &&
      window.location &&
      window.location.search
    ) {
      const params = new URLSearchParams(window.location.search);
      const sfuUrlParam = params.get('sfuUrl');
      sfuUrl = sfuUrlParam || call.sfuServer.url;
    }

    const sfuClient = (this.sfuClient = new StreamSfuClient(
      this.dispatcher,
      sfuUrl,
      call.token,
    ));

    /**
     * A closure which hides away the re-connection logic.
     */
    const rejoin = async () => {
      console.log(`Rejoining call ${this.cid} (${this.reconnectAttempts})...`);
      this.reconnectAttempts++;
      this.state.setCallingState(CallingState.RECONNECTING);

      // take a snapshot of the current "local participant" state
      // we'll need it for restoring the previous publishing state later
      const localParticipant = this.state.localParticipant;

      this.subscriber?.close();
      this.publisher?.stopPublishing({ stopTracks: false });
      this.statsReporter?.stop();
      sfuClient.close(); // clean up previous connection

      await sleep(retryInterval(this.reconnectAttempts));
      await this.join(data);
      console.log(`Rejoin: ${this.reconnectAttempts} successful!`);
      if (localParticipant) {
        const {
          audioStream,
          videoStream,
          screenShareStream: screenShare,
        } = localParticipant;

        // restore previous publishing state
        if (audioStream) await this.publishAudioStream(audioStream);
        if (videoStream) await this.publishVideoStream(videoStream);
        if (screenShare) await this.publishScreenShareStream(screenShare);
      }
      console.log(`Rejoin: state restored ${this.reconnectAttempts}`);
    };

    // reconnect if the connection was closed unexpectedly. example:
    // - SFU crash or restart
    // - network change
    sfuClient.signalReady.then(() => {
      sfuClient.signalWs.addEventListener('close', (e) => {
        // do nothing if the connection was closed on purpose
        if (e.code === 1000) return;
        if (this.reconnectAttempts < this.maxReconnectAttempts) {
          rejoin().catch(() => {
            console.log(
              `Rejoin failed for ${this.reconnectAttempts} times. Giving up.`,
            );
            this.state.setCallingState(CallingState.RECONNECTING_FAILED);
          });
        } else {
          console.log('Reconnect attempts exceeded. Giving up...');
          this.state.setCallingState(CallingState.RECONNECTING_FAILED);
        }
      });
    });

    // handlers for connection online/offline events
    // Note: window.addEventListener is not available in React Native, hence the check
    if (typeof window !== 'undefined' && window.addEventListener) {
      const handleOnOffline = () => {
        window.removeEventListener('offline', handleOnOffline);
        console.log('Join: Going offline...');
        this.state.setCallingState(CallingState.OFFLINE);
      };

      const handleOnOnline = () => {
        window.removeEventListener('online', handleOnOnline);
        if (this.state.callingState === CallingState.OFFLINE) {
          console.log('Join: Going online...');
          rejoin().catch(() => {
            console.log(
              `Rejoin failed for ${this.reconnectAttempts} times. Giving up.`,
            );
            this.state.setCallingState(CallingState.RECONNECTING_FAILED);
          });
        }
      };

      window.addEventListener('offline', handleOnOffline);
      window.addEventListener('online', handleOnOnline);

      // register cleanup hooks
      this.leaveCallHooks.push(
        () => window.removeEventListener('offline', handleOnOffline),
        () => window.removeEventListener('online', handleOnOnline),
      );
    }

    this.subscriber = createSubscriber({
      rpcClient: sfuClient,
      dispatcher: this.dispatcher,
      connectionConfig: call.connectionConfig,
      onTrack: this.handleOnTrack,
    });

    const audioSettings = this.data?.settings.audio;
    let isDtxEnabled =
      audioSettings?.opus_dtx_enabled === undefined
        ? false
        : audioSettings?.opus_dtx_enabled;
    // TODO: SZ: Remove once SFU team don't need this
    if (
      typeof window !== 'undefined' &&
      window.location &&
      window.location.search
    ) {
      const queryParams = new URLSearchParams(window.location.search);
      isDtxEnabled = queryParams.get('dtx') === 'false' ? false : isDtxEnabled;
    }
    console.log('DTX enabled', isDtxEnabled);
    this.publisher = new Publisher({
      rpcClient: sfuClient,
      connectionConfig: call.connectionConfig,
      isDtxEnabled,
    });

    this.statsReporter = createStatsReporter({
      subscriber: this.subscriber,
      publisher: this.publisher,
      state: this.state,
      edgeName: call.sfuServer.edge_name,
    });

    try {
      // 1. wait for the signal server to be ready before sending "joinRequest"
      sfuClient.signalReady
        .catch((err) => console.warn('Signal ready failed', err))
        // prepare a generic SDP and send it to the SFU.
        // this is a throw-away SDP that the SFU will use to determine
        // the capabilities of the client (codec support, etc.)
        .then(() => getGenericSdp('recvonly', this.preferredAudioCodec))
        .then((sdp) => sfuClient.join({ subscriberSdp: sdp || '' }));

      // 2. in parallel, wait for the SFU to send us the "joinResponse"
      // this will throw an error if the SFU rejects the join request or
      // fails to respond in time
      const { callState } = await this.waitForJoinResponse();
      const currentParticipants = callState?.participants || [];

      const ownCapabilities = {
        ownCapabilities: call.metadata.own_capabilities,
      };

      this.state.setParticipants(
        currentParticipants.map<StreamVideoParticipant>((participant) => ({
          ...participant,
          isLoggedInUser: participant.sessionId === sfuClient.sessionId,
          viewportVisibilityState: VisibilityState.UNKNOWN,
          // TODO: save other participants permissions once that's provided by SFU
          ...(participant.sessionId === sfuClient.sessionId
            ? ownCapabilities
            : {}),
        })),
      );

      this.clientStore.setActiveCall(this);

      this.reconnectAttempts = 0; // reset the reconnect attempts counter
      this.state.setCallingState(CallingState.JOINED);
      console.log(`Joined call ${this.cid}`);
    } catch (err) {
      // join failed, try to rejoin
      if (this.reconnectAttempts < this.maxReconnectAttempts) {
        await rejoin();
        console.log(`Rejoin ${this.reconnectAttempts} successful!`);
      } else {
        console.log(
          `Rejoin failed for ${this.reconnectAttempts} times. Giving up.`,
        );
        this.state.setCallingState(CallingState.RECONNECTING_FAILED);
        throw new Error('Join failed');
      }
    }
  };

  updateCallMembers = async (
    data: UpdateCallMembersRequest,
  ): Promise<UpdateCallMembersResponse> => {
    return await this.streamClient.post<UpdateCallMembersResponse>(
      `${this.streamClientBasePath}/members`,
      data,
    );
  };

  /**
   * Starts publishing the given video stream to the call.
   * The stream will be stopped if the user changes an input device, or if the user leaves the call.
   *
   * If the method was successful the [`activeCall$` state variable](./StreamVideClient/#readonlystatestore) will be cleared
   *
   * Consecutive calls to this method will replace the previously published stream.
   * The previous video stream will be stopped.
   *
   * @angular It's recommended to use the [`InCallDeviceManagerService`](./InCallDeviceManagerService.md) that takes care of this operation for you.
   *
   * @param videoStream the video stream to publish.
   * @param opts the options to use when publishing the stream.
   */
  publishVideoStream = async (
    videoStream: MediaStream,
    opts: PublishOptions = {},
  ) => {
    // we should wait until we get a JoinResponse from the SFU,
    // otherwise we risk breaking the ICETrickle flow.
    await this.assertCallJoined();
    if (!this.publisher) {
      throw new Error(`Call not joined yet.`);
    }

    const [videoTrack] = videoStream.getVideoTracks();
    if (!videoTrack) {
      return console.error(`There is no video track in the stream.`);
    }

    const trackType = TrackType.VIDEO;

    try {
      await this.publisher.publishStream(
        videoStream,
        videoTrack,
        trackType,
        opts,
      );
      await this.sfuClient?.updateMuteState(trackType, false);
    } catch (e) {
      throw e;
    }

    this.state.updateParticipant(this.sfuClient!.sessionId, (p) => ({
      videoStream,
      videoDeviceId: videoTrack.getSettings().deviceId,
      publishedTracks: p.publishedTracks.includes(trackType)
        ? p.publishedTracks
        : [...p.publishedTracks, trackType],
    }));
  };

  /**
   * Starts publishing the given audio stream to the call.
   * The stream will be stopped if the user changes an input device, or if the user leaves the call.
   *
   * Consecutive calls to this method will replace the audio stream that is currently being published.
   * The previous audio stream will be stopped.
   *
   * @angular It's recommended to use the [`InCallDeviceManagerService`](./InCallDeviceManagerService.md) that takes care of this operation for you.
   *
   * @param audioStream the audio stream to publish.
   */
  publishAudioStream = async (audioStream: MediaStream) => {
    // we should wait until we get a JoinResponse from the SFU,
    // otherwise we risk breaking the ICETrickle flow.
    await this.assertCallJoined();
    if (!this.publisher) {
      throw new Error(`Call not joined yet.`);
    }

    const [audioTrack] = audioStream.getAudioTracks();
    if (!audioTrack) {
      return console.error(`There is no audio track in the stream`);
    }

    const trackType = TrackType.AUDIO;

    try {
      await this.publisher.publishStream(audioStream, audioTrack, trackType, {
        preferredCodec: this.preferredAudioCodec,
      });
      await this.sfuClient!.updateMuteState(trackType, false);
    } catch (e) {
      throw e;
    }

    this.state.updateParticipant(this.sfuClient!.sessionId, (p) => ({
      audioStream,
      audioDeviceId: audioTrack.getSettings().deviceId,
      publishedTracks: p.publishedTracks.includes(trackType)
        ? p.publishedTracks
        : [...p.publishedTracks, trackType],
    }));
  };

  /**
   * Starts publishing the given screen-share stream to the call.
   *
   * Consecutive calls to this method will replace the previous screen-share stream.
   * The previous screen-share stream will be stopped.
   *
   * @angular It's recommended to use the [`InCallDeviceManagerService`](./InCallDeviceManagerService.md) that takes care of this operation for you.
   *
   * @param screenShareStream the screen-share stream to publish.
   */
  publishScreenShareStream = async (screenShareStream: MediaStream) => {
    // we should wait until we get a JoinResponse from the SFU,
    // otherwise we risk breaking the ICETrickle flow.
    await this.assertCallJoined();
    if (!this.publisher) {
      throw new Error(`Call not joined yet.`);
    }
    const [screenShareTrack] = screenShareStream.getVideoTracks();
    if (!screenShareTrack) {
      return console.error(`There is no video track in the stream`);
    }

    // fires when browser's native 'Stop Sharing button' is clicked
    const onTrackEnded = () => this.stopPublish(trackType);
    screenShareTrack.addEventListener('ended', onTrackEnded);

    const trackType = TrackType.SCREEN_SHARE;
    try {
      await this.publisher.publishStream(
        screenShareStream,
        screenShareTrack,
        trackType,
      );
      await this.sfuClient!.updateMuteState(trackType, false);
    } catch (e) {
      throw e;
    }

    this.state.updateParticipant(this.sfuClient!.sessionId, (p) => ({
      screenShareStream,
      publishedTracks: p.publishedTracks.includes(trackType)
        ? p.publishedTracks
        : [...p.publishedTracks, trackType],
    }));
  };

  /**
   * Stops publishing the given track type to the call, if it is currently being published.
   * Underlying track will be stopped and removed from the publisher.
   *
   * The `audioDeviceId`/`videoDeviceId` property of the [`localParticipant$`](./StreamVideoClient.md/#readonlystatestore) won't be updated, you can do that by calling the [`setAudioDevice`](#setaudiodevice)/[`setVideoDevice`](#setvideodevice) method.
   *
   * @angular It's recommended to use the [`InCallDeviceManagerService`](./InCallDeviceManagerService.md) that takes care of this operation for you.
   *
   * @param trackType the track type to stop publishing.
   */
  stopPublish = async (trackType: TrackType) => {
    console.log(`stopPublish`, TrackType[trackType]);
    const wasPublishing = this.publisher?.unpublishStream(trackType);
    if (wasPublishing && this.sfuClient) {
      await this.sfuClient.updateMuteState(trackType, true);

      const audioOrVideoOrScreenShareStream =
        trackTypeToParticipantStreamKey(trackType);
      if (audioOrVideoOrScreenShareStream) {
        this.state.updateParticipant(this.sfuClient.sessionId, (p) => ({
          publishedTracks: p.publishedTracks.filter((t) => t !== trackType),
          [audioOrVideoOrScreenShareStream]: undefined,
        }));
      }
    }
  };

  /**
   * Update track subscription configuration for one or more participants.
   * You have to create a subscription for each participant for all the different kinds of tracks you want to receive.
   * You can only subscribe for tracks after the participant started publishing the given kind of track.
   *
   * @param kind the kind of subscription to update.
   * @param changes the list of subscription changes to do.
   */
  updateSubscriptionsPartial = (
    kind: 'video' | 'screen',
    changes: SubscriptionChanges,
  ) => {
    const participants = this.state.updateParticipants(
      Object.entries(changes).reduce<StreamVideoParticipantPatches>(
        (acc, [sessionId, change]) => {
          const prop: keyof StreamVideoParticipant | undefined =
            kind === 'video'
              ? 'videoDimension'
              : kind === 'screen'
              ? 'screenShareDimension'
              : undefined;
          if (prop) {
            acc[sessionId] = {
              [prop]: change.dimension,
            };
          }
          return acc;
        },
        {},
      ),
    );

    if (participants) {
      this.updateSubscriptions(participants);
    }
  };

  private updateSubscriptions = (participants: StreamVideoParticipant[]) => {
    const subscriptions: TrackSubscriptionDetails[] = [];
    participants.forEach((p) => {
      if (p.isLoggedInUser) return;
      if (p.videoDimension && p.publishedTracks.includes(TrackType.VIDEO)) {
        subscriptions.push({
          userId: p.userId,
          sessionId: p.sessionId,
          trackType: TrackType.VIDEO,
          dimension: p.videoDimension,
        });
      }
      if (p.publishedTracks.includes(TrackType.AUDIO)) {
        subscriptions.push({
          userId: p.userId,
          sessionId: p.sessionId,
          trackType: TrackType.AUDIO,
        });
      }
      if (
        p.screenShareDimension &&
        p.publishedTracks.includes(TrackType.SCREEN_SHARE)
      ) {
        subscriptions.push({
          userId: p.userId,
          sessionId: p.sessionId,
          trackType: TrackType.SCREEN_SHARE,
          dimension: p.screenShareDimension,
        });
      }
    });
    // schedule update
    this.trackSubscriptionsSubject.next(subscriptions);
  };

  /**
   * @deprecated use the `callStatsReport$` state [store variable](./StreamVideoClient.md/#readonlystatestore) instead
   * @param kind
   * @param selector
   * @returns
   */
  getStats = async (
    kind: 'subscriber' | 'publisher',
    selector?: MediaStreamTrack,
  ) => {
    return this.statsReporter?.getRawStatsForTrack(kind, selector);
  };

  /**
   * Will enhance the reported stats with additional participant-specific information (`callStatsReport$` state [store variable](./StreamVideoClient.md/#readonlystatestore)).
   * This is usually helpful when detailed stats for a specific participant are needed.
   *
   * @param sessionId the sessionId to start reporting for.
   */
  startReportingStatsFor = (sessionId: string) => {
    return this.statsReporter?.startReportingStatsFor(sessionId);
  };

  /**
   * Opposite of `startReportingStatsFor`.
   * Will turn off stats reporting for a specific participant.
   *
   * @param sessionId the sessionId to stop reporting for.
   */
  stopReportingStatsFor = (sessionId: string) => {
    return this.statsReporter?.stopReportingStatsFor(sessionId);
  };

  /**
   * Sets the used audio output device (`audioOutputDeviceId` of the [`localParticipant$`](./StreamVideoClient.md/#readonlystatestore).
   *
   * This method only stores the selection, if you're using custom UI components, you'll have to implement the audio switching, for more information see: https://developer.mozilla.org/en-US/docs/Web/API/HTMLMediaElement/sinkId.
   *
   * @angular It's recommended to use the [`InCallDeviceManagerService`](./InCallDeviceManagerService.md) that takes care of this operation for you.
   *
   * @param deviceId the selected device, `undefined` means the user wants to use the system's default audio output
   */
  setAudioOutputDevice = (deviceId?: string) => {
    this.state.updateParticipant(this.sfuClient!.sessionId, {
      audioOutputDeviceId: deviceId,
    });
  };

  /**
   * Sets the `audioDeviceId` property of the [`localParticipant$`](./StreamVideoClient.md/#readonlystatestore)).
   *
   * This method only stores the selection, if you want to start publishing a media stream call the [`publishAudioStream` method](#publishaudiostream) that will set `audioDeviceId` as well.
   *
   * @angular It's recommended to use the [`InCallDeviceManagerService`](./InCallDeviceManagerService.md) that takes care of this operation for you.
   *
   * @param deviceId the selected device, pass `undefined` to clear the device selection
   */
  setAudioDevice = (deviceId?: string) => {
    this.state.updateParticipant(this.sfuClient!.sessionId, {
      audioDeviceId: deviceId,
    });
  };

  /**
   * Sets the `videoDeviceId` property of the [`localParticipant$`](./StreamVideoClient.md/#readonlystatestore).
   *
   * This method only stores the selection, if you want to start publishing a media stream call the [`publishVideoStream` method](#publishvideostream) that will set `videoDeviceId` as well.
   *
   * @angular It's recommended to use the [`InCallDeviceManagerService`](./InCallDeviceManagerService.md) that takes care of this operation for you.
   *
   * @param deviceId the selected device, pass `undefined` to clear the device selection
   */
  setVideoDevice = (deviceId?: string) => {
    this.state.updateParticipant(this.sfuClient!.sessionId, {
      videoDeviceId: deviceId,
    });
  };

  /**
   * Resets the last sent reaction for the user holding the given `sessionId`.
   *
   * @param sessionId the session id.
   */
  resetReaction = (sessionId: string) => {
    this.state.updateParticipant(sessionId, {
      reaction: undefined,
    });
  };

  /**
   * Sets the list of criteria to sort the participants by.
   *
   * @param criteria the list of criteria to sort the participants by.
   */
  setSortParticipantsBy: CallState['setSortParticipantsBy'] = (criteria) => {
    return this.state.setSortParticipantsBy(criteria);
  };

  /**
   * @internal
   * @param enabledRids
   * @returns
   */
  updatePublishQuality = async (enabledRids: string[]) => {
    return this.publisher?.updateVideoPublishQuality(enabledRids);
  };

  private handleOnTrack = (e: RTCTrackEvent) => {
    const [primaryStream] = e.streams;
    // example: `e3f6aaf8-b03d-4911-be36-83f47d37a76a:TRACK_TYPE_VIDEO`
    const [trackId, trackType] = primaryStream.id.split(':');
    console.log(`Got remote ${trackType} track:`, e.track);
    const participantToUpdate = this.state.participants.find(
      (p) => p.trackLookupPrefix === trackId,
    );
    if (!participantToUpdate) {
      console.error('Received track for unknown participant', trackId, e);
      return;
    }

    e.track.addEventListener('mute', () => {
      console.log(
        `Track muted:`,
        participantToUpdate.userId,
        `${trackType}:${trackId}`,
        e.track,
      );
    });

    e.track.addEventListener('unmute', () => {
      console.log(
        `Track unmuted:`,
        participantToUpdate.userId,
        `${trackType}:${trackId}`,
        e.track,
      );
    });

    e.track.addEventListener('ended', () => {
      console.log(
        `Track ended:`,
        participantToUpdate.userId,
        `${trackType}:${trackId}`,
        e.track,
      );
    });

    const streamKindProp = (
      {
        TRACK_TYPE_AUDIO: 'audioStream',
        TRACK_TYPE_VIDEO: 'videoStream',
        TRACK_TYPE_SCREEN_SHARE: 'screenShareStream',
      } as const
    )[trackType];

    if (!streamKindProp) {
      console.error('Unknown track type', trackType);
      return;
    }
    const previousStream = participantToUpdate[streamKindProp];
    if (previousStream) {
      console.log(`Cleaning up previous remote tracks`, e.track.kind);
      previousStream.getTracks().forEach((t) => {
        t.stop();
        previousStream.removeTrack(t);
      });
    }
    this.state.updateParticipant(participantToUpdate.sessionId, {
      [streamKindProp]: primaryStream,
    });
  };

  private assertCallJoined = () => {
    return new Promise<void>((resolve) => {
      this.state.callingState$
        .pipe(takeWhile((state) => state !== CallingState.JOINED, true))
        .subscribe(() => resolve());
    });
  };

  sendReaction = async (reaction: SendReactionRequest) => {
    return this.streamClient.post<SendReactionResponse>(
      `${this.streamClientBasePath}/reaction`,
      reaction,
    );
  };

  blockUser = async (userId: string) => {
    return this.streamClient.post<BlockUserResponse>(
      `${this.streamClientBasePath}/block`,
      {
        user_id: userId,
      },
    );
  };

  unblockUser = async (userId: string) => {
    return this.streamClient.post<UnblockUserResponse>(
      `${this.streamClientBasePath}/unblock`,
      {
        user_id: userId,
      },
    );
  };

  muteUser = (
    userId: string,
    type: 'audio' | 'video' | 'screenshare',
    sessionId?: string,
  ) => {
    return this.streamClient.post<MuteUsersResponse>(
      `${this.streamClientBasePath}/mute_users`,
      {
        user_ids: [userId],
        [type]: true,
        // session_ids: [sessionId],
      },
    );
  };

  muteAllUsers = (type: 'audio' | 'video' | 'screenshare') => {
    return this.streamClient.post<MuteUsersResponse>(
      `${this.streamClientBasePath}/mute_users`,
      {
        mute_all_users: true,
        [type]: true,
      },
    );
  };

  get = async () => {
    const response = await this.streamClient.get<GetCallResponse>(
      this.streamClientBasePath,
    );
    this.state.setMetadata(response.call);
    this.state.setMembers(response.members);

    return response;
  };

  getOrCreate = async (data?: GetOrCreateCallRequest) => {
    const response = await this.streamClient.post<GetOrCreateCallResponse>(
      this.streamClientBasePath,
      data,
    );
<<<<<<< HEAD

    if (data?.ring && !this.dropTimeout) {
      this.scheduleAutoDrop();
      this.scheduleAutoDropCancellation();
    }

    this.state.setCurrentValue(this.state.metadataSubject, response.call);
    this.state.setCurrentValue(this.state.membersSubject, response.members);
=======
    this.state.setMetadata(response.call);
    this.state.setMembers(response.members);
>>>>>>> ad50f2fd

    const callAlreadyRegistered = this.clientStore.pendingCalls.find(
      (pendingCall) => pendingCall.id === this.id,
    );

    if (!callAlreadyRegistered) {
      this.clientStore.setPendingCalls((pendingCalls) => [
        ...pendingCalls,
        this,
      ]);
    }

    return response;
  };

  /**
   * Starts recording the call
   */
  startRecording = async () => {
    try {
      return await this.streamClient.post(
        `${this.streamClientBasePath}/start_recording`,
        {},
      );
    } catch (error) {
      console.log(`Failed to start recording`, error);
    }
  };

  /**
   * Stops recording the call
   */
  stopRecording = async () => {
    try {
      return await this.streamClient.post(
        `${this.streamClientBasePath}/stop_recording`,
        {},
      );
    } catch (error) {
      console.log(`Failed to stop recording`, error);
    }
  };

  /**
   * Sends a `call.permission_request` event to all users connected to the call. The call settings object contains infomration about which permissions can be requested during a call (for example a user might be allowed to request permission to publish audio, but not video).
   */
  requestPermissions = async (data: RequestPermissionRequest) => {
    return this.streamClient.post<RequestPermissionResponse>(
      `${this.streamClientBasePath}/request_permission`,
      data,
    );
  };

  /**
   * Allows you to grant or revoke a specific permission to a user in a call. The permissions are specific to the call experience and do not survive the call itself.
   *
   * When revoking a permission, this endpoint will also mute the relevant track from the user. This is similar to muting a user with the difference that the user will not be able to unmute afterwards.
   *
   * Supported permissions that can be granted or revoked: `send-audio`, `send-video` and `screenshare`.
   *
   * `call.permissions_updated` event is sent to all members of the call.
   *
   */
  updateUserPermissions = async (data: UpdateUserPermissionsRequest) => {
    return this.streamClient.post<UpdateUserPermissionsResponse>(
      `${this.streamClientBasePath}/user_permissions`,
      data,
    );
  };

  goLive = async () => {
    return this.streamClient.post<GoLiveResponse>(
      `${this.streamClientBasePath}/go_live`,
      {},
    );
  };

  stopLive = async () => {
    return this.streamClient.post<StopLiveResponse>(
      `${this.streamClientBasePath}/stop_live`,
      {},
    );
  };

  update = async (
    custom: { [key: string]: any },
    settings?: CallSettingsRequest,
  ) => {
    const payload: UpdateCallRequest = {
      custom: custom,
      settings_override: settings,
    };
    return this.streamClient.patch<UpdateCallResponse>(
      `${this.streamClientBasePath}`,
      payload,
    );
  };

  endCall = async () => {
    return this.streamClient.post<EndCallResponse>(
      `${this.streamClientBasePath}/mark_ended`,
    );
  };

  /**
   * Sets the `participant.isPinned` value.
   * @param sessionId the session id of the participant
   * @param isPinned the value to set the participant.isPinned
   * @returns
   */
  setParticipantIsPinned = (sessionId: string, isPinned: boolean): void => {
    this.state.updateParticipant(sessionId, {
      isPinned,
    });
  };

  /**
   * Signals other users that I have accepted the incoming call.
   * Causes the `CallAccepted` event to be emitted to all the call members.
   * @returns
   */
  accept = async () => {
    // FIXME OL: this method should be merged with the join method.

    const callToAccept = this.clientStore.pendingCalls.find(
      (c) => c.id === this.id && c.type === this.type,
    );

    if (callToAccept) {
      await this.streamClient.post(`${this.streamClientBasePath}/event`, {
        type: 'call.accepted',
      });

      // remove the accepted call from the "pending calls" list.
      this.clientStore.setPendingCalls((pendingCalls) =>
        pendingCalls.filter((c) => c !== callToAccept),
      );

      await this.join();
      this.clientStore.setActiveCall(callToAccept);
    }
  };

  /**
   * Signals other users that I have rejected the incoming call.
   * Causes the `CallRejected` event to be emitted to all the call members.
   * @returns
   */
  reject = async () => {
    this.clientStore.setPendingCalls((pendingCalls) =>
      pendingCalls.filter((c) => c.cid !== this.cid),
    );
    await this.streamClient.post(`${this.streamClientBasePath}/event`, {
      type: 'call.rejected',
    });
  };

  /**
   * Signals other users that I have cancelled my call to them before they accepted it.
   * Causes the `CallCancelled` event to be emitted to all the call members.
   *
   * Cancelling a call is only possible before the local participant joined the call.
   * @returns
   */
  cancel = async () => {
<<<<<<< HEAD
=======
    console.log('call cancelled');
    // FIXME OL: this method should be merged with the leave method.
>>>>>>> ad50f2fd
    const store = this.clientStore;
    const activeCall = store.activeCall;
    const leavingActiveCall = activeCall?.cid === this.cid;
    if (leavingActiveCall) {
      activeCall.leave();
    } else {
      store.setPendingCalls((pendingCalls) =>
        pendingCalls.filter((c) => c.cid !== this.cid),
      );
    }

    if (activeCall) {
      const state = activeCall.state;
      const remoteParticipants = state.remoteParticipants;
      if (!remoteParticipants.length && !leavingActiveCall) {
        await this.endCall();
      }
    }
  };

  private scheduleCancel = () => {
    if (
      typeof this.data?.settings.ring.auto_cancel_timeout_ms === 'undefined' ||
      this.dropTimeout
    )
      return;
    this.dropTimeout = setTimeout(
      () => this.cancel(),
      this.data?.settings.ring.auto_cancel_timeout_ms,
    );
  };
  private scheduleReject = () => {
    if (
      typeof this.data?.settings.ring.auto_reject_timeout_ms === 'undefined' ||
      this.dropTimeout
    )
      return;
    this.dropTimeout = setTimeout(
      () => this.reject(),
      this.data?.settings.ring.auto_reject_timeout_ms,
    );
  };

  private scheduleAutoDrop = () => {
    this.state.metadataSubject
      .pipe(
        takeWhile(() => !this.dropTimeout),
        tap((meta) => {
          const connectedUser = this.clientStore.getCurrentValue(
            this.clientStore.connectedUserSubject,
          );

          if (!(meta && connectedUser)) return;

          const isOutgoingCall = connectedUser.id === meta.created_by.id;

          isOutgoingCall ? this.scheduleCancel() : this.scheduleReject();
        }),
      )
      .subscribe();
  };

  cancelScheduledDrop = () => {
    if (this.dropTimeout) {
      clearTimeout(this.dropTimeout);
      this.dropTimeout = undefined;
      return true;
    }
    return false;
  };

  private scheduleAutoDropCancellation = () => {
    this.clientStore.pendingCallsSubject
      .pipe(
        pairwise(),
        filter(([prev, next]) => {
          const wasPending = prev.find((call) => call.cid === this.cid);
          const isPending = next.find((call) => call.cid === this.cid);
          return !!(wasPending && !isPending);
        }),
        map(this.cancelScheduledDrop),
        takeWhile((hasTerminated) => !hasTerminated),
      )
      .subscribe();
  };

  /**
   * Performs HTTP request to retrieve the list of recordings for the current call
   * Updates the call state with provided array of CallRecording objects
   */
  queryRecordings = async (): Promise<ListRecordingsResponse> => {
    // FIXME: this is a temporary setting to take call ID as session ID
    const sessionId = this.id;
    const response = await this.streamClient.get<ListRecordingsResponse>(
      `${this.streamClientBasePath}/${sessionId}/recordings`,
    );

    this.state.setCallRecordingsList(response.recordings);

    return response;
  };

  getEdgeServer = (data: GetCallEdgeServerRequest) => {
    return this.streamClient.post<GetCallEdgeServerResponse>(
      `${this.streamClientBasePath}/get_edge_server`,
      data,
    );
  };

  sendEvent = async (event: SendEventRequest) => {
    return this.streamClient.post(`${this.streamClientBasePath}/event`, event);
  };
}<|MERGE_RESOLUTION|>--- conflicted
+++ resolved
@@ -53,7 +53,6 @@
   SubscriptionChanges,
   VisibilityState,
 } from './types';
-<<<<<<< HEAD
 import {
   BehaviorSubject,
   debounceTime,
@@ -64,9 +63,6 @@
   takeWhile,
   tap,
 } from 'rxjs';
-=======
-import { debounceTime, Subject, takeWhile } from 'rxjs';
->>>>>>> ad50f2fd
 import { Comparator } from '../sorting';
 import { TrackSubscriptionDetails } from '../gen/video/sfu/signal_rpc/signal';
 import { JoinResponse } from '../gen/video/sfu/event/events';
@@ -177,11 +173,7 @@
   private trackSubscriptionsSubject = new Subject<TrackSubscriptionDetails[]>();
 
   private statsReporter?: StatsReporter;
-<<<<<<< HEAD
-  private joined$ = new BehaviorSubject<boolean>(false);
   private dropTimeout: ReturnType<typeof setTimeout> | undefined;
-=======
->>>>>>> ad50f2fd
 
   private readonly clientStore: StreamVideoWriteableStateStore;
   private readonly streamClient: StreamClient;
@@ -1068,19 +1060,14 @@
       this.streamClientBasePath,
       data,
     );
-<<<<<<< HEAD
 
     if (data?.ring && !this.dropTimeout) {
       this.scheduleAutoDrop();
       this.scheduleAutoDropCancellation();
     }
 
-    this.state.setCurrentValue(this.state.metadataSubject, response.call);
-    this.state.setCurrentValue(this.state.membersSubject, response.members);
-=======
     this.state.setMetadata(response.call);
     this.state.setMembers(response.members);
->>>>>>> ad50f2fd
 
     const callAlreadyRegistered = this.clientStore.pendingCalls.find(
       (pendingCall) => pendingCall.id === this.id,
@@ -1246,11 +1233,8 @@
    * @returns
    */
   cancel = async () => {
-<<<<<<< HEAD
-=======
     console.log('call cancelled');
     // FIXME OL: this method should be merged with the leave method.
->>>>>>> ad50f2fd
     const store = this.clientStore;
     const activeCall = store.activeCall;
     const leavingActiveCall = activeCall?.cid === this.cid;
