import {
  ICEServer,
  JoinCallRequest,
  JoinCallResponse,
} from '../../gen/coordinator';
import { JoinCallData } from '../../types';
import { StreamClient } from '../../coordinator/connection/client';

<<<<<<< HEAD
const getCascadingModeParams = () => {
  if (typeof window === 'undefined') return null;
  const params = new URLSearchParams(window.location?.search);
  const cascadingEnabled = params.get('cascading') !== null;
  if (cascadingEnabled) {
    const rawParams: Record<string, string> = {};
    params.forEach((value, key) => {
      rawParams[key] = value;
    });
    return rawParams;
  }
  return null;
};

export const watch = async (
  httpClient: StreamClient,
  type: string,
  id: string,
  data?: JoinCallRequest,
) => {
  await httpClient.connectionIdPromise;
  // FIXME OL: remove this once cascading is enabled by default
  const cascadingModeParams = getCascadingModeParams();
  if (cascadingModeParams) {
    return httpClient.doAxiosRequest<JoinCallResponse>(
      'post',
      `/call/${type}/${id}/join`,
      data,
      {
        params: {
          ...cascadingModeParams,
        },
      },
    );
  }
  return httpClient.post<JoinCallResponse, JoinCallRequest>(
    `/call/${type}/${id}/join`,
    data,
  );
};

=======
/**
 * Collects all necessary information to join a call, talks to the coordinator
 * and returns the necessary information to join the call.
 *
 * @param httpClient the http client to use.
 * @param type the type of the call.
 * @param id the id of the call.
 * @param data the data for the call.
 */
>>>>>>> a338a196
export const join = async (
  httpClient: StreamClient,
  type: string,
  id: string,
  data?: JoinCallData,
) => {
  await httpClient.connectionIdPromise;

  const joinCallResponse = await doJoin(httpClient, type, id, data);
  const { call, credentials, members } = joinCallResponse;
  return {
    connectionConfig: toRtcConfiguration(credentials.ice_servers),
    sfuServer: credentials.server,
    token: credentials.token,
    metadata: call,
    members,
  };
};

const doJoin = async (
  httpClient: StreamClient,
  type: string,
  id: string,
  data?: JoinCallData,
) => {
  const location = await getLocationHint();
  const request: JoinCallRequest = {
    ...data,
    location,
  };

<<<<<<< HEAD
  const data = {
    latency_measurements: latencyByEdge,
  };
  // FIXME OL: remove this once cascading is enabled by default
  const cascadingModeParams = getCascadingModeParams();
  if (cascadingModeParams) {
    return httpClient.doAxiosRequest<
      GetCallEdgeServerResponse,
      GetCallEdgeServerRequest
    >('post', `/call/${type}/${id}/get_edge_server`, data, {
      params: {
        ...cascadingModeParams,
      },
    });
  }

  return httpClient.post<GetCallEdgeServerResponse, GetCallEdgeServerRequest>(
    `/call/${type}/${id}/get_edge_server`,
    data,
=======
  // FIXME OL: remove this once cascading is enabled by default
  const cascadingModeParams = getCascadingModeParams();
  if (cascadingModeParams) {
    return httpClient.doAxiosRequest<JoinCallResponse, JoinCallRequest>(
      'post',
      `/call/${type}/${id}/join`,
      request,
      {
        params: {
          ...cascadingModeParams,
        },
      },
    );
  }
  return httpClient.post<JoinCallResponse, JoinCallRequest>(
    `/call/${type}/${id}/join`,
    request,
>>>>>>> a338a196
  );
};

const getLocationHint = async () => {
  const hintURL = `https://hint.stream-io-video.com/`;
  try {
    const response = await fetch(hintURL, {
      method: 'HEAD',
    });
    const awsPop = response.headers.get('x-amz-cf-pop') || 'ERR';
    return awsPop.substring(0, 3); // AMS1-P2 -> AMS
  } catch (e) {
    console.error(`Failed to get location hint from ${hintURL}`, e);
    return 'ERR';
  }
};

const toRtcConfiguration = (config?: ICEServer[]) => {
  if (!config || config.length === 0) return undefined;
  const rtcConfig: RTCConfiguration = {
    iceServers: config.map((ice) => ({
      urls: ice.urls,
      username: ice.username,
      credential: ice.password,
    })),
  };
  return rtcConfig;
};

const getCascadingModeParams = () => {
  if (typeof window === 'undefined') return null;
  const params = new URLSearchParams(window.location?.search);
  const cascadingEnabled = params.get('cascading') !== null;
  if (cascadingEnabled) {
    const rawParams: Record<string, string> = {};
    params.forEach((value, key) => {
      rawParams[key] = value;
    });
    return rawParams;
  }
  return null;
};<|MERGE_RESOLUTION|>--- conflicted
+++ resolved
@@ -6,49 +6,6 @@
 import { JoinCallData } from '../../types';
 import { StreamClient } from '../../coordinator/connection/client';
 
-<<<<<<< HEAD
-const getCascadingModeParams = () => {
-  if (typeof window === 'undefined') return null;
-  const params = new URLSearchParams(window.location?.search);
-  const cascadingEnabled = params.get('cascading') !== null;
-  if (cascadingEnabled) {
-    const rawParams: Record<string, string> = {};
-    params.forEach((value, key) => {
-      rawParams[key] = value;
-    });
-    return rawParams;
-  }
-  return null;
-};
-
-export const watch = async (
-  httpClient: StreamClient,
-  type: string,
-  id: string,
-  data?: JoinCallRequest,
-) => {
-  await httpClient.connectionIdPromise;
-  // FIXME OL: remove this once cascading is enabled by default
-  const cascadingModeParams = getCascadingModeParams();
-  if (cascadingModeParams) {
-    return httpClient.doAxiosRequest<JoinCallResponse>(
-      'post',
-      `/call/${type}/${id}/join`,
-      data,
-      {
-        params: {
-          ...cascadingModeParams,
-        },
-      },
-    );
-  }
-  return httpClient.post<JoinCallResponse, JoinCallRequest>(
-    `/call/${type}/${id}/join`,
-    data,
-  );
-};
-
-=======
 /**
  * Collects all necessary information to join a call, talks to the coordinator
  * and returns the necessary information to join the call.
@@ -58,7 +15,6 @@
  * @param id the id of the call.
  * @param data the data for the call.
  */
->>>>>>> a338a196
 export const join = async (
   httpClient: StreamClient,
   type: string,
@@ -90,27 +46,6 @@
     location,
   };
 
-<<<<<<< HEAD
-  const data = {
-    latency_measurements: latencyByEdge,
-  };
-  // FIXME OL: remove this once cascading is enabled by default
-  const cascadingModeParams = getCascadingModeParams();
-  if (cascadingModeParams) {
-    return httpClient.doAxiosRequest<
-      GetCallEdgeServerResponse,
-      GetCallEdgeServerRequest
-    >('post', `/call/${type}/${id}/get_edge_server`, data, {
-      params: {
-        ...cascadingModeParams,
-      },
-    });
-  }
-
-  return httpClient.post<GetCallEdgeServerResponse, GetCallEdgeServerRequest>(
-    `/call/${type}/${id}/get_edge_server`,
-    data,
-=======
   // FIXME OL: remove this once cascading is enabled by default
   const cascadingModeParams = getCascadingModeParams();
   if (cascadingModeParams) {
@@ -128,7 +63,6 @@
   return httpClient.post<JoinCallResponse, JoinCallRequest>(
     `/call/${type}/${id}/join`,
     request,
->>>>>>> a338a196
   );
 };
 
