import type {
  Participant,
  VideoDimension,
} from './gen/video/sfu/models/models';
import type {
  JoinCallRequest,
  MemberResponse,
  OwnCapability,
  ReactionResponse,
} from './gen/coordinator';
import type { StreamClient } from './coordinator/connection/client';
import type { Comparator } from './sorting';
import type { StreamVideoWriteableStateStore } from './store';
import { AxiosError } from 'axios';

export type StreamReaction = Pick<
  ReactionResponse,
  'type' | 'emoji_code' | 'custom'
>;

export enum VisibilityState {
  UNKNOWN = 'UNKNOWN',
  VISIBLE = 'VISIBLE',
  INVISIBLE = 'INVISIBLE',
}

export enum DebounceType {
  IMMEDIATE = 20,
  FAST = 100,
  MEDIUM = 600,
  SLOW = 1200,
}

export interface StreamVideoParticipant extends Participant {
  /**
   * The participant's audio stream, if they are publishing audio and
   * we have subscribed to it.
   */
  audioStream?: MediaStream;

  /**
   * The participant's video stream, if they are sharing their video,
   * and we are subscribed to it.
   */
  videoStream?: MediaStream;

  /**
   * The participant's screen share stream, if they are sharing their screen,
   * and we are subscribed to it.
   */
  screenShareStream?: MediaStream;

  /**
   * The participant's screen audio stream, if they are sharing their audio,
   * and we are subscribed to it.
   */
  screenShareAudioStream?: MediaStream;

  /**
   * The preferred video dimensions for this participant.
   * Set it to `undefined` to unsubscribe from this participant's video.
   */
  videoDimension?: VideoDimension;

  /**
   * The preferred screen share dimensions for this participant.
   * Set it to `undefined` to unsubscribe from this participant's screen share.
   */
  screenShareDimension?: VideoDimension;

  /**
   * True if the participant is the local participant.
   */
  isLocalParticipant?: boolean;

  /**
   * The pin state of the participant.
   */
  pin?: ParticipantPin;

  /**
   * The last reaction this user has sent to this call.
   * Integrators can batch/collect past reactions and show them to the UI.
   */
  reaction?: StreamReaction;

  /**
   * The visibility state of the participant's tracks within a defined viewport.
   */
  viewportVisibilityState?: Record<VideoTrackType, VisibilityState>;

  /**
   * The volume of the participant's audio stream (from 0 to 1).
   * Set it to `undefined` to use the default volume.
   *
   * Note: this value is not applicable in React Native.
   */
  audioVolume?: number;
}

export type VideoTrackType = 'videoTrack' | 'screenShareTrack';
export type AudioTrackType = 'audioTrack' | 'screenShareAudioTrack';
export type TrackMuteType =
  | 'audio'
  | 'video'
  | 'screenshare'
  | 'screenshare_audio';

/**
 * Represents a participant's pin state.
 */
export type ParticipantPin = {
  /**
   * Set to true if the participant is pinned by the local user.
   * False if the participant is pinned server-side, by the call moderator.
   */
  isLocalPin: boolean;

  /**
   * Timestamp when the participant is pinned.
   */
  pinnedAt: number;
};

/**
 * A partial representation of the StreamVideoParticipant.
 */
export type StreamVideoParticipantPatch = Partial<StreamVideoParticipant>;

/**
 * A collection of {@link StreamVideoParticipantPatch} organized by sessionId.
 */
export type StreamVideoParticipantPatches = {
  [sessionId: string]: StreamVideoParticipantPatch;
};

export type SubscriptionChange = {
  /**
   * The video dimension to request.
   * Set it to `undefined` in case you want to unsubscribe.
   */
  dimension: VideoDimension | undefined;
};

export type SubscriptionChanges = {
  [sessionId: string]: SubscriptionChange;
};

/**
 * A preferred codec to use when publishing a video track.
 * @internal
 */
export type PreferredCodec = 'vp8' | 'h264' | string;

export type PublishOptions = {
<<<<<<< HEAD
  preferredCodec?: string;
  scalabilityMode?: string;
=======
  preferredCodec?: PreferredCodec | null;
  preferredBitrate?: number;
  bitrateDownscaleFactor?: number;
>>>>>>> d33f1887
  screenShareSettings?: ScreenShareSettings;
};

export type ScreenShareSettings = {
  /**
   * Limits the maximum framerate (in frames per second) of the screen share.
   * Defaults to 30.
   */
  maxFramerate?: number;

  /**
   * Limits the maximum bitrate (in bits per second) of the screen share.
   * Defaults to 3000000 (3Mbps).
   */
  maxBitrate?: number;
};

export type CallLeaveOptions = {
  /**
   * If true, the caller will get a `call.rejected` event.
   * Has an effect only if the call is in the `ringing` state.
   *
   * @default `false`.
   */
  reject?: boolean;

  /**
   * The reason for leaving the call.
   * This will be sent to the backend and will be visible in the logs.
   */
  reason?: string;
};

/**
 * The options to pass to {@link Call} constructor.
 */
export type CallConstructor = {
  /**
   * The streamClient instance to use.
   */
  streamClient: StreamClient;

  /**
   * The Call type.
   */
  type: string;

  /**
   * The Call ID.
   */
  id: string;

  /**
   * An optional list of {@link MemberResponse} from the backend.
   * If provided, the call will be initialized with the data from this object.
   * This is useful when initializing a new "pending call" from an event.
   */
  members?: MemberResponse[];

  /**
   * An optional list of {@link OwnCapability} coming from the backed.
   * If provided, the call will be initialized with the data from this object.
   * This is useful when initializing a new "pending call" from an event.
   */
  ownCapabilities?: OwnCapability[];

  /**
   * Flags the call as a ringing call.
   * @default false
   */
  ringing?: boolean;

  /**
   * Set to true if this call instance should receive updates from the backend.
   *
   * @default false.
   */
  watching?: boolean;

  /**
   * The default comparator to use when sorting participants.
   */
  sortParticipantsBy?: Comparator<StreamVideoParticipant>;

  /**
   * The state store of the client
   */
  clientStore: StreamVideoWriteableStateStore;
};

/**
 * The options to pass to {@link Call.join} method.
 */
export type JoinCallData = Omit<JoinCallRequest, 'location'>;
export { AxiosError };<|MERGE_RESOLUTION|>--- conflicted
+++ resolved
@@ -150,17 +150,13 @@
  * A preferred codec to use when publishing a video track.
  * @internal
  */
-export type PreferredCodec = 'vp8' | 'h264' | string;
+export type PreferredCodec = 'vp8' | 'h264' | 'vp9' | 'av1' | string;
 
 export type PublishOptions = {
-<<<<<<< HEAD
-  preferredCodec?: string;
+  preferredCodec?: PreferredCodec | null;
   scalabilityMode?: string;
-=======
-  preferredCodec?: PreferredCodec | null;
   preferredBitrate?: number;
   bitrateDownscaleFactor?: number;
->>>>>>> d33f1887
   screenShareSettings?: ScreenShareSettings;
 };
 
