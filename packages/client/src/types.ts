--- conflicted
+++ resolved
@@ -208,11 +208,8 @@
   clientStore: StreamVideoWriteableStateStore;
 };
 
-<<<<<<< HEAD
-export { AxiosError };
-=======
 /**
  * The options to pass to {@link Call.join} method.
  */
 export type JoinCallData = Omit<JoinCallRequest, 'location'>;
->>>>>>> 31caadbf
+export { AxiosError };