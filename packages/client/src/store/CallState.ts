import { BehaviorSubject, Observable } from 'rxjs';
import { distinctUntilChanged, map } from 'rxjs/operators';
import * as RxUtils from './rxUtils';
import {
  isStreamVideoLocalParticipant,
  StreamVideoLocalParticipant,
  StreamVideoParticipant,
  StreamVideoParticipantPatch,
  StreamVideoParticipantPatches,
} from '../rtc/types';
import { CallStatsReport } from '../stats/types';
import {
  CallRecording,
  CallResponse,
  MemberResponse,
  PermissionRequestEvent,
  UserResponse,
} from '../gen/coordinator';
import { TrackType } from '../gen/video/sfu/models/models';
import { Comparator } from '../sorting';
import * as SortingPreset from '../sorting/presets';

export type UserResponseMap = {
  [userId: string]: UserResponse;
};

/**
 * Holds the state of the current call.
 * @react You don't have to use this class directly, as we are exposing the state through Hooks.
 */
export class CallState {
  /**
   * The raw call metadata object, as defined on the backend.
   *
   * @internal
   */
  metadataSubject = new BehaviorSubject<CallResponse | undefined>(undefined);

  /**
   * The list of members of the current call.
   *
   * @internal
   */
  membersSubject = new BehaviorSubject<MemberResponse[]>([]);

  /**
   * All participants of the current call (including the logged-in user).
   *
   * @internal
   */
  participantsSubject = new BehaviorSubject<
    (StreamVideoParticipant | StreamVideoLocalParticipant)[]
  >([]);

  /**
   * The latest stats report of the current call.
   * When stats gathering is enabled, this observable will emit a new value
   * at a regular (configurable) interval.
   *
   * Consumers of this observable can implement their own batching logic
   * in case they want to show historical stat data.
   *
   * @internal
   */
  callStatsReportSubject = new BehaviorSubject<CallStatsReport | undefined>(
    undefined,
  );

  /**
   * Emits a boolean indicating whether a call recording is currently in progress.
   *
   * @internal
   */
  // FIXME OL: might be derived from `this.call.recording`.
  callRecordingInProgressSubject = new BehaviorSubject<boolean>(false);

  /**
   * Emits a list of details about recordings performed during the active call
   */
  callRecordingListSubject = new BehaviorSubject<CallRecording[]>([]);

  /**
   * Emits the latest call permission request sent by any participant of the
   * active call. Or `undefined` if there is no active call or if the current
   * user doesn't have the necessary permission to handle these events.
   *
   * @internal
   */
  callPermissionRequestSubject = new BehaviorSubject<
    PermissionRequestEvent | undefined
  >(undefined);

  // Derived state
  /**
   * All participants of the current call (this includes the current user and other participants as well).
   */
  participants$: Observable<
    (StreamVideoParticipant | StreamVideoLocalParticipant)[]
  >;
  /**

  /**
   * Remote participants of the current call (this includes every participant except the logged-in user).
   */
  remoteParticipants$: Observable<StreamVideoParticipant[]>;

  /**
   * The local participant of the current call (the logged-in user).
   */
  localParticipant$: Observable<StreamVideoLocalParticipant | undefined>;

  /**
   * Pinned participants of the current call.
   */
  pinnedParticipants$: Observable<StreamVideoParticipant[]>;

  /**
   * The currently elected dominant speaker in the active call.
   */
  dominantSpeaker$: Observable<StreamVideoParticipant | undefined>;

  /**
   * Emits true whenever there is an active screen sharing session within
   * the current call. Useful for displaying a "screen sharing" indicator and
   * switching the layout to a screen sharing layout.
   *
   * The actual screen sharing track isn't exposed here, but can be retrieved
   * from the list of call participants. We also don't want to be limiting
   * to the number of share screen tracks are displayed in a call.
   */
  hasOngoingScreenShare$: Observable<boolean>;

  /**
   * The latest stats report of the current call.
   * When stats gathering is enabled, this observable will emit a new value
   * at a regular (configurable) interval.
   *
   * Consumers of this observable can implement their own batching logic
   * in case they want to show historical stats data.
   */
  callStatsReport$: Observable<CallStatsReport | undefined>;

  /**
   * Emits a boolean indicating whether a call recording is currently in progress.
   */
  callRecordingInProgress$: Observable<boolean>;

  /**
<<<<<<< HEAD
   * Emits a list of details about recordings performed during the active call
   */
  callRecordingList$;

  /**
   * Emits the latest call permission request sent by any participant of the active call. Or `undefined` if there is no active call or if the current user doesn't have the necessary permission to handle these events.
=======
   * Emits the latest call permission request sent by any participant of the active call.
   * Or `undefined` if there is no active call or if the current user doesn't have the necessary permission to handle these events.
>>>>>>> ed3908c4
   */
  callPermissionRequest$: Observable<PermissionRequestEvent | undefined>;

  /**
   * The raw call metadata object, as defined on the backend.
   */
  metadata$: Observable<CallResponse | undefined>;

  /**
   * The list of members of the current call.
   */
  members$: Observable<UserResponseMap>;

  /**
   * A list of comparators that are used to sort the participants.
   *
   * @private
   */
  private sortParticipantsBy: Comparator<StreamVideoParticipant>;

  /**
   * Creates a new instance of the CallState class.
   *
   * @param sortParticipantsBy the comparator that is used to sort the participants.
   */
  constructor(
    sortParticipantsBy: Comparator<StreamVideoParticipant> = SortingPreset.defaultSortPreset,
  ) {
    this.sortParticipantsBy = sortParticipantsBy;

    this.participants$ = this.participantsSubject.pipe(
      map((ps) => [...ps].sort(this.sortParticipantsBy)),
    );

    this.localParticipant$ = this.participants$.pipe(
      map((participants) => participants.find(isStreamVideoLocalParticipant)),
    );

    this.remoteParticipants$ = this.participants$.pipe(
      map((participants) => participants.filter((p) => !p.isLoggedInUser)),
    );

    this.pinnedParticipants$ = this.participants$.pipe(
      map((participants) => participants.filter((p) => p.isPinned)),
    );

    this.dominantSpeaker$ = this.participants$.pipe(
      map((participants) => participants.find((p) => p.isDominantSpeaker)),
    );

    this.hasOngoingScreenShare$ = this.participants$.pipe(
      map((participants) => {
        return participants.some((p) =>
          p.publishedTracks.includes(TrackType.SCREEN_SHARE),
        );
      }),
      distinctUntilChanged(),
    );

    this.callStatsReport$ = this.callStatsReportSubject.asObservable();
    this.callRecordingInProgress$ =
      this.callRecordingInProgressSubject.asObservable();
    this.callPermissionRequest$ =
      this.callPermissionRequestSubject.asObservable();

    this.callRecordingList$ = this.callRecordingListSubject.asObservable();

    this.metadata$ = this.metadataSubject.asObservable();
    // FIXME OL: is the shape of this observable ok? Shall we expose the whole MemberResponse instead?
    this.members$ = this.membersSubject.pipe(
      map((members) => {
        return members.reduce<UserResponseMap>((acc, member) => {
          const user = member.user;
          acc[user.id] = user;
          return acc;
        }, {});
      }),
    );
  }

  /**
   * Sets the list of criteria that are used to sort the participants.
   * To disable sorting, you can pass `noopComparator()`.
   *
   * @param comparator the comparator to use to sort the participants.
   */
  setSortParticipantsBy = (comparator: Comparator<StreamVideoParticipant>) => {
    this.sortParticipantsBy = comparator;
    // trigger re-sorting of participants
    this.setCurrentValue(this.participantsSubject, (ps) => ps);
  };

  /**
   * Gets the current value of an observable, or undefined if the observable has
   * not emitted a value yet.
   *
   * @param observable$ the observable to get the value from.
   */
  getCurrentValue = RxUtils.getCurrentValue;

  /**
   * Updates the value of the provided Subject.
   * An `update` can either be a new value or a function which takes
   * the current value and returns a new value.
   *
   * @internal
   *
   * @param subject the subject to update.
   * @param update the update to apply to the subject.
   * @return the updated value.
   */
  setCurrentValue = RxUtils.setCurrentValue;

  /**
   * Will try to find the participant with the given sessionId in the active call.
   *
   * @param sessionId the sessionId of the participant to find.
   * @returns the participant with the given sessionId or undefined if not found.
   */
  findParticipantBySessionId = (
    sessionId: string,
  ): StreamVideoParticipant | undefined => {
    const participants = this.getCurrentValue(this.participantsSubject);
    return participants.find((p) => p.sessionId === sessionId);
  };

  /**
   * Updates a participant in the active call identified by the given `sessionId`.
   * If the participant can't be found, this operation is no-op.
   *
   * @internal
   *
   * @param sessionId the session ID of the participant to update.
   * @param patch the patch to apply to the participant.
   * @returns the updated participant or `undefined` if the participant couldn't be found.
   */
  updateParticipant = (
    sessionId: string,
    patch:
      | StreamVideoParticipantPatch
      | ((p: StreamVideoParticipant) => StreamVideoParticipantPatch),
  ) => {
    const participant = this.findParticipantBySessionId(sessionId);
    if (!participant) {
      console.warn(`Participant with sessionId ${sessionId} not found`);
      return;
    }

    const thePatch = typeof patch === 'function' ? patch(participant) : patch;
    const updatedParticipant:
      | StreamVideoParticipant
      | StreamVideoLocalParticipant = {
      // FIXME OL: this is not a deep merge, we might want to revisit this
      ...participant,
      ...thePatch,
    };
    return this.setCurrentValue(this.participantsSubject, (participants) =>
      participants.map((p) =>
        p.sessionId === sessionId ? updatedParticipant : p,
      ),
    );
  };

  /**
   * Updates all participants in the active call whose session ID is in the given `sessionIds`.
   * If no patch are provided, this operation is no-op.
   *
   * @internal
   *
   * @param patch the patch to apply to the participants.
   * @returns all participants, with all patch applied.
   */
  updateParticipants = (patch: StreamVideoParticipantPatches) => {
    if (Object.keys(patch).length === 0) {
      return;
    }
    return this.setCurrentValue(this.participantsSubject, (participants) =>
      participants.map((p) => {
        const thePatch = patch[p.sessionId];
        if (thePatch) {
          return {
            ...p,
            ...thePatch,
          };
        }
        return p;
      }),
    );
  };
}<|MERGE_RESOLUTION|>--- conflicted
+++ resolved
@@ -146,17 +146,13 @@
   callRecordingInProgress$: Observable<boolean>;
 
   /**
-<<<<<<< HEAD
    * Emits a list of details about recordings performed during the active call
    */
   callRecordingList$;
 
   /**
-   * Emits the latest call permission request sent by any participant of the active call. Or `undefined` if there is no active call or if the current user doesn't have the necessary permission to handle these events.
-=======
    * Emits the latest call permission request sent by any participant of the active call.
    * Or `undefined` if there is no active call or if the current user doesn't have the necessary permission to handle these events.
->>>>>>> ed3908c4
    */
   callPermissionRequest$: Observable<PermissionRequestEvent | undefined>;
 
