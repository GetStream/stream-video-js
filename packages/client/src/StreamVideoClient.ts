--- conflicted
+++ resolved
@@ -199,14 +199,6 @@
    * @param e the event.
    */
   private initCallFromEvent = async (e: CallCreatedEvent | CallRingEvent) => {
-<<<<<<< HEAD
-=======
-    if (this.state.connectedUser?.id === e.call.created_by.id) {
-      this.logger.debug(`Ignoring ${e.type} event sent by the current user`);
-      return;
-    }
-
->>>>>>> 1d93f72c
     try {
       const concurrencyTag = getCallInitConcurrencyTag(e.call_cid);
       await withoutConcurrency(concurrencyTag, async () => {
