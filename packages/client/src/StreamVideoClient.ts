import {
  StreamVideoReadOnlyStateStore,
  StreamVideoWriteableStateStore,
} from './store';
import type { Call as CallMeta } from './gen/video/coordinator/call_v1/call';
import type {
  CreateCallRequest,
  GetOrCreateCallRequest,
  JoinCallRequest,
  ReportCallStatEventRequest,
  ReportCallStatEventResponse,
  ReportCallStatsRequest,
  ReportCallStatsResponse,
} from './gen/video/coordinator/client_v1_rpc/client_rpc';
import { UserEventType } from './gen/video/coordinator/client_v1_rpc/client_rpc';
import { ClientRPCClient } from './gen/video/coordinator/client_v1_rpc/client_rpc.client';
import type {
  Edge,
  ICEServer,
  Latency,
} from './gen/video/coordinator/edge_v1/edge';
import type { User, UserInput } from './gen/video/coordinator/user_v1/user';
import {
  createCoordinatorClient,
  measureResourceLoadLatencyTo,
  StreamVideoClientOptions,
  withHeaders,
} from './rpc';
import { createSocketConnection, StreamEventListener } from './ws';
import { StreamSfuClient } from './StreamSfuClient';
import { Call } from './rtc/Call';

import { reportStats } from './stats/coordinator-stats-reporter';
import { Timestamp } from './gen/google/protobuf/timestamp';
import { StreamWebSocketClient } from './ws/StreamWebSocketClient';
import { Batcher } from './Batcher';
import {
  watchCallAccepted,
  watchCallCancelled,
  watchCallCreated,
  watchCallRejected,
} from './events/call';
<<<<<<< HEAD
import { StreamCoordinatorClient } from './ws/StreamCoordinatorClient';
=======
import { CALL_CONFIG } from './config/defaultConfigs';
import { CallConfig } from './config/types';
import { CallDropScheduler } from './CallDropScheduler';
>>>>>>> e480f2af

const defaultOptions: Partial<StreamVideoClientOptions> = {
  coordinatorRpcUrl:
    'https://rpc-video-coordinator.oregon-v1.stream-io-video.com/rpc',
  coordinatorWsUrl:
    'wss://wss-video-coordinator.oregon-v1.stream-io-video.com/rpc/stream.video.coordinator.client_v1_rpc.Websocket/Connect',
  sendJson: false,
  latencyMeasurementRounds: 3,
};

/**
 * A `StreamVideoClient` instance lets you communicate with our API, and authenticate users.
 */
export class StreamVideoClient {
  /**
   * Configuration parameters for controlling call behavior.
   */
  callConfig: CallConfig;
  /**
   * A reactive store that exposes all the state variables in a reactive manner - you can subscribe to changes of the different state variables. Our library is built in a way that all state changes are exposed in this store, so all UI changes in your application should be handled by subscribing to these variables.
   * @angular If you're using our Angular SDK, you shouldn't be interacting with the state store directly, instead, you should be using the [`StreamVideoService`](./StreamVideoService.md).
   */
  readonly readOnlyStateStore: StreamVideoReadOnlyStateStore;
  private readonly writeableStateStore: StreamVideoWriteableStateStore;
  private client: ClientRPCClient;
  private options: StreamVideoClientOptions;
  private ws: StreamWebSocketClient | undefined;
<<<<<<< HEAD

  private coordinatorClient = new StreamCoordinatorClient();

=======
  private callDropScheduler: CallDropScheduler | undefined;
>>>>>>> e480f2af
  /**
   * @internal
   */
  public readonly userBatcher: Batcher<string>;
  /**
   * You should create only one instance of `StreamVideoClient`.
   * @angular If you're using our Angular SDK, you shouldn't be calling the `constructor` directly, instead you should be using [`StreamVideoService`](./StreamVideoService.md/#init).
   * @param apiKey your Stream API key
   * @param opts
   * @param {CallConfig} [callConfig=CALL_CONFIG.meeting] custom call configuration
   */
  constructor(
    apiKey: string,
    opts: StreamVideoClientOptions,
    callConfig: CallConfig = CALL_CONFIG.meeting,
  ) {
    this.callConfig = callConfig;

    const options = {
      ...defaultOptions,
      ...opts,
    };
    this.options = options;
    const { token } = options;
    const authToken = typeof token === 'function' ? token() : token;
    this.client = createCoordinatorClient({
      baseUrl: options.coordinatorRpcUrl || '/',
      sendJson: options.sendJson,
      interceptors: [
        withHeaders({
          api_key: apiKey,
          Authorization: `Bearer ${authToken}`,
        }),
      ],
    });

    this.writeableStateStore = new StreamVideoWriteableStateStore();
    this.readOnlyStateStore = new StreamVideoReadOnlyStateStore(
      this.writeableStateStore,
    );

    this.userBatcher = new Batcher<string>(3000, this.handleUserBatch);

    reportStats(
      this.readOnlyStateStore,
      (e) => this.reportCallStats(e),
      (e) => this.reportCallStatEvent(e),
    );
  }

  private handleUserBatch = (idList: string[]) => {
    this.client
      .queryUsers({
        mqJson: new TextEncoder().encode(
          JSON.stringify({ id: { $in: idList } }),
        ),
        sorts: [],
      })
      .then(({ response: { users } }) => {
        const mappedUsers = users.reduce<Record<string, User>>(
          (userMap, user) => {
            userMap[user.id] ??= user;
            return userMap;
          },
          {},
        );

        this.writeableStateStore.setCurrentValue(
          this.writeableStateStore.participantsSubject,
          (participants) =>
            participants.map((participant) => {
              const user = mappedUsers[participant.userId];
              return user ? { ...participant, user } : participant;
            }),
        );
      });
  };

  /**
   * Connects the given user to the client.
   * Only one user can connect at a time, if you want to change users, call `disconnect` before connecting a new user.
   * If the connection is successful, the connected user [state variable](#readonlystatestore) will be updated accordingly.
   * @param apiKey
   * @param token
   * @param user
   * @returns
   */
  connect = async (apiKey: string, token: string, user: UserInput) => {
    await this.coordinatorClient.connect();
    if (this.ws) return;
    this.ws = await createSocketConnection(
      this.options.coordinatorWsUrl!,
      apiKey,
      token,
      user,
    );
    if (this.ws) {
      this.callDropScheduler = new CallDropScheduler(
        this.writeableStateStore,
        this.callConfig,
        this.rejectCall,
        this.cancelCall,
      );

      watchCallCreated(this.on, this.writeableStateStore);
      watchCallAccepted(this.on, this.writeableStateStore);
      watchCallRejected(this.on, this.writeableStateStore);
      watchCallCancelled(this.on, this.writeableStateStore);
    }
    this.writeableStateStore.setCurrentValue(
      this.writeableStateStore.connectedUserSubject,
      user,
    );
  };

  /**
   * Disconnects the currently connected user from the client.
   *
   * If the connection is successfully disconnected, the connected user [state variable](#readonlystatestore) will be updated accordingly
   * @returns
   */
  disconnect = async () => {
    if (!this.ws) return;
    this.callDropScheduler?.cleanUp();
    this.ws.disconnect();
    this.ws = undefined;
    this.writeableStateStore.setCurrentValue(
      this.writeableStateStore.connectedUserSubject,
      undefined,
    );
  };

  /**
   * You can subscribe to WebSocket events provided by the API. To remove a subscription, call the `off` method.
   * Please note that subscribing to WebSocket events is an advanced use-case, for most use-cases it should be enough to watch for changes in the reactive [state store](#readonlystatestore).
   * @param event
   * @param fn
   * @returns
   */
  on = <T>(event: string, fn: StreamEventListener<T>) => {
    return this.ws?.on(event, fn);
  };

  /**
   * Remove subscription for WebSocket events that were created by the `on` method.
   * @param event
   * @param fn
   * @returns
   */
  off = <T>(event: string, fn: StreamEventListener<T>) => {
    return this.ws?.off(event, fn);
  };

  /**
   * Allows you to create new calls with the given parameters. If a call with the same combination of type and id already exists, this will return an error.
   * Causes the CallCreated event to be emitted to all the call members.
   * @param {GetOrCreateCallRequest} data CreateCallRequest payload object
   * @returns A call metadata with information about the call.
   */
  getOrCreateCall = async (data: GetOrCreateCallRequest) => {
<<<<<<< HEAD
    const callResponse = await this.coordinatorClient.getOrCreateCall(
      data.id,
      'default',
      {
        ring: data.input?.ring,
        data: {
          members: [
            {
              user_id: 'ol',
              user: {
                id: 'ol',
              },
            },
          ],
        },
      },
    );
    console.log('callResponse', callResponse);

    const { response } = await this.client.getOrCreateCall(data);
    if (response.call) {
      return response.call;
=======
    const {
      response: { call },
    } = await this.client.getOrCreateCall(data);

    const pendingCalls = this.writeableStateStore.getCurrentValue(
      this.writeableStateStore.pendingCallsSubject,
    );
    const callAlreadyRegistered = pendingCalls.find(
      (pendingCall) => pendingCall.call?.callCid === call?.call?.callCid,
    );

    if (call && !callAlreadyRegistered) {
      this.writeableStateStore.setCurrentValue(
        this.writeableStateStore.pendingCallsSubject,
        (pendingCalls) => [...pendingCalls, call],
      );
      return call;
>>>>>>> e480f2af
    } else {
      // TODO: handle error?
      return undefined;
    }
  };

  /**
   * Allows you to create new calls with the given parameters. If a call with the same combination of type and id already exists, this will return an error.
   * @param {CreateCallRequest} data
   * @returns A call metadata with information about the call.
   */
  createCall = async (data: CreateCallRequest) => {
    const createdCall = await this.client.createCall(data);
    const { call } = createdCall.response;

    if (call) {
      this.writeableStateStore.setCurrentValue(
        this.writeableStateStore.pendingCallsSubject,
        (pendingCalls) => [...pendingCalls, call],
      );
    }

    return call;
  };

  /**
   * Signals other users that I have accepted the incoming call.
   * Causes the `CallAccepted` event to be emitted to all the call members.
   * @param callCid config ID of the rejected call
   * @returns
   */
  acceptCall = async (callCid: string) => {
    await this.client.sendEvent({
      callCid,
      eventType: UserEventType.ACCEPTED_CALL,
    });
    const [type, id] = callCid.split(':');
    const callController = await this.joinCall({ id, type, datacenterId: '' });
    await callController?.join();
    return callController;
  };

  /**
   * Signals other users that I have rejected the incoming call.
   * Causes the `CallRejected` event to be emitted to all the call members.
   * @param callCid config ID of the rejected call
   * @returns
   */
  rejectCall = async (callCid: string) => {
    this.writeableStateStore.setCurrentValue(
      this.writeableStateStore.pendingCallsSubject,
      (pendingCalls) =>
        pendingCalls.filter(
          (incomingCall) => incomingCall.call?.callCid !== callCid,
        ),
    );
    await this.client.sendEvent({
      callCid,
      eventType: UserEventType.REJECTED_CALL,
    });
  };

  /**
   * Signals other users that I have cancelled my call to them before they accepted it.
   * Causes the CallCancelled event to be emitted to all the call members.
   * @param callCid config ID of the cancelled call
   * @returns
   */
  cancelCall = async (callCid: string) => {
    const store = this.writeableStateStore;
    const activeCall = store.getCurrentValue(store.activeCallSubject);
    const leavingActiveCall = activeCall?.data.call?.callCid === callCid;

    if (leavingActiveCall) {
      activeCall.leave();
    } else {
      store.setCurrentValue(store.pendingCallsSubject, (pendingCalls) =>
        pendingCalls.filter(
          (pendingCall) => pendingCall.call?.callCid !== callCid,
        ),
      );
    }

    const remoteParticipants = store.getCurrentValue(store.remoteParticipants$);

    if (!remoteParticipants.length && !leavingActiveCall) {
      await this.client.sendEvent({
        callCid,
        eventType: UserEventType.CANCELLED_CALL,
      });
    }
  };

  /**
   * Allows you to create a new call with the given parameters and joins the call immediately. If a call with the same combination of `type` and `id` already exists, it will join the existing call.
   * @param data
   * @param sessionId
   * @returns A [`Call`](./Call.md) instance that can be used to interact with the call.
   */
  joinCall = async (data: JoinCallRequest, sessionId?: string) => {
    await this.coordinatorClient.joinCall(data.id, 'default', {
      ring: data.input?.ring,
      data: {
        members: [
          {
            user_id: 'ol',
            user: {
              id: 'ol',
            },
          },
        ],
      },
    });

    const { response } = await this.client.joinCall(data);
    if (response.call && response.call.call && response.edges) {
      const callMeta = response.call.call;
      const edge = await this.getCallEdgeServer(callMeta, response.edges);

      if (edge.credentials && edge.credentials.server) {
        const edgeName = edge.credentials.server.edgeName;
        const { server, iceServers, token } = edge.credentials;
        const sfuClient = new StreamSfuClient(server.url, token, sessionId);

        // TODO OL: compute the initial value from `activeCallSubject`
        this.writeableStateStore.setCurrentValue(
          this.writeableStateStore.callRecordingInProgressSubject,
          callMeta.recordingActive,
        );

        const call = new Call(
          response.call,
          sfuClient,
          {
            connectionConfig: this.toRtcConfiguration(iceServers),
            edgeName,
          },
          this.writeableStateStore,
          this.userBatcher,
        );

        await call.join();

        this.writeableStateStore.setCurrentValue(
          this.writeableStateStore.activeCallSubject,
          call,
        );

        return call;
      } else {
        // TODO: handle error?
        return undefined;
      }
    } else {
      // TODO: handle error?
      return undefined;
    }
  };

  /**
   * Starts recording for the call described by the given `callId` and `callType`.
   * @param callId can be extracted from a [`Call` instance](./Call.md/#data)
   * @param callType can be extracted from a [`Call` instance](./Call.md/#data)
   */
  startRecording = async (callId: string, callType: string) => {
    await this.client.startRecording({
      callId,
      callType,
    });

    this.writeableStateStore.setCurrentValue(
      this.writeableStateStore.callRecordingInProgressSubject,
      true,
    );
  };

  /**
   * Stops recording for the call described by the given `callId` and `callType`.
   * @param callId can be extracted from a [`Call` instance](./Call.md/#data)
   * @param callType can be extracted from a [`Call` instance](./Call.md/#data)
   */
  stopRecording = async (callId: string, callType: string) => {
    await this.client.stopRecording({
      callId,
      callType,
    });

    this.writeableStateStore.setCurrentValue(
      this.writeableStateStore.callRecordingInProgressSubject,
      false,
    );
  };

  /**
   * Reports call WebRTC metrics to coordinator API
   * @param stats
   * @returns
   */
  private reportCallStats = async (
    stats: Object,
  ): Promise<ReportCallStatsResponse | void> => {
    const callCid = this.writeableStateStore.getCurrentValue(
      this.writeableStateStore.activeCallSubject,
    )?.data.call?.callCid;

    if (!callCid) {
      console.log("There isn't an active call");
      return;
    }

    const request: ReportCallStatsRequest = {
      callCid,
      statsJson: new TextEncoder().encode(JSON.stringify(stats)),
    };
    const response = await this.client.reportCallStats(request);
    return response.response;
  };

  private getCallEdgeServer = async (call: CallMeta, edges: Edge[]) => {
    const latencyByEdge: { [e: string]: Latency } = {};
    await Promise.all(
      edges.map(async (edge) => {
        latencyByEdge[edge.name] = {
          measurementsSeconds: await measureResourceLoadLatencyTo(
            edge.latencyUrl,
            Math.max(this.options.latencyMeasurementRounds || 0, 3),
          ),
        };
      }),
    );

    const edgeServer = await this.client.getCallEdgeServer({
      callCid: call.callCid,
      // TODO: OL: check the double wrapping
      measurements: {
        measurements: latencyByEdge,
      },
    });

    const edgeServer2 = await this.coordinatorClient.getCallEdgeServer(
      call.id,
      call.type,
      {
        latency_measurements: Object.entries(latencyByEdge).reduce<
          Record<string, Array<number>>
        >((acc, [dc, measurements]) => {
          acc[dc] = measurements.measurementsSeconds;
          return acc;
        }, {}),
      },
    );

    console.log('edgeServer2', edgeServer2);

    return edgeServer.response;
  };

  private toRtcConfiguration = (config?: ICEServer[]) => {
    if (!config || config.length === 0) return undefined;
    const rtcConfig: RTCConfiguration = {
      iceServers: config.map((ice) => ({
        urls: ice.urls,
        username: ice.username,
        credential: ice.password,
      })),
    };
    return rtcConfig;
  };

  /**
   * Reports call events (for example local participant muted themselves) to the coordinator API
   * @param statEvent
   * @returns
   */
  private reportCallStatEvent = async (
    statEvent: ReportCallStatEventRequest['event'],
  ): Promise<ReportCallStatEventResponse | void> => {
    const callCid = this.writeableStateStore.getCurrentValue(
      this.writeableStateStore.activeCallSubject,
    )?.data.call?.callCid;

    if (!callCid) {
      console.log("There isn't an active call");
      return;
    }
    const request: ReportCallStatEventRequest = {
      callCid,
      timestamp: Timestamp.fromDate(new Date()),
      event: statEvent,
    };
    const response = await this.client.reportCallStatEvent(request);
    return response.response;
  };

  /**
   * Sets the `participant.isPinned` value.
   * @param sessionId the session id of the participant
   * @param isPinned the value to set the participant.isPinned
   * @returns
   */
  setParticipantIsPinned = (sessionId: string, isPinned: boolean): void => {
    this.writeableStateStore.updateParticipant(sessionId, {
      isPinned,
    });
  };
}<|MERGE_RESOLUTION|>--- conflicted
+++ resolved
@@ -40,13 +40,10 @@
   watchCallCreated,
   watchCallRejected,
 } from './events/call';
-<<<<<<< HEAD
-import { StreamCoordinatorClient } from './ws/StreamCoordinatorClient';
-=======
 import { CALL_CONFIG } from './config/defaultConfigs';
 import { CallConfig } from './config/types';
 import { CallDropScheduler } from './CallDropScheduler';
->>>>>>> e480f2af
+import { StreamCoordinatorClient } from './ws/StreamCoordinatorClient';
 
 const defaultOptions: Partial<StreamVideoClientOptions> = {
   coordinatorRpcUrl:
@@ -74,13 +71,10 @@
   private client: ClientRPCClient;
   private options: StreamVideoClientOptions;
   private ws: StreamWebSocketClient | undefined;
-<<<<<<< HEAD
+  private callDropScheduler: CallDropScheduler | undefined;
 
   private coordinatorClient = new StreamCoordinatorClient();
 
-=======
-  private callDropScheduler: CallDropScheduler | undefined;
->>>>>>> e480f2af
   /**
    * @internal
    */
@@ -241,7 +235,6 @@
    * @returns A call metadata with information about the call.
    */
   getOrCreateCall = async (data: GetOrCreateCallRequest) => {
-<<<<<<< HEAD
     const callResponse = await this.coordinatorClient.getOrCreateCall(
       data.id,
       'default',
@@ -261,10 +254,6 @@
     );
     console.log('callResponse', callResponse);
 
-    const { response } = await this.client.getOrCreateCall(data);
-    if (response.call) {
-      return response.call;
-=======
     const {
       response: { call },
     } = await this.client.getOrCreateCall(data);
@@ -282,7 +271,6 @@
         (pendingCalls) => [...pendingCalls, call],
       );
       return call;
->>>>>>> e480f2af
     } else {
       // TODO: handle error?
       return undefined;
