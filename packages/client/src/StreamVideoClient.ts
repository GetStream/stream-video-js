import {
  StreamVideoWriteableStateStore,
  StreamVideoReadOnlyStateStore,
} from './stateStore';
import type { Call as CallMeta } from './gen/video/coordinator/call_v1/call';
import type {
  CreateCallRequest,
  GetOrCreateCallRequest,
  JoinCallRequest,
  ReportCallStatsRequest,
  ReportCallStatsResponse,
} from './gen/video/coordinator/client_v1_rpc/client_rpc';
import { ClientRPCClient } from './gen/video/coordinator/client_v1_rpc/client_rpc.client';
import type {
  Edge,
  ICEServer,
  Latency,
} from './gen/video/coordinator/edge_v1/edge';
import type { UserInput } from './gen/video/coordinator/user_v1/user';
import {
  createCoordinatorClient,
  measureResourceLoadLatencyTo,
  StreamVideoClientOptions,
  withHeaders,
} from './rpc';
import {
  createSocketConnection,
  StreamEventListener,
  StreamWSClient,
} from './ws';
import { StreamSfuClient } from './StreamSfuClient';
import { Call } from './rtc/Call';

const defaultOptions: Partial<StreamVideoClientOptions> = {
  coordinatorRpcUrl:
    'https://rpc-video-coordinator.oregon-v1.stream-io-video.com/rpc',
  coordinatorWsUrl:
    'ws://wss-video-coordinator.oregon-v1.stream-io-video.com:8989/rpc/stream.video.coordinator.client_v1_rpc.Websocket/Connect',
  sendJson: false,
  latencyMeasurementRounds: 3,
};

/**
 * Document me
 */
export class StreamVideoClient {
  readonly readOnlyStateStore: StreamVideoReadOnlyStateStore;
  // Make it public temporary to ease SDK transition
  readonly writeableStateStore: StreamVideoWriteableStateStore;
  private client: ClientRPCClient;
  private options: StreamVideoClientOptions;
  private ws: StreamWSClient | undefined;

  constructor(apiKey: string, opts: StreamVideoClientOptions) {
    const options = {
      ...defaultOptions,
      ...opts,
    };
    this.options = options;
    const { token } = options;
    const authToken = typeof token === 'function' ? token() : token;
    this.client = createCoordinatorClient({
      baseUrl: options.coordinatorRpcUrl || '/',
      sendJson: options.sendJson,
      interceptors: [
        withHeaders({
          api_key: apiKey,
          Authorization: `Bearer ${authToken}`,
        }),
      ],
    });
    this.writeableStateStore = new StreamVideoWriteableStateStore();
    this.readOnlyStateStore = new StreamVideoReadOnlyStateStore(
      this.writeableStateStore,
    );
  }

  /**
   * Connects the given user to the video client
   * @param apiKey
   * @param token
   * @param user
   * @returns
   */
  connect = async (apiKey: string, token: string, user: UserInput) => {
    if (this.ws) return;
    this.ws = await createSocketConnection(
      this.options.coordinatorWsUrl!,
      apiKey,
      token,
      user,
    );
    this.writeableStateStore.connectedUserSubject.next(user);
  };

  disconnect = async () => {
    if (!this.ws) return;
    this.ws.disconnect();
    this.ws = undefined;
    this.writeableStateStore.connectedUserSubject.next(undefined);
  };

  on = <T>(event: string, fn: StreamEventListener<T>) => {
    return this.ws?.on(event, fn);
  };

  off = <T>(event: string, fn: StreamEventListener<T>) => {
    return this.ws?.off(event, fn);
  };

  setHealthcheckPayload = (payload: Uint8Array) => {
    this.ws?.keepAlive.setPayload(payload);
  };

  getOrCreateCall = async (data: GetOrCreateCallRequest) => {
    const { response } = await this.client.getOrCreateCall(data);
    if (response.call) {
      return response.call;
    } else {
      // TODO: handle error?
      return undefined;
    }
  };

  createCall = async (data: CreateCallRequest) => {
    const callToCreate = await this.client.createCall(data);
    const { call: callEnvelope } = callToCreate.response;
    return callEnvelope;
  };

  joinCall = async (data: JoinCallRequest, sessionId?: string) => {
    const { response } = await this.client.joinCall({
      ...data,
      // FIXME: OL this needs to come from somewhere
      datacenterId: 'amsterdam',
    });
    if (response.call && response.call.call && response.edges) {
      const edge = await this.getCallEdgeServer(
        response.call.call,
        response.edges,
      );
      if (edge && edge.credentials && edge.credentials.server) {
        const sfuClient = new StreamSfuClient(
          edge.credentials.server.url,
          edge.credentials.token,
          sessionId,
        );
        const call = new Call(
          sfuClient,
          {
            connectionConfig:
              this.toRtcConfiguration(edge.credentials.iceServers) ||
              this.defaultRtcConfiguration(edge.credentials.server.url),
          },
          this.writeableStateStore,
        );
        this.writeableStateStore.activeCallSubject.next(call);
        return call;
      } else {
        // TODO: handle error?
        return undefined;
      }
    } else {
      // TODO: handle error?
      return undefined;
    }
  };

  reportCallStats = async (
    stats: ReportCallStatsRequest,
  ): Promise<ReportCallStatsResponse> => {
    const response = await this.client.reportCallStats(stats);
    return response.response;
  };

<<<<<<< HEAD
  private getCallEdgeServer = async (call: CallMeta, edges: Edge[]) => {
    // TODO: maybe run the measurements in parallel
=======
  getCallEdgeServer = async (call: Call, edges: Edge[]) => {
>>>>>>> 46812051
    const latencyByEdge: { [e: string]: Latency } = {};
    await Promise.all(
      edges.map(async (edge) => {
        latencyByEdge[edge.name] = {
          measurementsSeconds: await measureResourceLoadLatencyTo(
            edge.latencyUrl,
            Math.max(this.options.latencyMeasurementRounds || 0, 3),
          ),
        };
      }),
    );

    console.log('latencyByEdge', latencyByEdge);

    const edgeServer = await this.client.getCallEdgeServer({
      callCid: call.callCid,
      // TODO: OL: check the double wrapping
      measurements: {
        measurements: latencyByEdge,
      },
    });

    return edgeServer.response;
  };

  private toRtcConfiguration = (config?: ICEServer[]) => {
    if (!config || config.length === 0) return undefined;
    const rtcConfig: RTCConfiguration = {
      iceServers: config.map((ice) => ({
        urls: ice.urls,
        username: ice.username,
        credential: ice.password,
      })),
    };
    return rtcConfig;
  };

  private defaultRtcConfiguration = (sfuUrl: string): RTCConfiguration => ({
    iceServers: [
      {
        urls: 'stun:stun.l.google.com:19302',
      },
      {
        urls: `turn:${this.hostnameFromUrl(sfuUrl)}:3478`,
        username: 'video',
        credential: 'video',
      },
    ],
  });

  private hostnameFromUrl = (url: string) => {
    try {
      return new URL(url).hostname;
    } catch (e) {
      console.warn(`Invalid URL. Can't extract hostname from it.`, e);
      return url;
    }
  };
}<|MERGE_RESOLUTION|>--- conflicted
+++ resolved
@@ -173,12 +173,7 @@
     return response.response;
   };
 
-<<<<<<< HEAD
   private getCallEdgeServer = async (call: CallMeta, edges: Edge[]) => {
-    // TODO: maybe run the measurements in parallel
-=======
-  getCallEdgeServer = async (call: Call, edges: Edge[]) => {
->>>>>>> 46812051
     const latencyByEdge: { [e: string]: Latency } = {};
     await Promise.all(
       edges.map(async (edge) => {
@@ -190,8 +185,6 @@
         };
       }),
     );
-
-    console.log('latencyByEdge', latencyByEdge);
 
     const edgeServer = await this.client.getCallEdgeServer({
       callCid: call.callCid,
