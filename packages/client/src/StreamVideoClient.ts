import { Call } from './Call';
import { StreamClient } from './coordinator/connection/client';
import {
  CallingState,
  StreamVideoReadOnlyStateStore,
  StreamVideoWriteableStateStore,
} from './store';
import type {
  CallCreatedEvent,
  CallRingEvent,
  ConnectedEvent,
  CreateDeviceRequest,
  CreateGuestRequest,
  CreateGuestResponse,
  GetEdgesResponse,
  ListDevicesResponse,
  QueryAggregateCallStatsRequest,
  QueryAggregateCallStatsResponse,
  QueryCallsRequest,
  QueryCallsResponse,
  QueryCallStatsRequest,
  QueryCallStatsResponse,
} from './gen/coordinator';
import {
  AllClientEvents,
  ClientEventListener,
  Logger,
  StreamClientOptions,
  TokenOrProvider,
  TokenProvider,
  User,
  UserWithId,
} from './coordinator/connection/types';
import { retryInterval, sleep } from './coordinator/connection/utils';
import {
  createCoordinatorClient,
  createTokenOrProvider,
  getCallInitConcurrencyTag,
  getInstanceKey,
} from './helpers/clientUtils';
import { getLogger, logToConsole, setLogger } from './logger';
import { withoutConcurrency } from './helpers/concurrency';
import { enableTimerWorker } from './timers';

export type StreamVideoClientOptions = {
  apiKey: string;
  options?: StreamClientOptions;
  user?: User;
  token?: string;
  tokenProvider?: TokenProvider;
};

/**
 * A `StreamVideoClient` instance lets you communicate with our API, and authenticate users.
 */
export class StreamVideoClient {
  /**
   * A reactive store that exposes all the state variables reactively.
   * You can subscribe to changes of the different state variables.
   * Our library is built in a way that all state changes are exposed in this store,
   * o all UI changes in your application should be handled by subscribing to these variables.
   *
   * @deprecated use the `client.state` getter.
   */
  readonly readOnlyStateStore: StreamVideoReadOnlyStateStore;
  readonly logger: Logger;

  protected readonly writeableStateStore: StreamVideoWriteableStateStore;
  streamClient: StreamClient;

  private effectsRegistered = false;
  private eventHandlersToUnregister: Array<() => void> = [];
  private readonly connectionConcurrencyTag = Symbol(
    'connectionConcurrencyTag',
  );

  private static _instances = new Map<string, StreamVideoClient>();
  private rejectCallWhenBusy = false;

  /**
   * You should create only one instance of `StreamVideoClient`.
   */
  constructor(apiKey: string, opts?: StreamClientOptions);
  constructor(args: StreamVideoClientOptions);
  constructor(
    apiKeyOrArgs: string | StreamVideoClientOptions,
    opts?: StreamClientOptions,
  ) {
    const apiKey =
      typeof apiKeyOrArgs === 'string' ? apiKeyOrArgs : apiKeyOrArgs.apiKey;
    const clientOptions =
      typeof apiKeyOrArgs === 'string' ? opts : apiKeyOrArgs.options;

    if (clientOptions?.enableTimerWorker) enableTimerWorker();

    const rootLogger = clientOptions?.logger || logToConsole;
    setLogger(rootLogger, clientOptions?.logLevel || 'warn');

    this.logger = getLogger(['client']);
    this.rejectCallWhenBusy = clientOptions?.rejectCallWhenBusy ?? false;

    this.streamClient = createCoordinatorClient(apiKey, clientOptions);

    this.writeableStateStore = new StreamVideoWriteableStateStore();
    this.readOnlyStateStore = new StreamVideoReadOnlyStateStore(
      this.writeableStateStore,
    );

    if (typeof apiKeyOrArgs !== 'string' && apiKeyOrArgs.user) {
      const user = apiKeyOrArgs.user;
      if (user.type === 'anonymous') user.id = '!anon';
      if (user.id) this.registerClientInstance(apiKey, user);

      const tokenOrProvider = createTokenOrProvider(apiKeyOrArgs);
      this.connectUser(user, tokenOrProvider).catch((err) => {
        this.logger('error', 'Failed to connect', err);
      });
    }
  }

  /**
   * Gets or creates a StreamVideoClient instance based on the given options.
   */
  static getOrCreateInstance(
    args: StreamVideoClientOptions & { user: User },
  ): StreamVideoClient {
    const { apiKey, user, token, tokenProvider } = args;
    if (!user.id && user.type !== 'anonymous') {
      throw new Error('user.id is required for a non-anonymous user');
    }

    if (
      !token &&
      !tokenProvider &&
      user.type !== 'anonymous' &&
      user.type !== 'guest'
    ) {
      throw new Error(
        'tokenProvider or token is required for a authenticated users',
      );
    }

    return (
      StreamVideoClient._instances.get(getInstanceKey(apiKey, user)) ||
      new StreamVideoClient(args)
    );
  }

  private registerClientInstance = (apiKey: string, user: User) => {
    const instanceKey = getInstanceKey(apiKey, user);
    if (StreamVideoClient._instances.has(instanceKey)) {
      this.logger(
        'warn',
        `A StreamVideoClient already exists for ${user.id}; Prefer using getOrCreateInstance method`,
      );
    }
    StreamVideoClient._instances.set(instanceKey, this);
  };

  /**
   * Return the reactive state store, use this if you want to be notified about changes to the client state
   */
  get state() {
    return this.readOnlyStateStore;
  }

  private registerEffects = () => {
    if (this.effectsRegistered) return;

    this.eventHandlersToUnregister.push(
      this.on('call.created', (event) => this.initCallFromEvent(event)),
      this.on('call.ring', (event) => this.initCallFromEvent(event)),
      this.on('connection.changed', (event) => {
        if (!event.online) return;

        const callsToReWatch = this.writeableStateStore.calls
          .filter((call) => call.watching)
          .map((call) => call.cid);
        if (callsToReWatch.length <= 0) return;

        this.logger('info', `Rewatching calls ${callsToReWatch.join(', ')}`);
        this.queryCalls({
          watch: true,
          filter_conditions: { cid: { $in: callsToReWatch } },
          sort: [{ field: 'cid', direction: 1 }],
        }).catch((err) => {
          this.logger('error', 'Failed to re-watch calls', err);
        });
      }),
    );

    this.effectsRegistered = true;
  };

  /**
   * Initializes a call from a call created or ringing event.
   * @param e the event.
   */
  private initCallFromEvent = async (e: CallCreatedEvent | CallRingEvent) => {
    if (this.state.connectedUser?.id === e.call.created_by.id) {
      this.logger('debug', `Ignoring ${e.type} event sent by the current user`);
      return;
    }

    try {
      const concurrencyTag = getCallInitConcurrencyTag(e.call_cid);
      await withoutConcurrency(concurrencyTag, async () => {
        const ringing = e.type === 'call.ring';
        let call = this.writeableStateStore.findCall(e.call.type, e.call.id);
        if (call) {
          if (ringing) {
            if (this.shouldRejectCall(call.cid)) {
              this.logger(
                'info',
                `Leaving call with busy reject reason ${call.cid} because user is busy`,
              );
              // remove the instance from the state store
              await call.leave();
              // explicitly reject the call with busy reason as calling state was not ringing before and leave would not call it therefore
              await call.reject('busy');
            } else {
              await call.updateFromRingingEvent(e as CallRingEvent);
            }
          } else {
            call.state.updateFromCallResponse(e.call);
          }
          return;
        }

        call = new Call({
          streamClient: this.streamClient,
          type: e.call.type,
          id: e.call.id,
          members: e.members,
          clientStore: this.writeableStateStore,
          ringing,
        });

<<<<<<< HEAD
    this.eventHandlersToUnregister.push(
      this.on('call.ring', async (event) => {
        const { call, members } = event;
        // if `call.created` was received before `call.ring`.
        // the client already has the call instance and we just need to update the state
        const theCall = this.writeableStateStore.findCall(call.type, call.id);
        if (theCall) {
          await theCall.updateFromRingingEvent(event);
=======
        if (ringing) {
          if (this.shouldRejectCall(call.cid)) {
            this.logger(
              'info',
              `Rejecting call ${call.cid} because user is busy`,
            );
            // call is not in the state store yet, so just reject api is enough
            await call.reject('busy');
          } else {
            await call.updateFromRingingEvent(e as CallRingEvent);
            await call.get();
          }
>>>>>>> 0ee1a305
        } else {
          call.state.updateFromCallResponse(e.call);
          this.writeableStateStore.registerCall(call);
          this.logger('info', `New call created and registered: ${call.cid}`);
        }
      });
    } catch (err) {
      this.logger('error', `Failed to init call from event ${e.type}`, err);
    }
  };

  /**
   * Connects the given user to the client.
   * Only one user can connect at a time, if you want to change users, call `disconnectUser` before connecting a new user.
   * If the connection is successful, the connected user [state variable](#readonlystatestore) will be updated accordingly.
   *
   * @param user the user to connect.
   * @param tokenOrProvider a token or a function that returns a token.
   */
  connectUser = async (
    user: User,
    tokenOrProvider?: TokenOrProvider,
  ): Promise<void | ConnectedEvent> => {
    if (user.type === 'anonymous') {
      user.id = '!anon';
      return this.connectAnonymousUser(user as UserWithId, tokenOrProvider);
    }

    const connectUserResponse = await withoutConcurrency(
      this.connectionConcurrencyTag,
      async () => {
        const client = this.streamClient;
        const { onConnectUserError, persistUserOnConnectionFailure } =
          client.options;
        let { maxConnectUserRetries = 5 } = client.options;
        maxConnectUserRetries = Math.max(maxConnectUserRetries, 1);

        const errorQueue: Error[] = [];
        for (let attempt = 0; attempt < maxConnectUserRetries; attempt++) {
          try {
            this.logger('trace', `Connecting user (${attempt})`, user);
            return user.type === 'guest'
              ? await client.connectGuestUser(user)
              : await client.connectUser(user, tokenOrProvider);
          } catch (err) {
            this.logger('warn', `Failed to connect a user (${attempt})`, err);
            errorQueue.push(err as Error);
            if (attempt === maxConnectUserRetries - 1) {
              onConnectUserError?.(err as Error, errorQueue);
              throw err;
            }

            // we need to force to disconnect the user if the client is
            // configured to persist the user on connection failure
            if (persistUserOnConnectionFailure) {
              await client.disconnectUser();
            }

            await sleep(retryInterval(attempt));
          }
        }
      },
    );

    // connectUserResponse will be void if connectUser called twice for the same user
    if (connectUserResponse?.me) {
      this.writeableStateStore.setConnectedUser(connectUserResponse.me);
    }

    this.registerEffects();

    return connectUserResponse;
  };

  /**
   * Disconnects the currently connected user from the client.
   *
   * If the connection is successfully disconnected, the connected user [state variable](#readonlystatestore) will be updated accordingly
   *
   * @param timeout Max number of ms, to wait for close event of websocket, before forcefully assuming successful disconnection.
   *                https://developer.mozilla.org/en-US/docs/Web/API/CloseEvent
   */
  disconnectUser = async (timeout?: number) => {
    await withoutConcurrency(this.connectionConcurrencyTag, async () => {
      const { user, key } = this.streamClient;
      if (!user) return;

      await this.streamClient.disconnectUser(timeout);

      if (user.id) {
        StreamVideoClient._instances.delete(getInstanceKey(key, user));
      }
      this.eventHandlersToUnregister.forEach((unregister) => unregister());
      this.eventHandlersToUnregister = [];
      this.effectsRegistered = false;
      this.writeableStateStore.setConnectedUser(undefined);
    });
  };

  /**
   * You can subscribe to WebSocket events provided by the API.
   * To remove a subscription, call the `off` method or, execute the returned unsubscribe function.
   * Please note that subscribing to WebSocket events is an advanced use-case, for most use-cases it should be enough to watch for changes in the reactive [state store](#readonlystatestore).
   *
   * @param eventName the event name or 'all'.
   * @param callback the callback which will be called when the event is emitted.
   * @returns an unsubscribe function.
   */
  on = <E extends keyof AllClientEvents>(
    eventName: E,
    callback: ClientEventListener<E>,
  ) => {
    return this.streamClient.on(eventName, callback);
  };

  /**
   * Remove subscription for WebSocket events that were created by the `on` method.
   *
   * @param eventName the event name.
   * @param callback the callback which was passed to the `on` method.
   */
  off = <E extends keyof AllClientEvents>(
    eventName: E,
    callback: ClientEventListener<E>,
  ) => {
    return this.streamClient.off(eventName, callback);
  };

  /**
   * Creates a new call.
   *
   * @param type the type of the call.
   * @param id the id of the call.
<<<<<<< HEAD
   * @param options additional options for the call.
=======
   * @param options additional options for call creation.
>>>>>>> 0ee1a305
   */
  call = (
    type: string,
    id: string,
    options: { reuseInstance?: boolean } = {},
  ) => {
    const call = options.reuseInstance
      ? this.writeableStateStore.findCall(type, id)
      : undefined;
    return (
      call ??
      new Call({
        streamClient: this.streamClient,
        id: id,
        type: type,
        clientStore: this.writeableStateStore,
      })
    );
  };

  /**
   * Creates a new guest user with the given data.
   *
   * @param data the data for the guest user.
   */
  createGuestUser = async (data: CreateGuestRequest) => {
    return this.streamClient.doAxiosRequest<
      CreateGuestResponse,
      CreateGuestRequest
    >('post', '/guest', data, { publicEndpoint: true });
  };

  /**
   * Will query the API for calls matching the given filters.
   *
   * @param data the query data.
   */
  queryCalls = async (data: QueryCallsRequest = {}) => {
    const response = await this.streamClient.post<
      QueryCallsResponse,
      QueryCallsRequest
    >('/calls', data);
    const calls = [];
    for (const c of response.calls) {
      const call = new Call({
        streamClient: this.streamClient,
        id: c.call.id,
        type: c.call.type,
        members: c.members,
        ownCapabilities: c.own_capabilities,
        watching: data.watch,
        clientStore: this.writeableStateStore,
      });
      call.state.updateFromCallResponse(c.call);
      await call.applyDeviceConfig(c.call.settings, false);
      if (data.watch) {
        await call.setup();
        this.writeableStateStore.registerCall(call);
      }
      calls.push(call);
    }
    return {
      ...response,
      calls: calls,
    };
  };

  /**
   * Retrieve the list of available call statistics reports matching a particular condition.
   *
   * @param data Filter and sort conditions for retrieving available call report summaries.
   * @returns List with summary of available call reports matching the condition.
   */
  queryCallStats = async (data: QueryCallStatsRequest = {}) => {
    return this.streamClient.post<
      QueryCallStatsResponse,
      QueryCallStatsRequest
    >(`/call/stats`, data);
  };

  /**
   * Retrieve the list of available reports aggregated from the call stats.
   *
   * @param data Specify filter conditions like from and to (within last 30 days) and the report types
   * @returns Requested reports with (mostly) raw daily data for each report type requested
   */
  queryAggregateCallStats = async (
    data: QueryAggregateCallStatsRequest = {},
  ) => {
    return this.streamClient.post<
      QueryAggregateCallStatsResponse,
      QueryAggregateCallStatsRequest
    >(`/stats`, data);
  };

  /**
   * Returns a list of available data centers available for hosting calls.
   */
  edges = async () => {
    return this.streamClient.get<GetEdgesResponse>(`/edges`);
  };

  /**
   * addDevice - Adds a push device for a user.
   *
   * @param {string} id the device id
   * @param {string} push_provider the push provider name (eg. apn, firebase)
   * @param {string} push_provider_name user provided push provider name
   * @param {string} [userID] the user id (defaults to current user)
   * @param {boolean} [voip_token] enables use of VoIP token for push notifications on iOS platform
   */
  addDevice = async (
    id: string,
    push_provider: string,
    push_provider_name?: string,
    userID?: string,
    voip_token?: boolean,
  ) => {
    return await this.streamClient.post<CreateDeviceRequest>('/devices', {
      id,
      push_provider,
      voip_token,
      ...(userID != null ? { user_id: userID } : {}),
      ...(push_provider_name != null ? { push_provider_name } : {}),
    });
  };

  /**
   * addDevice - Adds a push device for a user.
   *
   * @param {string} id the device id
   * @param {string} push_provider the push provider name (eg. apn, firebase)
   * @param {string} push_provider_name user provided push provider name
   * @param {string} [userID] the user id (defaults to current user)
   */
  addVoipDevice = async (
    id: string,
    push_provider: string,
    push_provider_name: string,
    userID?: string,
  ) => {
    return await this.addDevice(
      id,
      push_provider,
      push_provider_name,
      userID,
      true,
    );
  };

  /**
   * getDevices - Returns the devices associated with a current user
   * @param {string} [userID] User ID. Only works on serverside
   */
  getDevices = async (userID?: string) => {
    return await this.streamClient.get<ListDevicesResponse>(
      '/devices',
      userID ? { user_id: userID } : {},
    );
  };

  /**
   * removeDevice - Removes the device with the given id.
   *
   * @param {string} id The device id
   * @param {string} [userID] The user id. Only specify this for serverside requests
   */
  removeDevice = async (id: string, userID?: string) => {
    return await this.streamClient.delete('/devices', {
      id,
      ...(userID ? { user_id: userID } : {}),
    });
  };

  /**
   * A callback that can be used to create ringing calls from push notifications. If the call already exists, it will do nothing.
   * @param call_cid
   * @returns
   */
  onRingingCall = async (call_cid: string) => {
    return withoutConcurrency(getCallInitConcurrencyTag(call_cid), async () => {
      // if we find the call and is already ringing, we don't need to create a new call
      // as client would have received the call.ring state because the app had WS alive when receiving push notifications
      let call = this.state.calls.find((c) => c.cid === call_cid && c.ringing);
      if (!call) {
        // if not it means that WS is not alive when receiving the push notifications and we need to fetch the call
        const [callType, callId] = call_cid.split(':');
        call = new Call({
          streamClient: this.streamClient,
          type: callType,
          id: callId,
          clientStore: this.writeableStateStore,
          ringing: true,
        });
        await call.get();
      }
      return call;
    });
  };

  /**
   * Connects the given anonymous user to the client.
   *
   * @param user the user to connect.
   * @param tokenOrProvider a token or a function that returns a token.
   */
  private connectAnonymousUser = async (
    user: UserWithId,
    tokenOrProvider: TokenOrProvider,
  ) => {
    return withoutConcurrency(this.connectionConcurrencyTag, () =>
      this.streamClient.connectAnonymousUser(user, tokenOrProvider),
    );
  };

  private shouldRejectCall = (currentCallId: string) => {
    if (!this.rejectCallWhenBusy) return false;

    const hasOngoingRingingCall = this.state.calls.some(
      (c) =>
        c.cid !== currentCallId &&
        c.ringing &&
        c.state.callingState !== CallingState.IDLE &&
        c.state.callingState !== CallingState.LEFT &&
        c.state.callingState !== CallingState.RECONNECTING_FAILED,
    );

    return hasOngoingRingingCall;
  };
}<|MERGE_RESOLUTION|>--- conflicted
+++ resolved
@@ -197,11 +197,6 @@
    * @param e the event.
    */
   private initCallFromEvent = async (e: CallCreatedEvent | CallRingEvent) => {
-    if (this.state.connectedUser?.id === e.call.created_by.id) {
-      this.logger('debug', `Ignoring ${e.type} event sent by the current user`);
-      return;
-    }
-
     try {
       const concurrencyTag = getCallInitConcurrencyTag(e.call_cid);
       await withoutConcurrency(concurrencyTag, async () => {
@@ -236,16 +231,6 @@
           ringing,
         });
 
-<<<<<<< HEAD
-    this.eventHandlersToUnregister.push(
-      this.on('call.ring', async (event) => {
-        const { call, members } = event;
-        // if `call.created` was received before `call.ring`.
-        // the client already has the call instance and we just need to update the state
-        const theCall = this.writeableStateStore.findCall(call.type, call.id);
-        if (theCall) {
-          await theCall.updateFromRingingEvent(event);
-=======
         if (ringing) {
           if (this.shouldRejectCall(call.cid)) {
             this.logger(
@@ -258,7 +243,6 @@
             await call.updateFromRingingEvent(e as CallRingEvent);
             await call.get();
           }
->>>>>>> 0ee1a305
         } else {
           call.state.updateFromCallResponse(e.call);
           this.writeableStateStore.registerCall(call);
@@ -392,11 +376,7 @@
    *
    * @param type the type of the call.
    * @param id the id of the call.
-<<<<<<< HEAD
-   * @param options additional options for the call.
-=======
    * @param options additional options for call creation.
->>>>>>> 0ee1a305
    */
   call = (
     type: string,
