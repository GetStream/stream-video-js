--- conflicted
+++ resolved
@@ -31,11 +31,6 @@
 } from './events';
 
 import { CALL_CONFIG, CallConfig } from './config';
-<<<<<<< HEAD
-import { StreamCoordinatorClient } from './coordinator/StreamCoordinatorClient';
-=======
-import { CallDropScheduler } from './CallDropScheduler';
->>>>>>> b3b8f8dd
 import {
   EventHandler,
   StreamClientOptions,
@@ -58,12 +53,7 @@
    */
   readonly readOnlyStateStore: StreamVideoReadOnlyStateStore;
   private readonly writeableStateStore: StreamVideoWriteableStateStore;
-<<<<<<< HEAD
-  public coordinatorClient: StreamCoordinatorClient;
-=======
-  private callDropScheduler: CallDropScheduler | undefined;
   public streamClient: StreamClient;
->>>>>>> b3b8f8dd
 
   /**
    * You should create only one instance of `StreamVideoClient`.
@@ -182,18 +172,12 @@
    * @param timeout Max number of ms, to wait for close event of websocket, before forcefully assuming successful disconnection.
    *                https://developer.mozilla.org/en-US/docs/Web/API/CloseEvent
    */
-<<<<<<< HEAD
-  disconnectUser = async () => {
-    await this.coordinatorClient.disconnectUser();
+  disconnectUser = async (timeout?: number) => {
+    await this.streamClient.disconnectUser(timeout);
     const pendingCalls = this.writeableStateStore.getCurrentValue(
       this.writeableStateStore.pendingCallsSubject,
     );
     pendingCalls.forEach((call) => call.cancelScheduledDrop());
-=======
-  disconnectUser = async (timeout?: number) => {
-    await this.streamClient.disconnectUser(timeout);
-    this.callDropScheduler?.cleanUp();
->>>>>>> b3b8f8dd
     this.writeableStateStore.setCurrentValue(
       this.writeableStateStore.connectedUserSubject,
       undefined,
@@ -220,68 +204,7 @@
    * @param callback the callback which was passed to the `on` method.
    */
   off = (event: string, callback: EventHandler) => {
-<<<<<<< HEAD
-    return this.coordinatorClient.off(event, callback);
-  };
-
-  /**
-   * Allows you to create new calls with the given parameters.
-   * If a call with the same combination of type and id already exists, it will be returned.
-   *
-   * Causes the CallCreated event to be emitted to all the call members in case this call didnot exist before.
-   *
-   * @param id the id of the call.
-   * @param type the type of the call.
-   * @param data the data for the call.
-   * @returns A call metadata with information about the call.
-   */
-  getOrCreateCall = async (
-    id: string,
-    type: string,
-    data?: GetOrCreateCallRequest,
-  ) => {
-    const response = await this.coordinatorClient.getOrCreateCall(
-      id,
-      type,
-      data,
-    );
-    const { call, members } = response;
-    if (!call) {
-      console.log(`Call with id ${id} and type ${type} could not be created`);
-      return;
-    }
-
-    const currentPendingCalls = this.writeableStateStore.getCurrentValue(
-      this.writeableStateStore.pendingCallsSubject,
-    );
-    const callAlreadyRegistered = currentPendingCalls.find(
-      (pendingCall) => pendingCall.id === call.id,
-    );
-
-    const callController = new Call({
-      httpClient: this.coordinatorClient,
-      type: call.type,
-      id: call.id,
-      metadata: call,
-      members,
-      clientStore: this.writeableStateStore,
-    });
-
-    if (!callAlreadyRegistered) {
-      callController.scheduleCancel();
-
-      this.writeableStateStore.setCurrentValue(
-        this.writeableStateStore.pendingCallsSubject,
-        (pendingCalls) => [...pendingCalls, callController],
-      );
-      return callController;
-    } else {
-      // TODO: handle error?
-      return undefined;
-    }
-=======
     return this.streamClient.off(event, callback);
->>>>>>> b3b8f8dd
   };
 
   call(type: string, id: string) {
