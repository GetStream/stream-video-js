--- conflicted
+++ resolved
@@ -145,19 +145,11 @@
    */
   disconnectUser = async (timeout?: number) => {
     await this.streamClient.disconnectUser(timeout);
-<<<<<<< HEAD
     const pendingCalls = this.writeableStateStore.getCurrentValue(
       this.writeableStateStore.pendingCallsSubject,
     );
     pendingCalls.forEach((call) => call.cancelScheduledDrop());
-    this.writeableStateStore.setCurrentValue(
-      this.writeableStateStore.connectedUserSubject,
-      undefined,
-    );
-=======
-    this.callDropScheduler?.cleanUp();
     this.writeableStateStore.setConnectedUser(undefined);
->>>>>>> ad50f2fd
   };
 
   /**
