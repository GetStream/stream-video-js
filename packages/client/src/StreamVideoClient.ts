--- conflicted
+++ resolved
@@ -95,10 +95,6 @@
         }),
       ],
     });
-    this.writeableStateStore = new StreamVideoWriteableStateStore();
-    this.readOnlyStateStore = new StreamVideoReadOnlyStateStore(
-      this.writeableStateStore,
-    );
 
     this.writeableStateStore = new StreamVideoWriteableStateStore();
     this.readOnlyStateStore = new StreamVideoReadOnlyStateStore(
@@ -214,6 +210,11 @@
     }
   };
 
+  /**
+   * Allows you to create new calls with the given parameters. If a call with the same combination of type and id already exists, this will return an error.
+   * @param data
+   * @returns A call metadata with information about the call.
+   */
   createCall = async (data: CreateCallRequest) => {
     const callToCreate = await this.client.createCall(data);
     const { call: callEnvelope } = callToCreate.response;
@@ -395,35 +396,14 @@
   joinCall = async (data: JoinCallRequest, sessionId?: string) => {
     const { response } = await this.client.joinCall(data);
     if (response.call && response.call.call && response.edges) {
-<<<<<<< HEAD
-      const edge = await this.getCallEdgeServer(
-        response.call.call,
-        response.edges,
-      );
-
-=======
       const callMeta = response.call.call;
-      const edge = await this.getCallEdgeServer(callMeta, response.edges);
-      if (data.input?.ring) {
-        this.writeableStateStore.setCurrentValue(
-          this.writeableStateStore.activeRingCallMetaSubject,
-          callMeta,
-        );
-        this.writeableStateStore.setCurrentValue(
-          this.writeableStateStore.activeRingCallDetailsSubject,
-          response.call.details,
-        );
-      }
->>>>>>> d970fad3
+      const edge = await this.getCallEdgeServer(callMeta, response.edges,);
+
       if (edge.credentials && edge.credentials.server) {
         const edgeName = edge.credentials.server.edgeName;
         const selectedEdge = response.edges.find((e) => e.name === edgeName);
         const { server, iceServers, token } = edge.credentials;
         const sfuClient = new StreamSfuClient(server.url, token, sessionId);
-<<<<<<< HEAD
-        const callController = new Call(
-          response.call,
-=======
         this.activeCallId = callMeta.callCid;
 
         // TODO OL: compute the initial value from `activeCallSubject`
@@ -431,8 +411,8 @@
           this.writeableStateStore.callRecordingInProgressSubject,
           callMeta.recordingActive,
         );
-        return new Call(
->>>>>>> d970fad3
+        const callController = new Call(
+          response.call,
           sfuClient,
           {
             connectionConfig:
