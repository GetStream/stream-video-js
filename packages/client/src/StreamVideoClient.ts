--- conflicted
+++ resolved
@@ -5,16 +5,11 @@
 import type {
   DatacenterResponse,
   GetCallEdgeServerRequest,
-<<<<<<< HEAD
-  GetOrCreateCallRequest,
-  ICEServer,
-=======
   GetOrCreateCallResponse,
   GetOrCreateCallRequest,
   ICEServer,
   JoinCallResponse,
   JoinCallRequest,
->>>>>>> e55140b6
 } from './gen/coordinator';
 
 import type { ReportCallStatEventRequest } from './gen/video/coordinator/client_v1_rpc/client_rpc';
@@ -58,11 +53,7 @@
   readonly readOnlyStateStore: StreamVideoReadOnlyStateStore;
   private readonly writeableStateStore: StreamVideoWriteableStateStore;
   private callDropScheduler: CallDropScheduler | undefined;
-<<<<<<< HEAD
-  private coordinatorClient: StreamCoordinatorClient;
-=======
   public coordinatorClient: StreamCoordinatorClient;
->>>>>>> e55140b6
   /**
    * @internal
    */
@@ -233,13 +224,6 @@
     type: string,
     data?: GetOrCreateCallRequest,
   ) => {
-<<<<<<< HEAD
-    const response = await this.coordinatorClient.getOrCreateCall(
-      id,
-      type,
-      data,
-    );
-=======
     // FIXME ZS: method name is misleading, also the client shouldn't care if a call is ringing or not
     let response!: GetOrCreateCallResponse | JoinCallResponse;
     if (data?.ring) {
@@ -247,7 +231,6 @@
     } else {
       response = await this.coordinatorClient.getOrCreateCall(id, type, data);
     }
->>>>>>> e55140b6
     const { call } = response;
     if (!call) {
       console.log(`Call with id ${id} and type ${type} could not be created`);
@@ -280,21 +263,11 @@
    * @param callType
    * @returns
    */
-<<<<<<< HEAD
-  acceptCall = async (callCid: string) => {
-    // FIXME OL: change the method's signature to accept callId and callType
-    const [type, id] = callCid.split(':');
-    await this.coordinatorClient.sendEvent(id, type, {
-      event_type: 'call.accepted',
-    });
-    return await this.joinCall(id, type);
-=======
   acceptCall = async (callId: string, callType: string) => {
     await this.coordinatorClient.sendEvent(callId, callType, {
       type: 'call.accepted',
     });
     return await this.joinCall(callId, callType);
->>>>>>> e55140b6
   };
 
   /**
@@ -304,20 +277,6 @@
    * @param callType
    * @returns
    */
-<<<<<<< HEAD
-  rejectCall = async (callCid: string) => {
-    // FIXME OL: change the method's signature to accept callId and callType
-    const [type, id] = callCid.split(':');
-    this.writeableStateStore.setCurrentValue(
-      this.writeableStateStore.pendingCallsSubject,
-      (pendingCalls) =>
-        pendingCalls.filter(
-          (incomingCall) => incomingCall.call.cid !== callCid,
-        ),
-    );
-    await this.coordinatorClient.sendEvent(id, type, {
-      event_type: 'call.rejected',
-=======
   rejectCall = async (callId: string, callType: string) => {
     this.writeableStateStore.setCurrentValue(
       this.writeableStateStore.pendingCallsSubject,
@@ -326,7 +285,6 @@
     );
     await this.coordinatorClient.sendEvent(callId, callType, {
       type: 'call.rejected',
->>>>>>> e55140b6
     });
   };
 
@@ -339,40 +297,22 @@
    * @param callType
    * @returns
    */
-<<<<<<< HEAD
-  cancelCall = async (callCid: string) => {
-    // FIXME OL: change the method's signature to accept callId and callType
-    const [type, id] = callCid.split(':');
-    const store = this.writeableStateStore;
-    const activeCall = store.getCurrentValue(store.activeCallSubject);
-    const leavingActiveCall = activeCall?.data.call.cid === callCid;
-=======
   cancelCall = async (callId: string, callType: string) => {
     const store = this.writeableStateStore;
     const activeCall = store.getCurrentValue(store.activeCallSubject);
     const leavingActiveCall = activeCall?.data.call.id === callId;
->>>>>>> e55140b6
     if (leavingActiveCall) {
       activeCall.leave();
     } else {
       store.setCurrentValue(store.pendingCallsSubject, (pendingCalls) =>
-<<<<<<< HEAD
-        pendingCalls.filter((pendingCall) => pendingCall.call.cid !== callCid),
-=======
         pendingCalls.filter((pendingCall) => pendingCall.call.id !== callId),
->>>>>>> e55140b6
       );
     }
 
     const remoteParticipants = store.getCurrentValue(store.remoteParticipants$);
     if (!remoteParticipants.length && !leavingActiveCall) {
-<<<<<<< HEAD
-      await this.coordinatorClient.sendEvent(id, type, {
-        event_type: 'call.cancelled',
-=======
       await this.coordinatorClient.sendEvent(callId, callType, {
         type: 'call.cancelled',
->>>>>>> e55140b6
       });
     }
   };
@@ -386,15 +326,7 @@
    * @param data the data for the call.
    * @returns A [`Call`](./Call.md) instance that can be used to interact with the call.
    */
-<<<<<<< HEAD
-  joinCall = async (
-    id: string,
-    type: string,
-    data?: GetOrCreateCallRequest,
-  ) => {
-=======
   joinCall = async (id: string, type: string, data?: JoinCallRequest) => {
->>>>>>> e55140b6
     const joinCallResponse = await this.coordinatorClient.joinCall(
       id,
       type,
