import {
  StreamVideoReadOnlyStateStore,
  StreamVideoWriteableStateStore,
} from './store';
import type {
  DatacenterResponse,
  GetCallEdgeServerRequest,
  GetOrCreateCallRequest,
  ICEServer,
} from './gen/coordinator';

import type {
  CreateCallRequest,
  ReportCallStatEventRequest,
} from './gen/video/coordinator/client_v1_rpc/client_rpc';
import { measureResourceLoadLatencyTo } from './rpc';
import { StreamSfuClient } from './StreamSfuClient';
import { Call } from './rtc/Call';

// import { reportStats } from './stats/coordinator-stats-reporter';
import { Timestamp } from './gen/google/protobuf/timestamp';
import { Batcher } from './Batcher';
import {
  watchCallAccepted,
  watchCallCancelled,
  watchCallCreated,
  watchCallRejected,
} from './events/call';
import { CALL_CONFIG } from './config/defaultConfigs';
import { CallConfig } from './config/types';
import { CallDropScheduler } from './CallDropScheduler';
import { StreamCoordinatorClient } from './coordinator/StreamCoordinatorClient';
import {
  EventHandler,
  StreamClientOptions,
  TokenOrProvider,
  User,
} from './coordinator/connection/types';

/**
 * A `StreamVideoClient` instance lets you communicate with our API, and authenticate users.
 */
export class StreamVideoClient {
  /**
   * Configuration parameters for controlling call behavior.
   */
  callConfig: CallConfig;
  /**
   * A reactive store that exposes all the state variables in a reactive manner - you can subscribe to changes of the different state variables. Our library is built in a way that all state changes are exposed in this store, so all UI changes in your application should be handled by subscribing to these variables.
   * @angular If you're using our Angular SDK, you shouldn't be interacting with the state store directly, instead, you should be using the [`StreamVideoService`](./StreamVideoService.md).
   */
  readonly readOnlyStateStore: StreamVideoReadOnlyStateStore;
  private readonly writeableStateStore: StreamVideoWriteableStateStore;
  private callDropScheduler: CallDropScheduler | undefined;
  private coordinatorClient: StreamCoordinatorClient;
  /**
   * @internal
   */
  public readonly userBatcher: Batcher<string>;

  /**
   * You should create only one instance of `StreamVideoClient`.
   * @angular If you're using our Angular SDK, you shouldn't be calling the `constructor` directly, instead you should be using [`StreamVideoService`](./StreamVideoService.md/#init).
   * @param apiKey your Stream API key
   * @param opts the options for the client.
   * @param {CallConfig} [callConfig=CALL_CONFIG.meeting] custom call configuration
   */
  constructor(
    apiKey: string,
    opts?: StreamClientOptions,
    callConfig: CallConfig = CALL_CONFIG.meeting,
  ) {
    this.callConfig = callConfig;
    this.coordinatorClient = new StreamCoordinatorClient(apiKey, opts);

    this.writeableStateStore = new StreamVideoWriteableStateStore();
    this.readOnlyStateStore = new StreamVideoReadOnlyStateStore(
      this.writeableStateStore,
    );

<<<<<<< HEAD
    this.userBatcher = new Batcher<string>(
      3000,
      // this.handleUserBatch,
      () => {},
=======
    this.userBatcher = new Batcher<string>(3000, this.handleUserBatch);

    reportStats(
      this.readOnlyStateStore,
      (e) =>
        this.reportCallStats(e).catch((err) => {
          console.error('Failed to report stats', err);
        }),
      (e) =>
        this.reportCallStatEvent(e).catch((err) => {
          console.error('Failed to report stats', err);
        }),
>>>>>>> 1ffce6c6
    );

    // reportStats(
    //   this.readOnlyStateStore,
    //   (e) => this.reportCallStats(e),
    //   (e) => this.reportCallStatEvent(e),
    // );
  }

  // private handleUserBatch = (idList: string[]) => {
  //   this.client
  //     .queryUsers({
  //       mqJson: new TextEncoder().encode(
  //         JSON.stringify({ id: { $in: idList } }),
  //       ),
  //       sorts: [],
  //     })
  //     .then(({ response: { users } }) => {
  //       const mappedUsers = users.reduce<Record<string, User>>(
  //         (userMap, user) => {
  //           userMap[user.id] ??= user;
  //           return userMap;
  //         },
  //         {},
  //       );
  //
  //       this.writeableStateStore.setCurrentValue(
  //         this.writeableStateStore.participantsSubject,
  //         (participants) =>
  //           participants.map((participant) => {
  //             const user = mappedUsers[participant.userId];
  //             return user ? { ...participant, user } : participant;
  //           }),
  //       );
  //     });
  // };

  /**
   * Connects the given user to the client.
   * Only one user can connect at a time, if you want to change users, call `disconnectUser` before connecting a new user.
   * If the connection is successful, the connected user [state variable](#readonlystatestore) will be updated accordingly.
   *
   * @param user the user to connect.
   * @param tokenOrProvider a token or a function that returns a token.
   */
  connectUser = async (user: User, tokenOrProvider: TokenOrProvider) => {
    await this.coordinatorClient.connectUser(user, tokenOrProvider);

    this.callDropScheduler = new CallDropScheduler(
      this.writeableStateStore,
      this.callConfig,
      this.rejectCall,
      this.cancelCall,
    );

    this.on('call.created', watchCallCreated(this.writeableStateStore));
    this.on('call.accepted', watchCallAccepted(this.writeableStateStore));
    this.on('call.rejected', watchCallRejected(this.writeableStateStore));
    this.on('call.cancelled', watchCallCancelled(this.writeableStateStore));

    this.writeableStateStore.setCurrentValue(
      this.writeableStateStore.connectedUserSubject,
      // FIXME OL: fix the types
      {
        id: user.id,
        name: user.name!,
        teams: user.teams!,
        customJson: new Uint8Array(),
        imageUrl: '/profile.png',
        role: user.role!,
      },
    );
  };

  /**
   * Disconnects the currently connected user from the client.
   *
   * If the connection is successfully disconnected, the connected user [state variable](#readonlystatestore) will be updated accordingly
   */
  disconnectUser = async () => {
    await this.coordinatorClient.disconnectUser();
    this.callDropScheduler?.cleanUp();
    this.writeableStateStore.setCurrentValue(
      this.writeableStateStore.connectedUserSubject,
      undefined,
    );
  };

  /**
   * You can subscribe to WebSocket events provided by the API.
   * To remove a subscription, call the `off` method or, execute the returned unsubscribe function.
   * Please note that subscribing to WebSocket events is an advanced use-case, for most use-cases it should be enough to watch for changes in the reactive [state store](#readonlystatestore).
   *
   * @param eventName the event name.
   * @param callback the callback which will be called when the event is emitted.
   * @returns an unsubscribe function.
   */
  on = (eventName: string, callback: EventHandler) => {
    return this.coordinatorClient.on(eventName, callback);
  };

  /**
   * Remove subscription for WebSocket events that were created by the `on` method.
   *
   * @param event the event name.
   * @param callback the callback which was passed to the `on` method.
   */
  off = (event: string, callback: EventHandler) => {
    return this.coordinatorClient.off(event, callback);
  };

  /**
   * Allows you to create new calls with the given parameters.
   * If a call with the same combination of type and id already exists, it will be returned.
   *
   * Causes the CallCreated event to be emitted to all the call members in case this call didnot exist before.
   *
   * @param id the id of the call.
   * @param type the type of the call.
   * @param data the data for the call.
   * @returns A call metadata with information about the call.
   */
  getOrCreateCall = async (
    id: string,
    type: string,
    data: GetOrCreateCallRequest,
  ) => {
    const response = await this.coordinatorClient.getOrCreateCall(
      id,
      type,
      data,
    );
    const { call } = response;
    if (!call) {
      console.log(`Call with id ${id} and type ${type} could not be created`);
      return;
    }

    const pendingCalls = this.writeableStateStore.getCurrentValue(
      this.writeableStateStore.pendingCallsSubject,
    );
    const callAlreadyRegistered = pendingCalls.find(
      (pendingCall) => pendingCall.call?.callCid === call.cid,
    );

    if (!callAlreadyRegistered) {
      // this.writeableStateStore.setCurrentValue(
      //   this.writeableStateStore.pendingCallsSubject,
      //   (pendingCalls) => [...pendingCalls, call],
      // );
      return response;
    } else {
      // TODO: handle error?
      return undefined;
    }
  };

  /**
   * Allows you to create new calls with the given parameters. If a call with the same combination of type and id already exists, this will return an error.
   * @param {CreateCallRequest} data
   * @returns A call metadata with information about the call.
   */
  createCall = async (data: CreateCallRequest) => {
    // FIXME OL: fix the types
    // const createdCall = await this.coordinatorClient.getOrCreateCall(
    //   data.id!,
    //   data.type,
    //   {
    //     ring: data.input?.ring,
    //   },
    // );
    // const { call } = createdCall.response;
    //
    // if (call) {
    //   this.writeableStateStore.setCurrentValue(
    //     this.writeableStateStore.pendingCallsSubject,
    //     (pendingCalls) => [...pendingCalls, call],
    //   );
    // }
    //
    // return call;
  };

  /**
   * Signals other users that I have accepted the incoming call.
   * Causes the `CallAccepted` event to be emitted to all the call members.
   * @param callCid config ID of the rejected call
   * @returns
   */
  acceptCall = async (callCid: string) => {
    // FIXME OL: change the method's signature to accept callId and callType
    const [type, id] = callCid.split(':');
<<<<<<< HEAD
    await this.coordinatorClient.sendEvent(id, type, {
      event_type: 'call.accepted',
    });
    const callController = await this.joinCall(id, type);
    await callController?.join();
=======
    const callController = await this.joinCall({ id, type, datacenterId: '' });
>>>>>>> 1ffce6c6
    return callController;
  };

  /**
   * Signals other users that I have rejected the incoming call.
   * Causes the `CallRejected` event to be emitted to all the call members.
   * @param callCid config ID of the rejected call
   * @returns
   */
  rejectCall = async (callCid: string) => {
    // FIXME OL: change the method's signature to accept callId and callType
    this.writeableStateStore.setCurrentValue(
      this.writeableStateStore.pendingCallsSubject,
      (pendingCalls) =>
        pendingCalls.filter(
          (incomingCall) => incomingCall.call?.callCid !== callCid,
        ),
    );
    const [type, id] = callCid.split(':');
    await this.coordinatorClient.sendEvent(id, type, {
      event_type: 'call.rejected',
    });
  };

  /**
   * Signals other users that I have cancelled my call to them before they accepted it.
   * Causes the CallCancelled event to be emitted to all the call members.
   *
   * Cancelling a call is only possible before the local participant joined the call.
   * @param callCid config ID of the cancelled call
   * @returns
   */
  cancelCall = async (callCid: string) => {
    // FIXME OL: change the method's signature to accept callId and callType
    const store = this.writeableStateStore;
    const activeCall = store.getCurrentValue(store.activeCallSubject);
    const leavingActiveCall = activeCall?.data.call?.callCid === callCid;

    if (leavingActiveCall) {
      activeCall.leave();
    } else {
      store.setCurrentValue(store.pendingCallsSubject, (pendingCalls) =>
        pendingCalls.filter(
          (pendingCall) => pendingCall.call?.callCid !== callCid,
        ),
      );
    }

    const remoteParticipants = store.getCurrentValue(store.remoteParticipants$);

    if (!remoteParticipants.length && !leavingActiveCall) {
      const [type, id] = callCid.split(':');
      await this.coordinatorClient.sendEvent(id, type, {
        event_type: 'call.cancelled',
      });
    }
  };

  /**
   * Allows you to create a new call with the given parameters and joins the call immediately.
   * If a call with the same combination of `type` and `id` already exists, it will join the existing call.
   *
   * @param id the id of the call.
   * @param type the type of the call.
   * @param data the data for the call.
   * @returns A [`Call`](./Call.md) instance that can be used to interact with the call.
   */
  joinCall = async (
    id: string,
    type: string,
    data?: GetOrCreateCallRequest,
  ) => {
    const joinCallResponse = await this.coordinatorClient.joinCall(
      id,
      type,
      data,
    );

    const { call: callMeta, edges } = joinCallResponse;
    if (callMeta && edges) {
      const edge = await this.getCallEdgeServer(id, type, edges);
      if (edge.credentials && edge.credentials.server) {
        // TODO OL: compute the initial value from `activeCallSubject`
        this.writeableStateStore.setCurrentValue(
          this.writeableStateStore.callRecordingInProgressSubject,
          !!callMeta.record_egress, // FIXME OL: this is not correct
        );

        const { server, ice_servers, token } = edge.credentials;
        const sfuClient = new StreamSfuClient(server.url!, token!);
        const call = new Call(
          {
            // @ts-ignore
            call: {
              id,
              type,
              callCid: callMeta.cid!,
              createdByUserId: callMeta.created_by?.id!,
            },
            users: {},
            // @ts-ignore
            details: {},
          },
          sfuClient,
          {
            connectionConfig: this.toRtcConfiguration(ice_servers),
            edgeName: server!.edge_name,
          },
          this.writeableStateStore,
          this.userBatcher,
        );

        await call.join();

        this.writeableStateStore.setCurrentValue(
          this.writeableStateStore.activeCallSubject,
          call,
        );

        return call;
      } else {
        // TODO: handle error?
        return undefined;
      }
    } else {
      // TODO: handle error?
      return undefined;
    }
  };

  /**
   * Starts recording for the call described by the given `callId` and `callType`.
   * @param callId can be extracted from a [`Call` instance](./Call.md/#data)
   * @param callType can be extracted from a [`Call` instance](./Call.md/#data)
   */
  startRecording = async (callId: string, callType: string) => {
    await this.coordinatorClient.startRecording(callId, callType);
    this.writeableStateStore.setCurrentValue(
      this.writeableStateStore.callRecordingInProgressSubject,
      true,
    );
  };

  /**
   * Stops recording for the call described by the given `callId` and `callType`.
   * @param callId can be extracted from a [`Call` instance](./Call.md/#data)
   * @param callType can be extracted from a [`Call` instance](./Call.md/#data)
   */
  stopRecording = async (callId: string, callType: string) => {
    await this.coordinatorClient.stopRecording(callId, callType);
    this.writeableStateStore.setCurrentValue(
      this.writeableStateStore.callRecordingInProgressSubject,
      false,
    );
  };

  /**
   * Reports call WebRTC metrics to coordinator API
   * @param stats
   * @returns
   */
  private reportCallStats = async (stats: Object) => {
    const callCid = this.writeableStateStore.getCurrentValue(
      this.writeableStateStore.activeCallSubject,
    )?.data.call?.callCid;

    if (!callCid) {
      console.log("There isn't an active call");
      return;
    }

    const request = {
      callCid,
      statsJson: new TextEncoder().encode(JSON.stringify(stats)),
    };
    // FIXME OL: don't derive this from the call CID
    const [type, id] = callCid.split(':');
    await this.coordinatorClient.reportCallStats(id, type, request);
  };

  private getCallEdgeServer = async (
    id: string,
    type: string,
    edges: DatacenterResponse[],
  ) => {
    const latencyByEdge: GetCallEdgeServerRequest['latency_measurements'] = {};
    await Promise.all(
      edges.map(async (edge) => {
        latencyByEdge[edge.name!] = await measureResourceLoadLatencyTo(
          edge.latency_url!,
        );
      }),
    );

    return await this.coordinatorClient.getCallEdgeServer(id, type, {
      latency_measurements: latencyByEdge,
    });
  };

  private toRtcConfiguration = (config?: ICEServer[]) => {
    if (!config || config.length === 0) return undefined;
    const rtcConfig: RTCConfiguration = {
      iceServers: config.map((ice) => ({
        urls: ice.urls!,
        username: ice.username,
        credential: ice.password,
      })),
    };
    return rtcConfig;
  };

  /**
   * Reports call events (for example local participant muted themselves) to the coordinator API
   * @param statEvent
   * @returns
   */
  private reportCallStatEvent = async (
    statEvent: ReportCallStatEventRequest['event'],
  ) => {
    const callCid = this.writeableStateStore.getCurrentValue(
      this.writeableStateStore.activeCallSubject,
    )?.data.call?.callCid;

    if (!callCid) {
      console.log("There isn't an active call");
      return;
    }
    const request = {
      callCid,
      timestamp: Timestamp.fromDate(new Date()),
      event: statEvent,
    };
    // FIXME OL: don't derive this from the call CID
    const [type, id] = callCid.split(':');
    await this.coordinatorClient.reportCallStatEvent(id, type, request);
  };

  /**
   * Sets the `participant.isPinned` value.
   * @param sessionId the session id of the participant
   * @param isPinned the value to set the participant.isPinned
   * @returns
   */
  setParticipantIsPinned = (sessionId: string, isPinned: boolean): void => {
    this.writeableStateStore.updateParticipant(sessionId, {
      isPinned,
    });
  };
}<|MERGE_RESOLUTION|>--- conflicted
+++ resolved
@@ -78,31 +78,22 @@
       this.writeableStateStore,
     );
 
-<<<<<<< HEAD
     this.userBatcher = new Batcher<string>(
       3000,
       // this.handleUserBatch,
       () => {},
-=======
-    this.userBatcher = new Batcher<string>(3000, this.handleUserBatch);
-
-    reportStats(
-      this.readOnlyStateStore,
-      (e) =>
-        this.reportCallStats(e).catch((err) => {
-          console.error('Failed to report stats', err);
-        }),
-      (e) =>
-        this.reportCallStatEvent(e).catch((err) => {
-          console.error('Failed to report stats', err);
-        }),
->>>>>>> 1ffce6c6
     );
 
     // reportStats(
     //   this.readOnlyStateStore,
-    //   (e) => this.reportCallStats(e),
-    //   (e) => this.reportCallStatEvent(e),
+    //   (e) =>
+    //     this.reportCallStats(e).catch((err) => {
+    //       console.error('Failed to report stats', err);
+    //     }),
+    //   (e) =>
+    //     this.reportCallStatEvent(e).catch((err) => {
+    //       console.error('Failed to report stats', err);
+    //     }),
     // );
   }
 
@@ -289,15 +280,10 @@
   acceptCall = async (callCid: string) => {
     // FIXME OL: change the method's signature to accept callId and callType
     const [type, id] = callCid.split(':');
-<<<<<<< HEAD
     await this.coordinatorClient.sendEvent(id, type, {
       event_type: 'call.accepted',
     });
     const callController = await this.joinCall(id, type);
-    await callController?.join();
-=======
-    const callController = await this.joinCall({ id, type, datacenterId: '' });
->>>>>>> 1ffce6c6
     return callController;
   };
 
