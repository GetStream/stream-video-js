import {
  StreamVideoReadOnlyStateStore,
  StreamVideoWriteableStateStore,
} from './store';
import type { Call as CallMeta } from './gen/video/coordinator/call_v1/call';
import type {
  CreateCallRequest,
  GetOrCreateCallRequest,
  JoinCallRequest,
  ReportCallStatEventRequest,
  ReportCallStatEventResponse,
  ReportCallStatsRequest,
  ReportCallStatsResponse,
} from './gen/video/coordinator/client_v1_rpc/client_rpc';
import { UserEventType } from './gen/video/coordinator/client_v1_rpc/client_rpc';
import { ClientRPCClient } from './gen/video/coordinator/client_v1_rpc/client_rpc.client';
import type {
  Edge,
  ICEServer,
  Latency,
} from './gen/video/coordinator/edge_v1/edge';
import type { UserInput } from './gen/video/coordinator/user_v1/user';
import {
  createCoordinatorClient,
  measureResourceLoadLatencyTo,
  StreamVideoClientOptions,
  withHeaders,
} from './rpc';
import {
  createSocketConnection,
  StreamEventListener,
  StreamWSClient,
} from './ws';
import { StreamSfuClient } from './StreamSfuClient';
import { Call } from './rtc/Call';

import {
  CallAccepted,
  CallCancelled,
  CallCreated,
  CallRejected,
} from './gen/video/coordinator/event_v1/event';
import { reportStats } from './stats/coordinator-stats-reporter';
import { Timestamp } from './gen/google/protobuf/timestamp';

const defaultOptions: Partial<StreamVideoClientOptions> = {
  coordinatorRpcUrl:
    'https://rpc-video-coordinator.oregon-v1.stream-io-video.com/rpc',
  coordinatorWsUrl:
    'wss://wss-video-coordinator.oregon-v1.stream-io-video.com/rpc/stream.video.coordinator.client_v1_rpc.Websocket/Connect',
  sendJson: false,
  latencyMeasurementRounds: 3,
};

/**
 * A `StreamVideoClient` instance lets you communicate with our API, and sign in with the current user.
 */
export class StreamVideoClient {
  /**
   * A reactive store that exposes the state variables in a reactive manner - you can subscribe to changes of the different state variables.
   * @angular If you're using our Angular SDK, you shouldn't be interacting with the state store directly, instead, you should be using the [`StreamVideoService`](./StreamVideoService.md).
   */
  readonly readOnlyStateStore: StreamVideoReadOnlyStateStore;
  private readonly writeableStateStore: StreamVideoWriteableStateStore;
  private client: ClientRPCClient;
  private options: StreamVideoClientOptions;
  private ws: StreamWSClient | undefined;
  /**
   * You should create only one instance of `StreamVideoClient`.
   * @angular If you're using our Angular SDK, you shouldn't be calling the `constructor` directly, instead you should be using [`StreamVideoClient` service](./StreamVideoClient.md).
   * @param apiKey your Stream API key
   * @param opts
   */
  constructor(apiKey: string, opts: StreamVideoClientOptions) {
    const options = {
      ...defaultOptions,
      ...opts,
    };
    this.options = options;
    const { token } = options;
    const authToken = typeof token === 'function' ? token() : token;
    this.client = createCoordinatorClient({
      baseUrl: options.coordinatorRpcUrl || '/',
      sendJson: options.sendJson,
      interceptors: [
        withHeaders({
          api_key: apiKey,
          Authorization: `Bearer ${authToken}`,
        }),
      ],
    });

    this.writeableStateStore = new StreamVideoWriteableStateStore();
    this.readOnlyStateStore = new StreamVideoReadOnlyStateStore(
      this.writeableStateStore,
    );
    reportStats(
      this.readOnlyStateStore,
      (e) => this.reportCallStats(e),
      (e) => this.reportCallStatEvent(e),
    );
  }

  /**
   * Connects the given user to the client.
   * Only one user can connect at a time, if you want to change users, call `disconnect` before connecting a new user.
   * If the connection is successful, the connected user state variable will be updated accordingly.
   * @param apiKey
   * @param token
   * @param user
   * @returns
   */
  connect = async (apiKey: string, token: string, user: UserInput) => {
    if (this.ws) return;
    this.ws = await createSocketConnection(
      this.options.coordinatorWsUrl!,
      apiKey,
      token,
      user,
    );
    if (this.ws) {
      this.registerWSEventHandlers();
    }
    this.writeableStateStore.setCurrentValue(
      this.writeableStateStore.connectedUserSubject,
      user,
    );
  };

  /**
   * Disconnects the currently connected user from the client.
   *
   * If the connection is successfully disconnected, the connected user state variable will be updated accordingly
   * @returns
   */
  disconnect = async () => {
    if (!this.ws) return;
    this.ws.disconnect();
    this.ws = undefined;
    this.writeableStateStore.setCurrentValue(
      this.writeableStateStore.connectedUserSubject,
      undefined,
    );
  };

  /**
   * You can subscribe to WebSocket events provided by the API. To remove a subscription, call the `off` method.
   * Please note that subscribing to WebSocket events is an advanced use-case, for most use-cases it should be enough to watch for changes in the reactive state store.
   * @param event
   * @param fn
   * @returns
   */
  on = <T>(event: string, fn: StreamEventListener<T>) => {
    return this.ws?.on(event, fn);
  };

  /**
   * Remove subscription for WebSocket events that were created by the `on` method.
   * @param event
   * @param fn
   * @returns
   */
  off = <T>(event: string, fn: StreamEventListener<T>) => {
    return this.ws?.off(event, fn);
  };

  registerWSEventHandlers = () => {
    this.on('callCreated', this.onCallCreated);
    this.on('callAccepted', this.onCallAccepted);
    this.on('callRejected', this.onCallRejected);
    this.on('callCancelled', this.onCallCancelled);
  };

  /**
   * Allows you to create new calls with the given parameters. If a call with the same combination of type and id already exists, this will return an error.
   * Causes the CallCreated event to be emitted to all the call members.
   * @param data CreateCallRequest payload object
   * @returns A call metadata with information about the call.
   */
  getOrCreateCall = async (data: GetOrCreateCallRequest) => {
    const { response } = await this.client.getOrCreateCall(data);
    if (response.call) {
      return response.call;
    } else {
      // TODO: handle error?
      return undefined;
    }
  };

  /**
   * Allows you to create new calls with the given parameters. If a call with the same combination of type and id already exists, this will return an error.
   * @param data
   * @returns A call metadata with information about the call.
   */
  createCall = async (data: CreateCallRequest) => {
    const callToCreate = await this.client.createCall(data);
<<<<<<< HEAD
    const { call: callEnvelope } = callToCreate.response;

    if (callEnvelope) {
      this.writeableStateStore.setCurrentValue(
        this.writeableStateStore.pendingCallsSubject,
        [
          ...this.writeableStateStore.getCurrentValue(
            this.writeableStateStore.pendingCallsSubject,
          ),
          {
            call: callEnvelope.call,
            callDetails: callEnvelope.details,
            ringing: !!data.input?.ring,
          },
        ],
=======
    const { call } = callToCreate.response;
    if (call) {
      this.writeableStateStore.setCurrentValue(
        this.writeableStateStore.pendingCallsSubject,
        (pendingCalls) => [...pendingCalls, call],
>>>>>>> 5df5169f
      );
    }

    return call;
  };

  /**
   * Event handler invoked upon delivery of CallCreated Websocket event
   * Updates the state store and notifies its subscribers that
   * a new pending call has been initiated.
   * @param event received CallCreated Websocket event
   * @returns
   */
  onCallCreated = (event: CallCreated) => {
    const { call } = event;
    if (!call) {
      console.warn("Can't find call in CallCreated event");
      return;
    }

    const store = this.writeableStateStore;
    const currentUser = store.getCurrentValue(store.connectedUserSubject);

    if (currentUser?.id === call.createdByUserId) {
      console.warn('Received CallCreated event sent by the current user');
      return;
    }

    this.writeableStateStore.setCurrentValue(
      this.writeableStateStore.pendingCallsSubject,
      (pendingCalls) => [...pendingCalls, event],
    );
  };

  /**
   * Signals other users that I have accepted the incoming call.
   * Causes the CallAccepted event to be emitted to all the call members.
   * @param callCid config ID of the rejected call
   * @returns
   */
  acceptCall = async (callCid: string) => {
    await this.client.sendEvent({
      callCid,
      eventType: UserEventType.ACCEPTED_CALL,
    });
    const [type, id] = callCid.split(':');
    const callController = await this.joinCall({ id, type, datacenterId: '' });
    await callController?.join();
    return callController;
  };

  /**
   * Event handler invoked upon delivery of CallAccepted Websocket event
   * Updates the state store and notifies its subscribers that
   * the given user will be joining the call.
   * @param event received CallAccepted Websocket event
   * @returns
   */
  onCallAccepted = (event: CallAccepted) => {
    const { call } = event;
    if (!call) {
      console.warn("Can't find call in CallAccepted event");
      return;
    }
  };

  /**
   * Signals other users that I have rejected the incoming call.
   * Causes the CallRejected event to be emitted to all the call members.
   * @param callCid config ID of the rejected call
   * @returns
   */
  rejectCall = async (callCid: string) => {
<<<<<<< HEAD
    const store = this.writeableStateStore;
    store.setCurrentValue(
      store.pendingCallsSubject,
      store
        .getCurrentValue(store.pendingCallsSubject)
        .filter((pendingCall) => pendingCall.call?.callCid !== callCid),
=======
    this.writeableStateStore.setCurrentValue(
      this.writeableStateStore.pendingCallsSubject,
      (pendingCalls) =>
        pendingCalls.filter(
          (incomingCall) => incomingCall.call?.callCid !== callCid,
        ),
>>>>>>> 5df5169f
    );
    await this.client.sendEvent({
      callCid,
      eventType: UserEventType.REJECTED_CALL,
    });
  };

  /**
   * Event handler invoked upon delivery of CallRejected Websocket event.
   * Updates the state store and notifies its subscribers that
   * the given user will not be joining the call.
   * @param event received CallRejected Websocket event
   * @returns
   */
  onCallRejected = (event: CallRejected) => {
    const { call } = event;
    if (!call) {
      console.warn("Can't find call in CallRejected event");
      return;
    }
    // currently not supporting automatic call drop for 1:M calls
    const memberUserIds = event.callDetails?.memberUserIds || [];
    if (memberUserIds.length > 1) {
      return;
    }

    const store = this.writeableStateStore;
    const currentUser = store.getCurrentValue(store.connectedUserSubject);
    if (currentUser?.id === event.senderUserId) {
      console.warn('Received CallRejected event sent by the current user');
      return;
    }

    const pendingCall = store
      .getCurrentValue(store.pendingCallsSubject)
      .find((pendingCall) => pendingCall.call?.callCid === call.callCid);

    if (pendingCall?.call?.createdByUserId !== currentUser?.id) {
      console.warn('Received CallRejected event for an incoming call');
      return;
    }

    store.setCurrentValue(
      store.pendingCallsSubject,
      store
        .getCurrentValue(store.pendingCallsSubject)
        .filter(
          (incomingCall) => incomingCall.call?.callCid !== event.call?.callCid,
        ),
    );
  };

  /**
   * Signals other users that I have cancelled my call to them before they accepted it.
   * Causes the CallCancelled event to be emitted to all the call members.
   * @param callCid config ID of the cancelled call
   * @returns
   */
  cancelCall = async (callCid: string) => {
    const store = this.writeableStateStore;
    const activeCall = store.getCurrentValue(store.activeCallSubject);

<<<<<<< HEAD
    if (activeCall) {
      activeCall.leave();
    } else {
      store.setCurrentValue(
        store.pendingCallsSubject,
        store
          .getCurrentValue(store.pendingCallsSubject)
          .filter((pendingCall) => pendingCall.call?.callCid !== callCid),
=======
    if (activeCall?.data.call?.callCid === callCid) {
      activeCall.leave();
    }
    if (filteredPendingCalls.length < pendingCalls.length) {
      this.writeableStateStore.setCurrentValue(
        this.writeableStateStore.pendingCallsSubject,
        filteredPendingCalls,
>>>>>>> 5df5169f
      );
    }

    const remoteParticipants = store.getCurrentValue(store.remoteParticipants$);

    if (!remoteParticipants.length) {
      await this.client.sendEvent({
        callCid,
        eventType: UserEventType.CANCELLED_CALL,
      });
    }
  };

  /**
   * Event handler invoked upon delivery of CallCancelled Websocket event
   * Updates the state store and notifies its subscribers that
   * the call is now considered terminated.
   * @param event received CallCancelled Websocket event
   * @returns
   */
  onCallCancelled = (event: CallCancelled) => {
    const { call } = event;
    if (!call) {
      console.log("Can't find call in CallCancelled event");
      return;
    }

<<<<<<< HEAD
    const store = this.writeableStateStore;
    const currentUser = store.getCurrentValue(store.connectedUserSubject);

    if (currentUser?.id === event.senderUserId) {
      console.warn('Received CallCancelled event sent by the current user');
      return;
    }

    store.setCurrentValue(
      store.pendingCallsSubject,
      store
        .getCurrentValue(store.pendingCallsSubject)
        .filter(
          (incomingCall) => incomingCall.call?.callCid !== event.call?.callCid,
        ),
=======
    this.writeableStateStore.setCurrentValue(
      this.writeableStateStore.hangupNotificationsSubject,
      (hangupNotifications) => [...hangupNotifications, event],
>>>>>>> 5df5169f
    );
  };

  /**
   * Allows you to create a new call with the given parameters and joins the call immediately. If a call with the same combination of `type` and `id` already exists, it will join the existing call.
   * @param data
   * @param sessionId
   * @returns A [`Call`](./Call.md) instance that can be used to interact with the call.
   */
  joinCall = async (data: JoinCallRequest, sessionId?: string) => {
    const { response } = await this.client.joinCall(data);
    if (response.call && response.call.call && response.edges) {
      const callMeta = response.call.call;
      const edge = await this.getCallEdgeServer(callMeta, response.edges);

      if (edge.credentials && edge.credentials.server) {
        const edgeName = edge.credentials.server.edgeName;
        const { server, iceServers, token } = edge.credentials;
        const sfuClient = new StreamSfuClient(server.url, token, sessionId);

        // TODO OL: compute the initial value from `activeCallSubject`
        this.writeableStateStore.setCurrentValue(
          this.writeableStateStore.callRecordingInProgressSubject,
          callMeta.recordingActive,
        );

        const call = new Call(
          response.call,
          sfuClient,
          {
            connectionConfig: this.toRtcConfiguration(iceServers),
            edgeName,
          },
          this.writeableStateStore,
        );

        this.writeableStateStore.setCurrentValue(
          this.writeableStateStore.activeCallSubject,
          call,
        );

        return call;
      } else {
        // TODO: handle error?
        return undefined;
      }
    } else {
      // TODO: handle error?
      return undefined;
    }
  };

  startRecording = async (callId: string, callType: string) => {
    await this.client.startRecording({
      callId,
      callType,
    });

    this.writeableStateStore.setCurrentValue(
      this.writeableStateStore.callRecordingInProgressSubject,
      true,
    );
  };

  stopRecording = async (callId: string, callType: string) => {
    await this.client.stopRecording({
      callId,
      callType,
    });

    this.writeableStateStore.setCurrentValue(
      this.writeableStateStore.callRecordingInProgressSubject,
      false,
    );
  };

  /**
   * Reports call WebRTC metrics to coordinator API
   * @param stats
   * @returns
   */
  private reportCallStats = async (
    stats: Object,
  ): Promise<ReportCallStatsResponse> => {
    const callCid = this.writeableStateStore.getCurrentValue(
      this.writeableStateStore.activeCallSubject,
    )?.data.call?.callCid;
    if (!callCid) {
      throw new Error('No active CallMeta ID found');
    }
    const request: ReportCallStatsRequest = {
      callCid,
      statsJson: new TextEncoder().encode(JSON.stringify(stats)),
    };
    const response = await this.client.reportCallStats(request);
    return response.response;
  };

  private getCallEdgeServer = async (call: CallMeta, edges: Edge[]) => {
    const latencyByEdge: { [e: string]: Latency } = {};
    await Promise.all(
      edges.map(async (edge) => {
        latencyByEdge[edge.name] = {
          measurementsSeconds: await measureResourceLoadLatencyTo(
            edge.latencyUrl,
            Math.max(this.options.latencyMeasurementRounds || 0, 3),
          ),
        };
      }),
    );

    const edgeServer = await this.client.getCallEdgeServer({
      callCid: call.callCid,
      // TODO: OL: check the double wrapping
      measurements: {
        measurements: latencyByEdge,
      },
    });

    return edgeServer.response;
  };

  private toRtcConfiguration = (config?: ICEServer[]) => {
    if (!config || config.length === 0) return undefined;
    const rtcConfig: RTCConfiguration = {
      iceServers: config.map((ice) => ({
        urls: ice.urls,
        username: ice.username,
        credential: ice.password,
      })),
    };
    return rtcConfig;
  };

  /**
   * Reports call events (for example local participant muted themselves) to the coordinator API
   * @param statEvent
   * @returns
   */
  private reportCallStatEvent = async (
    statEvent: ReportCallStatEventRequest['event'],
  ): Promise<ReportCallStatEventResponse> => {
    const callCid = this.writeableStateStore.getCurrentValue(
      this.writeableStateStore.activeCallSubject,
    )?.data.call?.callCid;
    if (!callCid) {
      throw new Error('No active CallMeta ID found');
    }
    const request: ReportCallStatEventRequest = {
      callCid,
      timestamp: Timestamp.fromDate(new Date()),
      event: statEvent,
    };
    const response = await this.client.reportCallStatEvent(request);
    return response.response;
  };

  /**
   * Sets the participant.isPinned value.
   * @param sessionId the session id of the participant
   * @param isPinned the value to set the participant.isPinned
   * @returns
   */
  setParticipantIsPinned = (sessionId: string, isPinned: boolean): void => {
    this.writeableStateStore.updateParticipant(sessionId, {
      isPinned,
    });
  };
}<|MERGE_RESOLUTION|>--- conflicted
+++ resolved
@@ -194,29 +194,18 @@
    */
   createCall = async (data: CreateCallRequest) => {
     const callToCreate = await this.client.createCall(data);
-<<<<<<< HEAD
-    const { call: callEnvelope } = callToCreate.response;
-
-    if (callEnvelope) {
-      this.writeableStateStore.setCurrentValue(
-        this.writeableStateStore.pendingCallsSubject,
-        [
-          ...this.writeableStateStore.getCurrentValue(
-            this.writeableStateStore.pendingCallsSubject,
-          ),
-          {
-            call: callEnvelope.call,
-            callDetails: callEnvelope.details,
-            ringing: !!data.input?.ring,
-          },
-        ],
-=======
     const { call } = callToCreate.response;
     if (call) {
       this.writeableStateStore.setCurrentValue(
         this.writeableStateStore.pendingCallsSubject,
-        (pendingCalls) => [...pendingCalls, call],
->>>>>>> 5df5169f
+        (pendingCalls) => [
+          ...pendingCalls,
+          {
+            call: call.call,
+            callDetails: call.details,
+            ringing: !!data.input?.ring,
+          },
+        ],
       );
     }
 
@@ -290,21 +279,12 @@
    * @returns
    */
   rejectCall = async (callCid: string) => {
-<<<<<<< HEAD
-    const store = this.writeableStateStore;
-    store.setCurrentValue(
-      store.pendingCallsSubject,
-      store
-        .getCurrentValue(store.pendingCallsSubject)
-        .filter((pendingCall) => pendingCall.call?.callCid !== callCid),
-=======
     this.writeableStateStore.setCurrentValue(
       this.writeableStateStore.pendingCallsSubject,
       (pendingCalls) =>
         pendingCalls.filter(
           (incomingCall) => incomingCall.call?.callCid !== callCid,
         ),
->>>>>>> 5df5169f
     );
     await this.client.sendEvent({
       callCid,
@@ -367,8 +347,7 @@
     const store = this.writeableStateStore;
     const activeCall = store.getCurrentValue(store.activeCallSubject);
 
-<<<<<<< HEAD
-    if (activeCall) {
+    if (activeCall?.data.call?.callCid === callCid) {
       activeCall.leave();
     } else {
       store.setCurrentValue(
@@ -376,15 +355,6 @@
         store
           .getCurrentValue(store.pendingCallsSubject)
           .filter((pendingCall) => pendingCall.call?.callCid !== callCid),
-=======
-    if (activeCall?.data.call?.callCid === callCid) {
-      activeCall.leave();
-    }
-    if (filteredPendingCalls.length < pendingCalls.length) {
-      this.writeableStateStore.setCurrentValue(
-        this.writeableStateStore.pendingCallsSubject,
-        filteredPendingCalls,
->>>>>>> 5df5169f
       );
     }
 
@@ -412,7 +382,6 @@
       return;
     }
 
-<<<<<<< HEAD
     const store = this.writeableStateStore;
     const currentUser = store.getCurrentValue(store.connectedUserSubject);
 
@@ -428,11 +397,6 @@
         .filter(
           (incomingCall) => incomingCall.call?.callCid !== event.call?.callCid,
         ),
-=======
-    this.writeableStateStore.setCurrentValue(
-      this.writeableStateStore.hangupNotificationsSubject,
-      (hangupNotifications) => [...hangupNotifications, event],
->>>>>>> 5df5169f
     );
   };
 
