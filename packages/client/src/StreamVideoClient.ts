import { Call } from './Call';
import { StreamClient } from './coordinator/connection/client';
import {
  StreamVideoReadOnlyStateStore,
  StreamVideoWriteableStateStore,
} from './store';
import type {
  ConnectedEvent,
  CreateCallTypeRequest,
  CreateCallTypeResponse,
  CreateDeviceRequest,
  CreateGuestRequest,
  CreateGuestResponse,
  GetCallTypeResponse,
  GetEdgesResponse,
  ListCallTypeResponse,
  ListDevicesResponse,
  QueryCallsRequest,
  QueryCallsResponse,
  UpdateCallTypeRequest,
  UpdateCallTypeResponse,
} from './gen/coordinator';
import type {
  ConnectionChangedEvent,
  EventHandler,
  EventTypes,
  Logger,
  LogLevel,
  StreamClientOptions,
  TokenOrProvider,
  TokenProvider,
  User,
  UserWithId,
} from './coordinator/connection/types';
import { getLogger, logToConsole, setLogger } from './logger';

/**
 * A `StreamVideoClient` instance lets you communicate with our API, and authenticate users.
 */
export class StreamVideoClient {
  /**
   * A reactive store that exposes all the state variables in a reactive manner - you can subscribe to changes of the different state variables. Our library is built in a way that all state changes are exposed in this store, so all UI changes in your application should be handled by subscribing to these variables.
   */
  readonly readOnlyStateStore: StreamVideoReadOnlyStateStore;
  readonly user?: User;
  readonly token?: TokenOrProvider;
  readonly logger: Logger;

  private readonly writeableStateStore: StreamVideoWriteableStateStore;
  streamClient: StreamClient;

  private eventHandlersToUnregister: Array<() => void> = [];
  private connectionPromise: Promise<void | ConnectedEvent> | undefined;
  private disconnectionPromise: Promise<void> | undefined;

  /**
   * You should create only one instance of `StreamVideoClient`.
   */
  constructor(apiKey: string, opts?: StreamClientOptions);
  constructor(args: {
    apiKey: string;
    options?: StreamClientOptions;
    user?: User;
    token?: string;
    tokenProvider?: TokenProvider;
  });
  constructor(
    apiKeyOrArgs:
      | string
      | {
          apiKey: string;
          options?: StreamClientOptions;
          user?: User;
          token?: string;
          tokenProvider?: TokenProvider;
        },
    opts?: StreamClientOptions,
  ) {
<<<<<<< HEAD
    let defaultLogger: Logger = logToConsole;
    let logLevel: LogLevel = 'warn';
    if (typeof apiKeyOrArgs === 'string') {
      logLevel = opts?.logLevel || logLevel;
      this.logger = opts?.logger || defaultLogger;
    } else {
      logLevel = apiKeyOrArgs.options?.logLevel || logLevel;
      this.logger = apiKeyOrArgs.options?.logger || defaultLogger;
    }

    setLogger(this.logger, logLevel);

    const clientLogger = getLogger(['client']);
=======
    let logger: Logger = logToConsole;
    if (typeof apiKeyOrArgs === 'string') {
      this.logLevel = opts?.logLevel || this.logLevel;
      logger = opts?.logger || logger;
    } else {
      this.logLevel = apiKeyOrArgs.options?.logLevel || this.logLevel;
      logger = apiKeyOrArgs.options?.logger || logger;
    }

    setLogger(this.filterLogs(logger));
    this.logger = getLogger(['client']);
>>>>>>> 49e0b3f2

    if (typeof apiKeyOrArgs === 'string') {
      this.streamClient = new StreamClient(apiKeyOrArgs, {
        persistUserOnConnectionFailure: true,
        ...opts,
<<<<<<< HEAD
        logLevel,
        logger: clientLogger,
=======
        logLevel: this.logLevel,
        logger: this.logger,
>>>>>>> 49e0b3f2
      });
    } else {
      this.streamClient = new StreamClient(apiKeyOrArgs.apiKey, {
        persistUserOnConnectionFailure: true,
        ...apiKeyOrArgs.options,
<<<<<<< HEAD
        logLevel,
        logger: clientLogger,
=======
        logLevel: this.logLevel,
        logger: this.logger,
>>>>>>> 49e0b3f2
      });

      this.user = apiKeyOrArgs.user;
      this.token = apiKeyOrArgs.token || apiKeyOrArgs.tokenProvider;
      if (this.user) {
        this.streamClient.startWaitingForConnection();
      }
    }

    this.writeableStateStore = new StreamVideoWriteableStateStore();
    this.readOnlyStateStore = new StreamVideoReadOnlyStateStore(
      this.writeableStateStore,
    );
  }

  /**
   * Connects the given user to the client.
   * Only one user can connect at a time, if you want to change users, call `disconnectUser` before connecting a new user.
   * If the connection is successful, the connected user [state variable](#readonlystatestore) will be updated accordingly.
   *
   * @param user the user to connect.
   * @param token a token or a function that returns a token.
   */
  async connectUser(
    user?: User,
    token?: TokenOrProvider,
  ): Promise<void | ConnectedEvent> {
    const userToConnect = user || this.user;
    const tokenToUse = token || this.token;
    if (!userToConnect) {
      throw new Error('Connect user is called without user');
    }
    if (userToConnect.type === 'anonymous') {
      userToConnect.id = '!anon';
      return this.connectAnonymousUser(userToConnect as UserWithId, tokenToUse);
    }
    if (userToConnect.type === 'guest') {
      const response = await this.createGuestUser({
        user: {
          ...userToConnect,
          role: 'guest',
        },
      });
      return this.connectUser(response.user, response.access_token);
    }
    const connectUser = () => {
      return this.streamClient.connectUser(userToConnect, tokenToUse);
    };
    this.connectionPromise = this.disconnectionPromise
      ? this.disconnectionPromise.then(() => connectUser())
      : connectUser();

    this.connectionPromise?.finally(() => (this.connectionPromise = undefined));
    const connectUserResponse = await this.connectionPromise;
    // connectUserResponse will be void if connectUser called twice for the same user
    if (connectUserResponse?.me) {
      this.writeableStateStore.setConnectedUser(connectUserResponse.me);
    }

    this.eventHandlersToUnregister.push(
      this.on('connection.changed', (e) => {
        const event = e as ConnectionChangedEvent;
        if (event.online) {
          const callsToReWatch = this.writeableStateStore.calls
            .filter((call) => call.watching)
            .map((call) => call.cid);

          if (callsToReWatch.length > 0) {
            this.queryCalls({
              watch: true,
              filter_conditions: {
                cid: { $in: callsToReWatch },
              },
              sort: [{ field: 'cid', direction: 1 }],
            }).catch((err) => {
              this.logger('error', 'Failed to re-watch calls', err);
            });
          }
        }
      }),
    );

    this.eventHandlersToUnregister.push(
      this.on('call.created', (event) => {
        if (event.type !== 'call.created') return;
        const { call, members } = event;
        if (userToConnect.id === call.created_by.id) {
          this.logger(
            'warn',
            'Received `call.created` sent by the current user',
          );
          return;
        }

        this.writeableStateStore.registerCall(
          new Call({
            streamClient: this.streamClient,
            type: call.type,
            id: call.id,
            metadata: call,
            members,
            clientStore: this.writeableStateStore,
          }),
        );
      }),
    );

    this.eventHandlersToUnregister.push(
      this.on('call.ring', async (event) => {
        if (event.type !== 'call.ring') return;
        const { call, members } = event;
        if (userToConnect.id === call.created_by.id) {
          this.logger('warn', 'Received `call.ring` sent by the current user');
          return;
        }

        // The call might already be tracked by the client,
        // if `call.created` was received before `call.ring`.
        // In that case, we cleanup the already tracked call.
        const prevCall = this.writeableStateStore.findCall(call.type, call.id);
        const prevMetadata = prevCall?.state.metadata;
        await prevCall?.leave();
        // we create a new call
        const theCall = new Call({
          streamClient: this.streamClient,
          type: call.type,
          id: call.id,
          members,
          clientStore: this.writeableStateStore,
          ringing: true,
          metadata: prevMetadata,
        });
        // we fetch the latest metadata for the call from the server
        await theCall.get();
        this.writeableStateStore.registerCall(theCall);
      }),
    );

    return connectUserResponse;
  }

  /**
   * Disconnects the currently connected user from the client.
   *
   * If the connection is successfully disconnected, the connected user [state variable](#readonlystatestore) will be updated accordingly
   *
   * @param timeout Max number of ms, to wait for close event of websocket, before forcefully assuming successful disconnection.
   *                https://developer.mozilla.org/en-US/docs/Web/API/CloseEvent
   */
  disconnectUser = async (timeout?: number) => {
    if (!this.streamClient.user) {
      return;
    }
    const disconnectUser = () => this.streamClient.disconnectUser(timeout);
    this.disconnectionPromise = this.connectionPromise
      ? this.connectionPromise.then(() => disconnectUser())
      : disconnectUser();
    this.disconnectionPromise.finally(
      () => (this.disconnectionPromise = undefined),
    );
    await this.disconnectionPromise;
    this.eventHandlersToUnregister.forEach((unregister) => unregister());
    this.eventHandlersToUnregister = [];
    this.writeableStateStore.setConnectedUser(undefined);
  };

  /**
   * You can subscribe to WebSocket events provided by the API.
   * To remove a subscription, call the `off` method or, execute the returned unsubscribe function.
   * Please note that subscribing to WebSocket events is an advanced use-case, for most use-cases it should be enough to watch for changes in the reactive [state store](#readonlystatestore).
   *
   * @param eventName the event name or 'all'.
   * @param callback the callback which will be called when the event is emitted.
   * @returns an unsubscribe function.
   */
  on = (eventName: EventTypes, callback: EventHandler) => {
    return this.streamClient.on(eventName, callback);
  };

  /**
   * Remove subscription for WebSocket events that were created by the `on` method.
   *
   * @param event the event name.
   * @param callback the callback which was passed to the `on` method.
   */
  off = (event: string, callback: EventHandler) => {
    return this.streamClient.off(event, callback);
  };

  /**
   * Creates a new call.
   *
   * @param type the type of the call.
   * @param id the id of the call, if not provided a unique random value is used
   * @param {boolean} [ringing] whether the call should be created in the ringing state.
   */
  call = (type: string, id: string, ringing?: boolean) => {
    return new Call({
      streamClient: this.streamClient,
      id: id,
      type: type,
      clientStore: this.writeableStateStore,
      ringing,
    });
  };

  /**
   * Creates a new guest user with the given data.
   *
   * @param data the data for the guest user.
   */
  createGuestUser = async (data: CreateGuestRequest) => {
    return this.streamClient.doAxiosRequest<
      CreateGuestResponse,
      CreateGuestRequest
    >('post', '/guest', data, { publicEndpoint: true });
  };

  /**
   * Will query the API for calls matching the given filters.
   *
   * @param data the query data.
   */
  queryCalls = async (data: QueryCallsRequest) => {
    if (data.watch) await this.streamClient.connectionIdPromise;
    const response = await this.streamClient.post<
      QueryCallsResponse,
      QueryCallsRequest
    >('/calls', data);
    const calls = response.calls.map((c) => {
      const call = new Call({
        streamClient: this.streamClient,
        id: c.call.id,
        type: c.call.type,
        metadata: c.call,
        members: c.members,
        ownCapabilities: c.own_capabilities,
        watching: data.watch,
        clientStore: this.writeableStateStore,
      });
      if (data.watch) {
        this.writeableStateStore.registerCall(call);
      }
      return call;
    });
    return {
      ...response,
      calls: calls,
    };
  };

  queryUsers = async () => {
    console.log('Querying users is not implemented yet.');
  };

  edges = async () => {
    return this.streamClient.get<GetEdgesResponse>(`/edges`);
  };

  // server-side only endpoints
  createCallType = async (data: CreateCallTypeRequest) => {
    return this.streamClient.post<CreateCallTypeResponse>(`/calltypes`, data);
  };

  getCallType = async (name: string) => {
    return this.streamClient.get<GetCallTypeResponse>(`/calltypes/${name}`);
  };

  updateCallType = async (name: string, data: UpdateCallTypeRequest) => {
    return this.streamClient.put<UpdateCallTypeResponse>(
      `/calltypes/${name}`,
      data,
    );
  };

  deleteCallType = async (name: string) => {
    return this.streamClient.delete(`/calltypes/${name}`);
  };

  listCallTypes = async () => {
    return this.streamClient.get<ListCallTypeResponse>(`/calltypes`);
  };

  /**
   * addDevice - Adds a push device for a user.
   *
   * @param {string} id the device id
   * @param {string} push_provider the push provider name (eg. apn, firebase)
   * @param {string} push_provider_name user provided push provider name
   * @param {string} [userID] the user id (defaults to current user)
   * @param {boolean} [voip_token] enables use of VoIP token for push notifications on iOS platform
   */
  addDevice = async (
    id: string,
    push_provider: string,
    push_provider_name?: string,
    userID?: string,
    voip_token?: boolean,
  ) => {
    return await this.streamClient.post<CreateDeviceRequest>('/devices', {
      id,
      push_provider,
      voip_token,
      ...(userID != null ? { user_id: userID } : {}),
      ...(push_provider_name != null ? { push_provider_name } : {}),
    });
  };

  /**
   * addDevice - Adds a push device for a user.
   *
   * @param {string} id the device id
   * @param {string} push_provider the push provider name (eg. apn, firebase)
   * @param {string} push_provider_name user provided push provider name
   * @param {string} [userID] the user id (defaults to current user)
   */
  async addVoipDevice(
    id: string,
    push_provider: string,
    push_provider_name: string,
    userID?: string,
  ) {
    return await this.addDevice(
      id,
      push_provider,
      push_provider_name,
      userID,
      true,
    );
  }

  /**
   * getDevices - Returns the devices associated with a current user
   * @param {string} [userID] User ID. Only works on serverside
   */
  getDevices = async (userID?: string) => {
    return await this.streamClient.get<ListDevicesResponse>(
      '/devices',
      userID ? { user_id: userID } : {},
    );
  };

  /**
   * removeDevice - Removes the device with the given id.
   *
   * @param {string} id The device id
   * @param {string} [userID] The user id. Only specify this for serverside requests
   *
   */
  removeDevice = async (id: string, userID?: string) => {
    return await this.streamClient.delete('/devices', {
      id,
      ...(userID ? { user_id: userID } : {}),
    });
  };

  /**
   * createToken - Creates a token to authenticate this user. This function is used server side.
   * The resulting token should be passed to the client side when the users register or logs in.
   *
   * @param {string} userID The User ID
   * @param {number} [exp] The expiration time for the token expressed in the number of seconds since the epoch
   * @param {number} [iat] The timestamp when a token has been issued
   * @param call_cids for anonymous tokens you have to provide the call cids the use can join
   *
   * @return {string} Returns a token
   */
  createToken(
    userID: string,
    exp?: number,
    iat?: number,
    call_cids?: string[],
  ) {
    return this.streamClient.createToken(userID, exp, iat, call_cids);
  }

  /**
   * Connects the given anonymous user to the client.
   *
   * @param user the user to connect.
   * @param tokenOrProvider a token or a function that returns a token.
   */
  private connectAnonymousUser = async (
    user: UserWithId,
    tokenOrProvider: TokenOrProvider,
  ) => {
    const connectAnonymousUser = () =>
      this.streamClient.connectAnonymousUser(user, tokenOrProvider);
    this.connectionPromise = this.disconnectionPromise
      ? this.disconnectionPromise.then(() => connectAnonymousUser())
      : connectAnonymousUser();
    this.connectionPromise.finally(() => (this.connectionPromise = undefined));
    return this.connectionPromise;
  };
}<|MERGE_RESOLUTION|>--- conflicted
+++ resolved
@@ -76,57 +76,33 @@
         },
     opts?: StreamClientOptions,
   ) {
-<<<<<<< HEAD
-    let defaultLogger: Logger = logToConsole;
+    let logger: Logger = logToConsole;
     let logLevel: LogLevel = 'warn';
     if (typeof apiKeyOrArgs === 'string') {
       logLevel = opts?.logLevel || logLevel;
-      this.logger = opts?.logger || defaultLogger;
+      logger = opts?.logger || logger;
     } else {
       logLevel = apiKeyOrArgs.options?.logLevel || logLevel;
-      this.logger = apiKeyOrArgs.options?.logger || defaultLogger;
+      logger = apiKeyOrArgs.options?.logger || logger;
     }
 
     setLogger(this.logger, logLevel);
 
     const clientLogger = getLogger(['client']);
-=======
-    let logger: Logger = logToConsole;
-    if (typeof apiKeyOrArgs === 'string') {
-      this.logLevel = opts?.logLevel || this.logLevel;
-      logger = opts?.logger || logger;
-    } else {
-      this.logLevel = apiKeyOrArgs.options?.logLevel || this.logLevel;
-      logger = apiKeyOrArgs.options?.logger || logger;
-    }
-
-    setLogger(this.filterLogs(logger));
-    this.logger = getLogger(['client']);
->>>>>>> 49e0b3f2
 
     if (typeof apiKeyOrArgs === 'string') {
       this.streamClient = new StreamClient(apiKeyOrArgs, {
         persistUserOnConnectionFailure: true,
         ...opts,
-<<<<<<< HEAD
         logLevel,
-        logger: clientLogger,
-=======
-        logLevel: this.logLevel,
         logger: this.logger,
->>>>>>> 49e0b3f2
       });
     } else {
       this.streamClient = new StreamClient(apiKeyOrArgs.apiKey, {
         persistUserOnConnectionFailure: true,
         ...apiKeyOrArgs.options,
-<<<<<<< HEAD
         logLevel,
-        logger: clientLogger,
-=======
-        logLevel: this.logLevel,
         logger: this.logger,
->>>>>>> 49e0b3f2
       });
 
       this.user = apiKeyOrArgs.user;
