import {
  StreamVideoReadOnlyStateStore2,
  StreamVideoWriteableStateStore2,
  StreamVideoReadOnlyStateStore,
  StreamVideoWriteableStateStore,
} from './store';
import type { Call as CallMeta } from './gen/video/coordinator/call_v1/call';
import type {
  CreateCallRequest,
  GetOrCreateCallRequest,
  JoinCallRequest,
  ReportCallStatEventRequest,
  ReportCallStatEventResponse,
  ReportCallStatsRequest,
  ReportCallStatsResponse,
} from './gen/video/coordinator/client_v1_rpc/client_rpc';
import { UserEventType } from './gen/video/coordinator/client_v1_rpc/client_rpc';
import { ClientRPCClient } from './gen/video/coordinator/client_v1_rpc/client_rpc.client';
import type {
  Edge,
  ICEServer,
  Latency,
} from './gen/video/coordinator/edge_v1/edge';
import type { UserInput } from './gen/video/coordinator/user_v1/user';
import {
  createCoordinatorClient,
  measureResourceLoadLatencyTo,
  StreamVideoClientOptions,
  withHeaders,
} from './rpc';
import {
  createSocketConnection,
  StreamEventListener,
  StreamWSClient,
} from './ws';
import { StreamSfuClient } from './StreamSfuClient';
import { Call } from './rtc/Call';
import {
  WebsocketClientEvent,
  WebsocketHealthcheck,
} from './gen/video/coordinator/client_v1_rpc/websocket';
<<<<<<< HEAD
import {
  CallAccepted,
  CallCancelled,
  CallCreated,
  CallRejected,
} from './gen/video/coordinator/event_v1/event';
=======
import { reportStats } from './stats/coordinator-stats-reporter';
import { Timestamp } from './gen/google/protobuf/timestamp';
>>>>>>> 971067fa

const defaultOptions: Partial<StreamVideoClientOptions> = {
  coordinatorRpcUrl:
    'https://rpc-video-coordinator.oregon-v1.stream-io-video.com/rpc',
  coordinatorWsUrl:
    'wss://wss-video-coordinator.oregon-v1.stream-io-video.com/rpc/stream.video.coordinator.client_v1_rpc.Websocket/Connect',
  sendJson: false,
  latencyMeasurementRounds: 3,
};

/**
 * A `StreamVideoClient` instance lets you communicate with our API, and sign in with the current user.
 */
export class StreamVideoClient {
  /**
   * A reactive store that exposes the state variables in a reactive manner - you can subscribe to changes of the different state variables.
   * @angular If you're using our Angular SDK, you shouldn't be interacting with the state store directly, instead, you should be using the [`StreamVideoService`](./StreamVideoService.md).
   */
  readonly readOnlyStateStore: StreamVideoReadOnlyStateStore;
  readonly readOnlyStateStore2: StreamVideoReadOnlyStateStore2;
  // Make it public temporary to ease SDK transition
  readonly writeableStateStore: StreamVideoWriteableStateStore;
  private writeableStateStore2: StreamVideoWriteableStateStore2;
  private client: ClientRPCClient;
  private options: StreamVideoClientOptions;
  private ws: StreamWSClient | undefined;
  // TODO: this should come from the store
  private activeCallId?: string;

  /**
   * You should create only one instance of `StreamVideoClient`.
   * @angular If you're using our Angular SDK, you shouldn't be calling the `constructor` directly, instead you should be using [`StreamVideoClient` service](./StreamVideoClient.md).
   * @param apiKey your Stream API key
   * @param opts
   */
  constructor(apiKey: string, opts: StreamVideoClientOptions) {
    const options = {
      ...defaultOptions,
      ...opts,
    };
    this.options = options;
    const { token } = options;
    const authToken = typeof token === 'function' ? token() : token;
    this.client = createCoordinatorClient({
      baseUrl: options.coordinatorRpcUrl || '/',
      sendJson: options.sendJson,
      interceptors: [
        withHeaders({
          api_key: apiKey,
          Authorization: `Bearer ${authToken}`,
        }),
      ],
    });
    this.writeableStateStore2 = new StreamVideoWriteableStateStore2();
    this.readOnlyStateStore2 = new StreamVideoReadOnlyStateStore2(
      this.writeableStateStore2,
    );

    this.writeableStateStore = new StreamVideoWriteableStateStore();
    this.readOnlyStateStore = new StreamVideoReadOnlyStateStore(
      this.writeableStateStore,
    );
    reportStats(
      this.readOnlyStateStore,
      (e) => this.reportCallStats(e),
      (e) => this.reportCallStatEvent(e),
    );
  }

  /**
   * Connects the given user to the client.
   * Only one user can connect at a time, if you want to change users, call `disconnect` before connecting a new user.
   * If the connection is successful, the connected user state variable will be updated accordingly.
   * @param apiKey
   * @param token
   * @param user
   * @returns
   */
  connect = async (apiKey: string, token: string, user: UserInput) => {
    if (this.ws) return;
    this.ws = await createSocketConnection(
      this.options.coordinatorWsUrl!,
      apiKey,
      token,
      user,
    );
    if (this.ws) {
      this.registerWSEventHandlers();
    }
    this.writeableStateStore2.setCurrentValue(
      this.writeableStateStore2.connectedUserSubject,
      user,
    );
    // todo: MC: remove stateStore
    this.writeableStateStore.setCurrentValue(
      this.writeableStateStore.connectedUserSubject,
      user,
    );
  };

  /**
   * Disconnects the currently connected user from the client.
   *
   * If the connection is successfully disconnected, the connected user state variable will be updated accordingly
   * @returns
   */
  disconnect = async () => {
    if (!this.ws) return;
    this.ws.disconnect();
    this.ws = undefined;
    this.writeableStateStore.setCurrentValue(
      this.writeableStateStore.connectedUserSubject,
      undefined,
    );
  };

  /**
   * You can subscribe to WebSocket events provided by the API. To remove a subscription, call the `off` method.
   * Please note that subscribing to WebSocket events is an advanced use-case, for most use-cases it should be enough to watch for changes in the reactive state store.
   * @param event
   * @param fn
   * @returns
   */
  on = <T>(event: string, fn: StreamEventListener<T>) => {
    return this.ws?.on(event, fn);
  };

  /**
   * Remove subscription for WebSocket events that were created by the `on` method.
   * @param event
   * @param fn
   * @returns
   */
  off = <T>(event: string, fn: StreamEventListener<T>) => {
    return this.ws?.off(event, fn);
  };

  /**
   *
   * @param hc
   *
   * @deprecated We should move this functionality inside the client and make this an internal function.
   */
  setHealthcheckPayload = (hc: WebsocketHealthcheck) => {
    this.ws?.keepAlive.setPayload(
      WebsocketClientEvent.toBinary({
        event: {
          oneofKind: 'healthcheck',
          healthcheck: hc,
        },
      }),
    );
  };

  registerWSEventHandlers = () => {
    this.on('callCreated', this.onCallCreated);
    this.on('callAccepted', this.onCallAccepted);
    this.on('callRejected', this.onCallRejected);
    this.on('callCancelled', this.onCallCancelled);
  };

  /**
   * Allows you to create new calls with the given parameters. If a call with the same combination of type and id already exists, this will return an error.
   * Causes the CallCreated event to be emitted to all the call members.
   * @param data CreateCallRequest payload object
   * @returns A call metadata with information about the call.
   */
  getOrCreateCall = async (data: GetOrCreateCallRequest) => {
    const { response } = await this.client.getOrCreateCall(data);
    if (response.call) {
      return response.call;
    } else {
      // TODO: handle error?
      return undefined;
    }
  };

  createCall = async (data: CreateCallRequest) => {
    const callToCreate = await this.client.createCall(data);
    const { call: callEnvelope } = callToCreate.response;
    return callEnvelope;
  };

  /**
   * Event handler invoked upon delivery of CallCreated Websocket event
   * Updates the state store and notifies its subscribers that
   * a new pending call has been initiated.
   * @param event received CallCreated Websocket event
   * @returns
   */
  onCallCreated = (event: CallCreated) => {
    console.log('CallCreated', CallCreated);
    const { call } = event;
    if (!call) {
      console.warn("Can't find call in CallCreated event");
      return;
    }

    this.writeableStateStore2.addCall(
      this.writeableStateStore2.pendingCallsSubject,
      event,
    );
  };

  /**
   * Signals other users that I have accepted the incoming call.
   * Causes the CallAccepted event to be emitted to all the call members.
   * @param callCid config ID of the rejected call
   * @returns
   */
  acceptCall = async (callCid: string) => {
    await this.client.sendEvent({
      callCid,
      eventType: UserEventType.ACCEPTED_CALL,
    });
  };

  /**
   * Event handler invoked upon delivery of CallAccepted Websocket event
   * Updates the state store and notifies its subscribers that
   * the call is now considered active.
   * @param event received CallAccepted Websocket event
   * @returns
   */
  onCallAccepted = (event: CallAccepted) => {
    const { call } = event;
    if (!call) {
      console.warn("Can't find call in CallCreated event");
      return;
    }
    console.log('CallAccepted', event);
    const connectedUser = this.writeableStateStore2.getCurrentValue(
      this.writeableStateStore2.connectedUserSubject,
    );

    if (event.senderUserId === connectedUser?.id) {
      this.writeableStateStore2.setCurrentValue(
        this.writeableStateStore2.acceptedCallSubject,
        event,
      );

      const pendingCalls = this.writeableStateStore2.getCurrentValue(
        this.writeableStateStore2.pendingCallsSubject,
      );
      this.writeableStateStore2.setCurrentValue(
        this.writeableStateStore2.pendingCallsSubject,
        pendingCalls.filter(
          (pendingCall) => pendingCall.call?.callCid !== call.callCid,
        ),
      );
    }
  };

  /**
   * Signals other users that I have rejected the incoming call.
   * Causes the CallRejected event to be emitted to all the call members.
   * @param callCid config ID of the rejected call
   * @returns
   */
  rejectCall = async (callCid: string) => {
    await this.client.sendEvent({
      callCid,
      eventType: UserEventType.REJECTED_CALL,
    });
  };

  /**
   * Event handler invoked upon delivery of CallRejected Websocket event.
   * Updates the state store and notifies its subscribers that
   * the call is now considered terminated.
   * @param event received CallRejected Websocket event
   * @returns
   */
  onCallRejected = (event: CallRejected) => {
    const { call } = event;
    if (!call) {
      console.warn("Can't find call in CallRejected event");
      return;
    }

    const connectedUser = this.writeableStateStore2.getCurrentValue(
      this.writeableStateStore2.connectedUserSubject,
    );
    const participants = this.writeableStateStore2.getCurrentValue(
      this.writeableStateStore2.participantsSubject,
    );
    const activeCall = this.writeableStateStore2.getCurrentValue(
      this.writeableStateStore2.activeCallSubject,
    );

    const otherParticipants = participants.filter(
      (p) => p.user?.id !== connectedUser?.id,
    );

    this.writeableStateStore2.setCurrentValue(
      this.writeableStateStore2.pendingCallsSubject,
      this.writeableStateStore2
        .getCurrentValue(this.writeableStateStore2.pendingCallsSubject)
        .filter((pendingCall) => pendingCall.call?.callCid !== call.callCid),
    );

    if (
      otherParticipants.length === 0 &&
      activeCall?.data.call?.callCid === call.callCid
    ) {
      // todo: MC do we want add a flag that will determine, whether to automatically hangup?
      //  Meeting participants probably want to keep joined even though alone
      this.writeableStateStore2.setCurrentValue(
        this.writeableStateStore2.activeCallSubject,
        undefined,
      );
    }
  };

  /**
   * Signals other users that I have cancelled my call to them before they accepted it.
   * Causes the CallCancelled event to be emitted to all the call members.
   * @param callCid config ID of the cancelled call
   * @returns
   */
  cancelCall = async (callCid: string) => {
    await this.client.sendEvent({
      callCid,
      eventType: UserEventType.CANCELLED_CALL,
    });
  };

  /**
   * Event handler invoked upon delivery of CallCancelled Websocket event
   * Updates the state store and notifies its subscribers that
   * the call is now considered terminated.
   * @param event received CallCancelled Websocket event
   * @returns
   */
  onCallCancelled = (event: CallCancelled) => {
    const { call } = event;
    if (!call) {
      console.log("Can't find call in CallCancelled event");
      return;
    }
    // todo: MC this is a duplicate of onCallRejected - refactor it
    const connectedUser = this.writeableStateStore2.getCurrentValue(
      this.writeableStateStore2.connectedUserSubject,
    );
    const participants = this.writeableStateStore2.getCurrentValue(
      this.writeableStateStore2.participantsSubject,
    );
    const activeCall = this.writeableStateStore2.getCurrentValue(
      this.writeableStateStore2.activeCallSubject,
    );

    const otherParticipants = participants.filter(
      (p) => p.user?.id !== connectedUser?.id,
    );

    this.writeableStateStore2.setCurrentValue(
      this.writeableStateStore2.pendingCallsSubject,
      this.writeableStateStore2
        .getCurrentValue(this.writeableStateStore2.pendingCallsSubject)
        .filter((pendingCall) => pendingCall.call?.callCid !== call.callCid),
    );

    if (
      otherParticipants.length === 0 &&
      activeCall?.data.call?.callCid === call.callCid
    ) {
      // todo: MC do we want add a flag that will determine, whether to automatically hangup?
      //  Meeting participants probably want to keep joined even though alone
      this.writeableStateStore2.setCurrentValue(
        this.writeableStateStore2.activeCallSubject,
        undefined,
      );
    }
  };

  /**
   * Allows you to create a new call with the given parameters and joins the call immediately. If a call with the same combination of `type` and `id` already exists, it will join the existing call.
   * @param data
   * @param sessionId
   * @returns A [`Call`](./Call.md) instance that can be used to interact with the call.
   */
  joinCall = async (data: JoinCallRequest, sessionId?: string) => {
    const { response } = await this.client.joinCall(data);
    if (response.call && response.call.call && response.edges) {
      const edge = await this.getCallEdgeServer(
        response.call.call,
        response.edges,
      );

      if (edge.credentials && edge.credentials.server) {
        const edgeName = edge.credentials.server.edgeName;
        const selectedEdge = response.edges.find((e) => e.name === edgeName);
        const { server, iceServers, token } = edge.credentials;
        const sfuClient = new StreamSfuClient(server.url, token, sessionId);
<<<<<<< HEAD
        const callController = new Call(
          response.call,
=======
        this.activeCallId = response.call?.call?.callCid;
        return new Call(
>>>>>>> 971067fa
          sfuClient,
          {
            connectionConfig:
              this.toRtcConfiguration(iceServers) ||
              this.defaultRtcConfiguration(server.url),
            latencyCheckUrl: selectedEdge?.latencyUrl,
            edgeName,
          },
          // todo: MC: remove stateStore
          this.writeableStateStore,
          this.writeableStateStore2,
        );
        await callController.join();
        return callController;
      } else {
        // TODO: handle error?
        return undefined;
      }
    } else {
      // TODO: handle error?
      return undefined;
    }
  };

  startRecording = async (callId: string, callType: string) => {
    await this.client.startRecording({
      callId,
      callType,
    });

    this.writeableStateStore.setCurrentValue(
      this.writeableStateStore.callRecordingInProgressSubject,
      true,
    );
  };

  stopRecording = async (callId: string, callType: string) => {
    await this.client.stopRecording({
      callId,
      callType,
    });

    this.writeableStateStore.setCurrentValue(
      this.writeableStateStore.callRecordingInProgressSubject,
      false,
    );
  };

  /**
   * Reports call WebRTC metrics to coordinator API
   * @param stats
   * @returns
   */
  private reportCallStats = async (
    stats: Object,
  ): Promise<ReportCallStatsResponse> => {
    // const callCid = this.writeableStateStore.getCurrentValue(
    //   this.writeableStateStore.activeRingCallMetaSubject,
    // )?.callCid;
    const callCid = this.activeCallId;
    if (!callCid) {
      throw new Error('No active CallMeta ID found');
    }
    const request: ReportCallStatsRequest = {
      callCid,
      statsJson: new TextEncoder().encode(JSON.stringify(stats)),
    };
    const response = await this.client.reportCallStats(request);
    return response.response;
  };

  private getCallEdgeServer = async (call: CallMeta, edges: Edge[]) => {
    const latencyByEdge: { [e: string]: Latency } = {};
    await Promise.all(
      edges.map(async (edge) => {
        latencyByEdge[edge.name] = {
          measurementsSeconds: await measureResourceLoadLatencyTo(
            edge.latencyUrl,
            Math.max(this.options.latencyMeasurementRounds || 0, 3),
          ),
        };
      }),
    );

    const edgeServer = await this.client.getCallEdgeServer({
      callCid: call.callCid,
      // TODO: OL: check the double wrapping
      measurements: {
        measurements: latencyByEdge,
      },
    });

    return edgeServer.response;
  };

  private toRtcConfiguration = (config?: ICEServer[]) => {
    if (!config || config.length === 0) return undefined;
    const rtcConfig: RTCConfiguration = {
      iceServers: config.map((ice) => ({
        urls: ice.urls,
        username: ice.username,
        credential: ice.password,
      })),
    };
    return rtcConfig;
  };

  private defaultRtcConfiguration = (sfuUrl: string): RTCConfiguration => ({
    iceServers: [
      {
        urls: 'stun:stun.l.google.com:19302',
      },
      {
        urls: `turn:${this.hostnameFromUrl(sfuUrl)}:3478`,
        username: 'video',
        credential: 'video',
      },
    ],
  });

  private hostnameFromUrl = (url: string) => {
    try {
      return new URL(url).hostname;
    } catch (e) {
      console.warn(`Invalid URL. Can't extract hostname from it.`, e);
      return url;
    }
  };

  /**
   * Reports call events (for example local participant muted themselves) to the coordinator API
   * @param statEvent
   * @returns
   */
  private reportCallStatEvent = async (
    statEvent: ReportCallStatEventRequest['event'],
  ): Promise<ReportCallStatEventResponse> => {
    // const callCid = this.writeableStateStore.getCurrentValue(
    //   this.writeableStateStore.activeRingCallMetaSubject,
    // )?.callCid;
    const callCid = this.activeCallId;
    if (!callCid) {
      throw new Error('No active CallMeta ID found');
    }
    const request: ReportCallStatEventRequest = {
      callCid,
      timestamp: Timestamp.fromDate(new Date()),
      event: statEvent,
    };
    const response = await this.client.reportCallStatEvent(request);
    return response.response;
  };

  /**
   * Sets the participant.isPinned value.
   * @param sessionId the session id of the participant
   * @param isPinned the value to set the participant.isPinned
   * @returns
   */
  setParticipantIsPinned = (sessionId: string, isPinned: boolean): void => {
    const participants = this.writeableStateStore.getCurrentValue(
      this.writeableStateStore.activeCallAllParticipantsSubject,
    );

    this.writeableStateStore.setCurrentValue(
      this.writeableStateStore.activeCallAllParticipantsSubject,
      participants.map((p) => {
        return p.sessionId === sessionId
          ? {
              ...p,
              isPinned,
            }
          : p;
      }),
    );
  };
}<|MERGE_RESOLUTION|>--- conflicted
+++ resolved
@@ -39,17 +39,14 @@
   WebsocketClientEvent,
   WebsocketHealthcheck,
 } from './gen/video/coordinator/client_v1_rpc/websocket';
-<<<<<<< HEAD
 import {
   CallAccepted,
   CallCancelled,
   CallCreated,
   CallRejected,
 } from './gen/video/coordinator/event_v1/event';
-=======
 import { reportStats } from './stats/coordinator-stats-reporter';
 import { Timestamp } from './gen/google/protobuf/timestamp';
->>>>>>> 971067fa
 
 const defaultOptions: Partial<StreamVideoClientOptions> = {
   coordinatorRpcUrl:
@@ -444,13 +441,8 @@
         const selectedEdge = response.edges.find((e) => e.name === edgeName);
         const { server, iceServers, token } = edge.credentials;
         const sfuClient = new StreamSfuClient(server.url, token, sessionId);
-<<<<<<< HEAD
         const callController = new Call(
           response.call,
-=======
-        this.activeCallId = response.call?.call?.callCid;
-        return new Call(
->>>>>>> 971067fa
           sfuClient,
           {
             connectionConfig:
