<<<<<<< HEAD
import { ParticipantSource } from '../gen/video/sfu/models/models';
import { type StreamVideoParticipant, VisibilityState } from '../types';
=======
import { StreamVideoParticipant, VisibilityState } from '../types';
>>>>>>> 847dd30d
import { combineComparators, conditional } from './comparator';
import { ParticipantSource } from '../gen/video/sfu/models/models';
import {
  dominantSpeaker,
  pinned,
  publishingAudio,
  publishingVideo,
  reactionType,
  role,
  screenSharing,
  speaking,
  withParticipantSource,
} from './participants';

// a comparator decorator which applies the decorated comparator only if the
// participant is invisible.
// This ensures stable sorting when all participants are visible.
const ifInvisibleBy = conditional(
  (a: StreamVideoParticipant, b: StreamVideoParticipant) =>
    a.viewportVisibilityState?.videoTrack === VisibilityState.INVISIBLE ||
    b.viewportVisibilityState?.videoTrack === VisibilityState.INVISIBLE,
);

/**
 * A comparator that applies the decorated comparator when a participant is
 * either invisible or its visibility state isn't known.
 * For visible participants, it ensures stable sorting.
 */
const ifInvisibleOrUnknownBy = conditional(
  (a: StreamVideoParticipant, b: StreamVideoParticipant) =>
    a.viewportVisibilityState?.videoTrack === VisibilityState.INVISIBLE ||
    a.viewportVisibilityState?.videoTrack === VisibilityState.UNKNOWN ||
    b.viewportVisibilityState?.videoTrack === VisibilityState.INVISIBLE ||
    b.viewportVisibilityState?.videoTrack === VisibilityState.UNKNOWN,
);

/**
 * A comparator that prioritizes participants with video ingress sources.
 */
const withVideoIngressSource = withParticipantSource(
  ParticipantSource.RTMP,
  ParticipantSource.SRT,
  ParticipantSource.WHIP,
  ParticipantSource.RTSP,
);

/**
 * The default sorting preset.
 */
export const defaultSortPreset = combineComparators(
  screenSharing,
  pinned,
  ifInvisibleBy(
    combineComparators(
      dominantSpeaker,
      speaking,
      reactionType('raised-hand'),
      publishingVideo,
      publishingAudio,
    ),
  ),
);

/**
 * The sorting preset for speaker layout.
 */
export const speakerLayoutSortPreset = combineComparators(
  screenSharing,
  pinned,
  dominantSpeaker,
  ifInvisibleBy(
    combineComparators(
      speaking,
      reactionType('raised-hand'),
      withVideoIngressSource,
      publishingVideo,
      publishingAudio,
    ),
  ),
);

/**
 * The sorting preset for layouts that don't render all participants but
 * instead, render them in pages.
 */
export const paginatedLayoutSortPreset = combineComparators(
  pinned,
  ifInvisibleOrUnknownBy(
    combineComparators(
      dominantSpeaker,
      speaking,
      reactionType('raised-hand'),
      withVideoIngressSource,
      publishingVideo,
      publishingAudio,
    ),
  ),
);

/**
 * The sorting preset for livestreams and audio rooms.
 */
export const livestreamOrAudioRoomSortPreset = combineComparators(
  ifInvisibleBy(
    combineComparators(
      dominantSpeaker,
      speaking,
      reactionType('raised-hand'),
      withVideoIngressSource,
      publishingVideo,
      publishingAudio,
    ),
  ),
  role('admin', 'host', 'speaker'),
);<|MERGE_RESOLUTION|>--- conflicted
+++ resolved
@@ -1,9 +1,4 @@
-<<<<<<< HEAD
-import { ParticipantSource } from '../gen/video/sfu/models/models';
 import { type StreamVideoParticipant, VisibilityState } from '../types';
-=======
-import { StreamVideoParticipant, VisibilityState } from '../types';
->>>>>>> 847dd30d
 import { combineComparators, conditional } from './comparator';
 import { ParticipantSource } from '../gen/video/sfu/models/models';
 import {
