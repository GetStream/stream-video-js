<<<<<<< HEAD
import type { AxiosRequestConfig, AxiosResponse } from 'axios';
import type {
  ConnectedEvent,
  UserRequest,
  VideoEvent,
} from '../../gen/coordinator';
import type { AllSfuEvents } from '../../rtc';
=======
import { AxiosRequestConfig, AxiosResponse } from 'axios';
import { ConnectedEvent, UserRequest, VideoEvent } from '../../gen/coordinator';
import { AllSfuEvents } from '../../rtc';
import type { ConfigureLoggersOptions, LogLevel } from '@stream-io/logger';
>>>>>>> b1a5b465

export type UR = Record<string, unknown>;

export type User =
  | (Omit<UserRequest, 'role'> & { type?: 'authenticated' })
  | (Omit<UserRequest, 'role'> & { type: 'guest' })
  | (Omit<UserRequest, 'id' | 'role'> & {
      id?: '!anon';
      type: 'anonymous';
    });

export type UserWithId =
  | (UserRequest & { type?: 'authenticated' })
  | (UserRequest & { type: 'guest' })
  | (UserRequest & {
      id: '!anon';
      type: 'anonymous';
    });

export type { OwnUserResponse } from '../../gen/coordinator';

export type ConnectAPIResponse = Promise<void | ConnectedEvent>;

type ErrorResponseDetails = {
  code: number;
  messages: string[];
};

export type APIErrorResponse = {
  code: number;
  duration: string;
  message: string;
  more_info: string;
  StatusCode: number;
  details?: ErrorResponseDetails;
  unrecoverable?: boolean;
};

export class ErrorFromResponse<T> extends Error {
  public code: number | null;
  public status: number;
  public response: AxiosResponse<T>;
  public name = 'ErrorFromResponse';
  public unrecoverable: boolean | null;

  constructor({
    message,
    code,
    status,
    response,
    unrecoverable,
  }: Pick<
    ErrorFromResponse<T>,
    'message' | 'code' | 'status' | 'response' | 'unrecoverable'
  >) {
    super(message);
    this.code = code;
    this.response = response;
    this.status = status;
    this.unrecoverable = unrecoverable;
  }

  // Vitest helper (serialized errors are too large to read)
  // https://github.com/vitest-dev/vitest/blob/v3.1.3/packages/utils/src/error.ts#L60-L62
  public toJSON() {
    const extra = [
      ['status', this.status],
      ['code', this.code],
      ['unrecoverable', this.unrecoverable],
    ] as const;

    const joinable = [];

    for (const [key, value] of extra) {
      if (typeof value !== 'undefined' && value !== null) {
        joinable.push(`${key}: ${value}`);
      }
    }

    return {
      message: `(${joinable.join(', ')}) - ${this.message}`,
      stack: this.stack,
      name: this.name,
    };
  }
}

export type ConnectionChangedEvent = {
  type: 'connection.changed';
  online: boolean;
};

export type NetworkChangedEvent = {
  type: 'network.changed';
  online: boolean;
};

export type TransportChangedEvent = {
  type: 'transport.changed';
  mode: 'longpoll';
};

export type ConnectionRecoveredEvent = {
  type: 'connection.recovered';
};

export type StreamVideoEvent = (
  | VideoEvent
  | NetworkChangedEvent
  | ConnectionChangedEvent
  | TransportChangedEvent
  | ConnectionRecoveredEvent
) & { received_at?: string | Date };

// TODO: we should use WSCallEvent here but that needs fixing
export type StreamCallEvent = Extract<StreamVideoEvent, { call_cid: string }>;
export type EventTypes = 'all' | VideoEvent['type'];

export type AllClientEventTypes = 'all' | StreamVideoEvent['type'];
export type AllClientEvents = {
  [K in AllClientEventTypes]: Extract<StreamVideoEvent, { type: K }>;
};
export type ClientEventListener<E extends keyof AllClientEvents> = (
  event: AllClientEvents[E],
) => void;

export type AllClientCallEvents = {
  [K in EventTypes]: Extract<VideoEvent, { type: K }>;
};

export type AllCallEvents = AllClientCallEvents & AllSfuEvents;
export type CallEventListener<E extends keyof AllCallEvents> = (
  event: AllCallEvents[E],
) => void;

export type Logger = (
  logLevel: LogLevel,
  message: string,
  ...args: unknown[]
) => void;

export type StreamClientOptions = Partial<AxiosRequestConfig> & {
  /**
   * Used to disable warnings that are triggered by using connectUser or connectAnonymousUser server-side.
   */
  allowServerSideConnect?: boolean;
  axiosRequestConfig?: AxiosRequestConfig;
  /**
   * Base url to use for API
   * such as https://chat-proxy-dublin.stream-io-api.com
   */
  baseURL?: string;
  browser?: boolean;

  /**
   *  @deprecated Use `logOptions` instead.
   *  Custom logger instance used to handle log messages.
   *  Will be removed in a future release.
   */
  logger?: Logger;

  /**
   *  @deprecated Use `logOptions` instead.
   *  Sets the minimum log level for all logs.
   *  Will be removed in a future release.
   */
  logLevel?: LogLevel;

  /**
   * Configuration options where keys are logger scopes.
   * The `default` scope is reserved is used to set defaults for all loggers.
   *
   */
  logOptions?: ConfigureLoggersOptions;

  /**
   * The URL to use for the location hint.
   */
  locationHintUrl?: string;
  /**
   * The default timeout for requesting a location hint.
   */
  locationHintTimeout?: number;
  /**
   * The maximum number of attempts to request a location hint.
   */
  locationHintMaxAttempts?: number;
  /**
   * When true, user will be persisted on client. Otherwise if `connectUser` call fails, then you need to
   * call `connectUser` again to retry.
   * This is mainly useful for chat application working in offline mode, where you will need client.user to
   * persist even if connectUser call fails.
   */
  persistUserOnConnectionFailure?: boolean;

  /**
   * The secret key for the API key. This is only needed for server side authentication.
   */
  secret?: string;

  /**
   * The WebSocket implementation to use. This is mainly useful for testing.
   * In Node.js environment, you can use the `ws` package.
   */
  WebSocketImpl?: typeof WebSocket;

  /**
   * Create Web Worker to initiate timer events like health checks. Can possibly prevent
   * timer throttling issues in inactive browser tabs.
   */
  enableTimerWorker?: boolean;

  /**
   * The client app identifier.
   */
  clientAppIdentifier?: ClientAppIdentifier;

  /**
   * The default timeout for WebSocket connections.
   */
  defaultWsTimeout?: number;

  /**
   * The maximum number of retries to connect a user.
   */
  maxConnectUserRetries?: number;

  /**
   * A callback to be called one the maxUserConnectRetries is exhausted.
   * @param lastError the last error.
   * @param allErrors all errors.
   */
  onConnectUserError?: (lastError: Error, allErrors: Error[]) => void;

  /**
   * When set to true, the incoming calls are rejected when the user is busy in an another call.
   */
  rejectCallWhenBusy?: boolean;
};

export type ClientAppIdentifier = {
  sdkName?: 'react' | 'react-native' | 'plain-javascript' | (string & {});
  sdkVersion?: string;
  app?: string;
  app_version?: string;
  os?: string;
  device_model?: string;
};

export type TokenProvider = () => Promise<string>;
export type TokenOrProvider = null | string | TokenProvider | undefined;

export type BuiltInRejectReason = 'busy' | 'decline' | 'cancel' | 'timeout';
export type RejectReason = BuiltInRejectReason | (string & {});<|MERGE_RESOLUTION|>--- conflicted
+++ resolved
@@ -1,17 +1,7 @@
-<<<<<<< HEAD
 import type { AxiosRequestConfig, AxiosResponse } from 'axios';
-import type {
-  ConnectedEvent,
-  UserRequest,
-  VideoEvent,
-} from '../../gen/coordinator';
+import type { ConnectedEvent, UserRequest, VideoEvent } from '../../gen/coordinator';
 import type { AllSfuEvents } from '../../rtc';
-=======
-import { AxiosRequestConfig, AxiosResponse } from 'axios';
-import { ConnectedEvent, UserRequest, VideoEvent } from '../../gen/coordinator';
-import { AllSfuEvents } from '../../rtc';
 import type { ConfigureLoggersOptions, LogLevel } from '@stream-io/logger';
->>>>>>> b1a5b465
 
 export type UR = Record<string, unknown>;
 
