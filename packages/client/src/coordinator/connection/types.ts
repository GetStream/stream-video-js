import { AxiosRequestConfig, AxiosResponse } from 'axios';
import { StableWSConnection } from './connection';
import { ConnectedEvent, VideoEvent } from '../../gen/coordinator';

export type UR = Record<string, unknown>;

export type User = {
  id: string;
  name?: string;
  role?: string;
  teams?: string[];
  username?: string;
  image?: string;
  custom?: { [key: string]: any };
};

export type { OwnUserResponse } from '../../gen/coordinator';

export type ConnectAPIResponse = Promise<void | ConnectedEvent>;

export type LogLevel = 'info' | 'error' | 'warn';

type ErrorResponseDetails = {
  code: number;
  messages: string[];
};

export type APIErrorResponse = {
  code: number;
  duration: string;
  message: string;
  more_info: string;
  StatusCode: number;
  details?: ErrorResponseDetails;
};

export class ErrorFromResponse<T> extends Error {
  code?: number;
  response?: AxiosResponse<T>;
  status?: number;
}

export type ConnectionChangedEvent = {
  type: 'connection.changed';
  online: boolean;
};

export type TransportChangedEvent = {
  type: 'transport.changed';
  mode: 'longpoll';
};

export type ConnectionRecoveredEvent = {
  type: 'connection.recovered';
};

export type StreamVideoEvent = (
  | VideoEvent
  | ConnectionChangedEvent
  | TransportChangedEvent
  | ConnectionRecoveredEvent
) & { received_at?: string | Date };

// TODO: we should use WSCallEvent here but that needs fixing
export type StreamCallEvent = Extract<StreamVideoEvent, { call_cid: string }>;

export type EventHandler = (event: StreamVideoEvent) => void;

export type CallEventHandler = (event: StreamCallEvent) => void;

export type EventTypes = 'all' | StreamVideoEvent['type'];

export type CallEventTypes = StreamCallEvent['type'];

export type Logger = (
  logLevel: LogLevel,
  message: string,
  extraData?: Record<string, unknown>,
) => void;

export type StreamClientOptions = Partial<AxiosRequestConfig> & {
  /**
   * Used to disable warnings that are triggered by using connectUser or connectAnonymousUser server-side.
   */
  allowServerSideConnect?: boolean;
  axiosRequestConfig?: AxiosRequestConfig;
  /**
   * Base url to use for API
   * such as https://chat-proxy-dublin.stream-io-api.com
   */
  baseURL?: string;
  browser?: boolean;
  // device?: BaseDeviceFields;
  enableInsights?: boolean;
  /** experimental feature, please contact support if you want this feature enabled for you */
  enableWSFallback?: boolean;
  logger?: Logger;
  /**
   * When true, user will be persisted on client. Otherwise if `connectUser` call fails, then you need to
   * call `connectUser` again to retry.
   * This is mainly useful for chat application working in offline mode, where you will need client.user to
   * persist even if connectUser call fails.
   */
  persistUserOnConnectionFailure?: boolean;

  /**
   * The secret key for the API key. This is only needed for server side authentication.
   */
  secret?: string;

  warmUp?: boolean;
  // Set the instance of StableWSConnection on chat client. Its purely for testing purpose and should
  // not be used in production apps.
  wsConnection?: StableWSConnection;
<<<<<<< HEAD
  // Sets the current push device, if present this is sent to the WS when authenticating
  pushDevice?: DeviceFieldsRequest;
  /**
   * The preferred video codec to use.
   */
  preferredVideoCodec?: string;
=======
>>>>>>> 2e5b8d36
};

export type TokenProvider = () => Promise<string>;
export type TokenOrProvider = null | string | TokenProvider | undefined;<|MERGE_RESOLUTION|>--- conflicted
+++ resolved
@@ -112,15 +112,12 @@
   // Set the instance of StableWSConnection on chat client. Its purely for testing purpose and should
   // not be used in production apps.
   wsConnection?: StableWSConnection;
-<<<<<<< HEAD
   // Sets the current push device, if present this is sent to the WS when authenticating
   pushDevice?: DeviceFieldsRequest;
   /**
    * The preferred video codec to use.
    */
   preferredVideoCodec?: string;
-=======
->>>>>>> 2e5b8d36
 };
 
 export type TokenProvider = () => Promise<string>;
