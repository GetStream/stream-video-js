import { StreamClient } from './client';
import {
  addConnectionEventListeners,
  isCloseEvent,
  KnownCodes,
  randomId,
  removeConnectionEventListeners,
  retryInterval,
  sleep,
} from './utils';
import type { LogLevel, StreamVideoEvent, UR } from './types';
import type {
<<<<<<< HEAD
  ConnectAPIResponse,
  LogLevel,
  StreamVideoEvent,
  UR,
} from './types';
import type { ConnectedEvent, WSAuthMessage } from '../../gen/coordinator';
import { getTimers } from '../../timers';

// Type guards to check WebSocket error type
const isCloseEvent = (
  res: WebSocket.CloseEvent | WebSocket.Data | WebSocket.ErrorEvent,
): res is WebSocket.CloseEvent =>
  (res as WebSocket.CloseEvent).code !== undefined;

const isErrorEvent = (
  res: WebSocket.CloseEvent | WebSocket.Data | WebSocket.ErrorEvent,
): res is WebSocket.ErrorEvent =>
  (res as WebSocket.ErrorEvent).error !== undefined;
=======
  ConnectedEvent,
  ConnectionErrorEvent,
  WSAuthMessage,
} from '../../gen/coordinator';
import { makeSafePromise, type SafePromise } from '../../helpers/promise';
>>>>>>> 2695bab0

/**
 * StableWSConnection - A WS connection that reconnects upon failure.
 * - the browser will sometimes report that you're online or offline
 * - the WS connection can break and fail (there is a 30s health check)
 * - sometimes your WS connection will seem to work while the user is in fact offline
 * - to speed up online/offline detection you can use the window.addEventListener('offline');
 *
 * There are 4 ways in which a connection can become unhealthy:
 * - websocket.onerror is called
 * - websocket.onclose is called
 * - the health check fails and no event is received for ~40 seconds
 * - the browser indicates the connection is now offline
 *
 * There are 2 assumptions we make about the server:
 * - state can be recovered by querying the channel again
 * - if the servers fails to publish a message to the client, the WS connection is destroyed
 */
export class StableWSConnection {
  // local vars
  connectionID?: string;
  private connectionOpenSafe?: SafePromise<ConnectedEvent>;
  consecutiveFailures: number;
  pingInterval: number;
  healthCheckTimeoutRef?: number;
  isConnecting: boolean;
  isDisconnected: boolean;
  isHealthy: boolean;
  isResolved?: boolean;
  lastEvent: Date | null;
  connectionCheckTimeout: number;
  connectionCheckTimeoutRef?: NodeJS.Timeout;
  rejectPromise?: (
    reason?: Error & {
      code?: string | number;
      isWSFailure?: boolean;
      StatusCode?: string | number;
    },
  ) => void;
  requestID: string | undefined;
  resolvePromise?: (value: ConnectedEvent) => void;
  totalFailures: number;
  ws?: WebSocket;
  wsID: number;

  client: StreamClient;

  constructor(client: StreamClient) {
    this.client = client;
    /** consecutive failures influence the duration of the timeout */
    this.consecutiveFailures = 0;
    /** keep track of the total number of failures */
    this.totalFailures = 0;
    /** We only make 1 attempt to reconnect at the same time.. */
    this.isConnecting = false;
    /** To avoid reconnect if client is disconnected */
    this.isDisconnected = false;
    /** Boolean that indicates if the connection promise is resolved */
    this.isResolved = false;
    /** Boolean that indicates if we have a working connection to the server */
    this.isHealthy = false;
    /** Incremented when a new WS connection is made */
    this.wsID = 1;
    /** Store the last event time for health checks */
    this.lastEvent = null;
    /** Send a health check message every 25 seconds */
    this.pingInterval = 25 * 1000;
    this.connectionCheckTimeout = this.pingInterval + 10 * 1000;

    addConnectionEventListeners(this.onlineStatusChanged);
  }

  _log = (msg: string, extra: UR = {}, level: LogLevel = 'info') => {
    this.client.logger(level, 'connection:' + msg, {
      ...extra,
    });
  };

  setClient = (client: StreamClient) => {
    this.client = client;
  };

  /**
   * connect - Connect to the WS URL
   * the default 15s timeout allows between 2~3 tries
   * @return {ConnectAPIResponse<ConnectedEvent>} Promise that completes once the first health check message is received
   */
  async connect(timeout = 15000) {
    if (this.isConnecting) {
      throw Error(
        `You've called connect twice, can only attempt 1 connection at the time`,
      );
    }

    this.isDisconnected = false;

    try {
      const healthCheck = await this._connect();
      this.consecutiveFailures = 0;

      this._log(
        `connect() - Established ws connection with healthcheck: ${healthCheck}`,
      );
    } catch (error) {
      this.isHealthy = false;
      this.consecutiveFailures += 1;

      if (
        // @ts-ignore
        error.code === KnownCodes.TOKEN_EXPIRED &&
        !this.client.tokenManager.isStatic()
      ) {
        this._log(
          'connect() - WS failure due to expired token, so going to try to reload token and reconnect',
        );
        this._reconnect({ refreshToken: true });
      } else {
        // @ts-ignore
        if (!error.isWSFailure) {
          // API rejected the connection and we should not retry
          throw new Error(
            JSON.stringify({
              // @ts-ignore
              code: error.code,
              // @ts-ignore
              StatusCode: error.StatusCode,
              // @ts-ignore
              message: error.message,
              // @ts-ignore
              isWSFailure: error.isWSFailure,
            }),
          );
        }
      }
    }

    return await this._waitForHealthy(timeout);
  }

  /**
   * _waitForHealthy polls the promise connection to see if its resolved until it times out
   * the default 15s timeout allows between 2~3 tries
   * @param timeout duration(ms)
   */
  async _waitForHealthy(timeout = 15000) {
    return Promise.race([
      (async () => {
        const interval = 50; // ms
        for (let i = 0; i <= timeout; i += interval) {
          try {
            return await this.connectionOpen;
          } catch (error: any) {
            if (i === timeout) {
              throw new Error(
                JSON.stringify({
                  code: error.code,
                  StatusCode: error.StatusCode,
                  message: error.message,
                  isWSFailure: error.isWSFailure,
                }),
              );
            }
            await sleep(interval);
          }
        }
      })(),
      (async () => {
        await sleep(timeout);
        this.isConnecting = false;
        throw new Error(
          JSON.stringify({
            code: '',
            StatusCode: '',
            message: 'initial WS connection could not be established',
            isWSFailure: true,
          }),
        );
      })(),
    ]);
  }

  /**
   * Builds and returns the url for websocket.
   * @private
   * @returns url string
   */
  _buildUrl = () => {
    const params = new URLSearchParams();
    params.set('api_key', this.client.key);
    params.set('stream-auth-type', this.client.getAuthType());
    params.set('X-Stream-Client', this.client.getUserAgent());

    return `${this.client.wsBaseURL}/connect?${params.toString()}`;
  };

  /**
   * disconnect - Disconnect the connection and doesn't recover...
   *
   */
  disconnect(timeout?: number) {
    this._log(
      `disconnect() - Closing the websocket connection for wsID ${this.wsID}`,
    );

    this.wsID += 1;
    this.isConnecting = false;
    this.isDisconnected = true;

    // start by removing all the listeners
<<<<<<< HEAD
    if (this.healthCheckTimeoutRef) {
      getTimers().clearInterval(this.healthCheckTimeoutRef);
    }
    if (this.connectionCheckTimeoutRef) {
      clearInterval(this.connectionCheckTimeoutRef);
    }
=======
    clearInterval(this.healthCheckTimeoutRef);
    clearInterval(this.connectionCheckTimeoutRef);
>>>>>>> 2695bab0

    removeConnectionEventListeners(this.onlineStatusChanged);

    this.isHealthy = false;

    let isClosedPromise: Promise<void>;
    // and finally close...
    // Assigning to local here because we will remove it from this before the
    // promise resolves.
    const { ws } = this;
    if (ws && ws.close && ws.readyState === ws.OPEN) {
      isClosedPromise = new Promise((resolve) => {
        const onclose = (event: CloseEvent) => {
          this._log(
            `disconnect() - resolving isClosedPromise ${
              event ? 'with' : 'without'
            } close frame`,
            { event },
          );
          resolve();
        };

        ws.onclose = onclose;
        // In case we don't receive close frame websocket server in time,
        // lets not wait for more than 1 second.
        setTimeout(onclose, timeout != null ? timeout : 1000);
      });

      this._log(
        `disconnect() - Manually closed connection by calling client.disconnect()`,
      );

      ws.close(
        KnownCodes.WS_CLOSED_SUCCESS,
        'Manually closed connection by calling client.disconnect()',
      );
    } else {
      this._log(
        `disconnect() - ws connection doesn't exist or it is already closed.`,
      );
      isClosedPromise = Promise.resolve();
    }

    delete this.ws;

    return isClosedPromise;
  }

  /**
   * _connect - Connect to the WS endpoint
   *
   * @return {ConnectAPIResponse<ConnectedEvent>} Promise that completes once the first health check message is received
   */
  async _connect() {
    if (this.isConnecting) return; // simply ignore _connect if it's currently trying to connect
    this.isConnecting = true;
    this.requestID = randomId();
    let isTokenReady = false;
    try {
      this._log(`_connect() - waiting for token`);
      await this.client.tokenManager.tokenReady();
      isTokenReady = true;
    } catch (e) {
      // token provider has failed before, so try again
    }

    try {
      if (!isTokenReady) {
        this._log(
          `_connect() - tokenProvider failed before, so going to retry`,
        );
        await this.client.tokenManager.loadToken();
      }

      if (!this.client.isConnectionIsPromisePending) {
        this.client._setupConnectionIdPromise();
      }
      this._setupConnectionPromise();
      const wsURL = this._buildUrl();
      this._log(`_connect() - Connecting to ${wsURL}`, {
        wsURL,
        requestID: this.requestID,
      });
      const WS = this.client.options.WebSocketImpl ?? WebSocket;
      this.ws = new WS(wsURL);
      this.ws.onopen = this.onopen.bind(this, this.wsID);
      this.ws.onclose = this.onclose.bind(this, this.wsID);
      this.ws.onerror = this.onerror.bind(this, this.wsID);
      this.ws.onmessage = this.onmessage.bind(this, this.wsID);
      const response = await this.connectionOpen;
      this.isConnecting = false;

      if (response) {
        this.connectionID = response.connection_id;
        this.client.resolveConnectionId?.(this.connectionID);
        return response;
      }
    } catch (err) {
      await this.client._setupConnectionIdPromise();
      this.isConnecting = false;
      // @ts-ignore
      this._log(`_connect() - Error - `, err);
      this.client.rejectConnectionId?.(err);
      throw err;
    }
  }

  /**
   * _reconnect - Retry the connection to WS endpoint
   *
   * @param {{ interval?: number; refreshToken?: boolean }} options Following options are available
   *
   * - `interval`	{int}			number of ms that function should wait before reconnecting
   * - `refreshToken` {boolean}	reload/refresh user token be refreshed before attempting reconnection.
   */
  async _reconnect(
    options: { interval?: number; refreshToken?: boolean } = {},
  ): Promise<void> {
    this._log('_reconnect() - Initiating the reconnect');

    // only allow 1 connection at the time
    if (this.isConnecting || this.isHealthy) {
      this._log('_reconnect() - Abort (1) since already connecting or healthy');
      return;
    }

    // reconnect in case of on error or on close
    // also reconnect if the health check cycle fails
    let interval = options.interval;
    if (!interval) {
      interval = retryInterval(this.consecutiveFailures);
    }
    // reconnect, or try again after a little while...
    await sleep(interval);

    // Check once again if by some other call to _reconnect is active or connection is
    // already restored, then no need to proceed.
    if (this.isConnecting || this.isHealthy) {
      this._log('_reconnect() - Abort (2) since already connecting or healthy');
      return;
    }

    if (this.isDisconnected) {
      this._log('_reconnect() - Abort (3) since disconnect() is called');
      return;
    }

    this._log('_reconnect() - Destroying current WS connection');

    // cleanup the old connection
    this._destroyCurrentWSConnection();

    if (options.refreshToken) {
      await this.client.tokenManager.loadToken();
    }

    try {
      await this._connect();
      this._log('_reconnect() - Waiting for recoverCallBack');
      // await this.client.recoverState();
      this._log('_reconnect() - Finished recoverCallBack');

      this.consecutiveFailures = 0;
    } catch (error: any) {
      this.isHealthy = false;
      this.consecutiveFailures += 1;
      if (
        error.code === KnownCodes.TOKEN_EXPIRED &&
        !this.client.tokenManager.isStatic()
      ) {
        this._log(
          '_reconnect() - WS failure due to expired token, so going to try to reload token and reconnect',
        );

        return this._reconnect({ refreshToken: true });
      }

      // reconnect on WS failures, don't reconnect if there is a code bug
      if (error.isWSFailure) {
        this._log('_reconnect() - WS failure, so going to try to reconnect');

        this._reconnect();
      }
    }
    this._log('_reconnect() - == END ==');
  }

  /**
   * onlineStatusChanged - this function is called when the browser connects or disconnects from the internet.
   *
   * @param {Event} event Event with type online or offline
   *
   */
  onlineStatusChanged = (event: Event) => {
    if (event.type === 'offline') {
      // mark the connection as down
      this._log('onlineStatusChanged() - Status changing to offline');
      // we know that the app is offline so dispatch the unhealthy connection event immediately
      this._setHealth(false, true);
    } else if (event.type === 'online') {
      // retry right now...
      // We check this.isHealthy, not sure if it's always
      // smart to create a new WS connection if the old one is still up and running.
      // it's possible we didn't miss any messages, so this process is just expensive and not needed.
      this._log(
        `onlineStatusChanged() - Status changing to online. isHealthy: ${this.isHealthy}`,
      );
      if (!this.isHealthy) {
        this._reconnect({ interval: 10 });
      }
    }
  };

  onopen = (wsID: number) => {
    if (this.wsID !== wsID) return;

    const user = this.client.user;
    if (!user) {
      this.client.logger('error', `User not set, can't connect to WS`);
      return;
    }

    const token = this.client._getToken();
    if (!token) {
      this.client.logger('error', `Token not set, can't connect authenticate`);
      return;
    }

    const authMessage: WSAuthMessage = {
      token,
      user_details: {
        id: user.id,
        name: user.name,
        image: user.image,
        custom: user.custom,
      },
    };

    this.ws?.send(JSON.stringify(authMessage));
    this._log('onopen() - onopen callback', { wsID });
  };

  onmessage = (wsID: number, event: MessageEvent) => {
    if (this.wsID !== wsID) return;

    this._log('onmessage() - onmessage callback', { event, wsID });
    const data =
      typeof event.data === 'string'
        ? (JSON.parse(event.data) as StreamVideoEvent)
        : null;

    // we wait till the first message before we consider the connection open.
    // the reason for this is that auth errors and similar errors trigger a ws.onopen and immediately
    // after that a ws.onclose.
    if (!this.isResolved && data && data.type === 'connection.error') {
      this.isResolved = true;
      if (data.error) {
        this.rejectPromise?.(this._errorFromWSEvent(data, false));
        return;
      }
    }

    // trigger the event..
    this.lastEvent = new Date();

    if (
      data &&
      (data.type === 'health.check' || data.type === 'connection.ok')
    ) {
      // the initial health-check should come from the client
      this.scheduleNextPing();
    }

    if (data && data.type === 'connection.ok') {
      this.resolvePromise?.(data);
      this._setHealth(true);
    }

    if (data && data.type === 'connection.error' && data.error) {
      const { code } = data.error;
      this.isHealthy = false;
      this.isConnecting = false;
      this.consecutiveFailures += 1;
      if (
        code === KnownCodes.TOKEN_EXPIRED &&
        !this.client.tokenManager.isStatic()
      ) {
        clearTimeout(this.connectionCheckTimeoutRef);
        this._log(
          'connect() - WS failure due to expired token, so going to try to reload token and reconnect',
        );
        this._reconnect({ refreshToken: true });
      }
    }

    if (data) {
      data.received_at = new Date();
      this.client.dispatchEvent(data);
    }
    this.scheduleConnectionCheck();
  };

  onclose = (wsID: number, event: CloseEvent) => {
    if (this.wsID !== wsID) return;

    this._log('onclose() - onclose callback - ' + event.code, { event, wsID });

    if (event.code === KnownCodes.WS_CLOSED_SUCCESS) {
      // this is a permanent error raised by stream..
      // usually caused by invalid auth details
      const error = new Error(
        `WS connection reject with error ${event.reason}`,
      );

      // @ts-expect-error
      error.reason = event.reason;
      // @ts-expect-error
      error.code = event.code;
      // @ts-expect-error
      error.wasClean = event.wasClean;
      // @ts-expect-error
      error.target = event.target;

      this.rejectPromise?.(error);
      this._log(`onclose() - WS connection reject with error ${event.reason}`, {
        event,
      });
    } else {
      this.consecutiveFailures += 1;
      this.totalFailures += 1;
      this._setHealth(false);
      this.isConnecting = false;

      this.rejectPromise?.(this._errorFromWSEvent(event));

      this._log(`onclose() - WS connection closed. Calling reconnect ...`, {
        event,
      });

      // reconnect if its an abnormal failure
      this._reconnect();
    }
  };

  onerror = (wsID: number, event: Event) => {
    if (this.wsID !== wsID) return;

    this.consecutiveFailures += 1;
    this.totalFailures += 1;
    this._setHealth(false);
    this.isConnecting = false;
    this.rejectPromise?.(new Error(`WebSocket error: ${event}`));
    this._log(`onerror() - WS connection resulted into error`, { event });

    this._reconnect();
  };

  /**
   * _setHealth - Sets the connection to healthy or unhealthy.
   * Broadcasts an event in case the connection status changed.
   *
   * @param {boolean} healthy boolean indicating if the connection is healthy or not
   * @param {boolean} dispatchImmediately boolean indicating to dispatch event immediately even if the connection is unhealthy
   */
  _setHealth = (healthy: boolean, dispatchImmediately = false) => {
    if (healthy === this.isHealthy) return;

    this.isHealthy = healthy;

    if (this.isHealthy || dispatchImmediately) {
      this.client.dispatchEvent({
        type: 'connection.changed',
        online: this.isHealthy,
      });
      return;
    }

    // we're offline, wait few seconds and fire and event if still offline
    setTimeout(() => {
      if (this.isHealthy) return;
      this.client.dispatchEvent({
        type: 'connection.changed',
        online: this.isHealthy,
      });
    }, 5000);
  };

  /**
   * _errorFromWSEvent - Creates an error object for the WS event
   */
  private _errorFromWSEvent = (
    event: CloseEvent | ConnectionErrorEvent,
    isWSFailure = true,
  ) => {
    let code: number;
    let statusCode: number;
    let message: string;
    if (isCloseEvent(event)) {
      code = event.code;
      message = event.reason;
      statusCode = 0;
    } else {
      const { error } = event;
      code = error.code;
      message = error.message;
      statusCode = error.StatusCode;
    }

    const msg = `WS failed with code: ${code} and reason: ${message}`;
    this._log(msg, { event }, 'warn');
    const error = new Error(msg) as Error & {
      code?: number;
      isWSFailure?: boolean;
      StatusCode?: number;
    };
    error.code = code;
    /**
     * StatusCode does not exist on any event types but has been left
     * as is to preserve JS functionality during the TS implementation
     */
    error.StatusCode = statusCode;
    error.isWSFailure = isWSFailure;
    return error;
  };

  /**
   * _destroyCurrentWSConnection - Removes the current WS connection
   *
   */
  _destroyCurrentWSConnection() {
    // increment the ID, meaning we will ignore all messages from the old
    // ws connection from now on.
    this.wsID += 1;

    try {
      this?.ws?.close();
    } catch (e) {
      // we don't care
    }
  }

  /**
   * _setupPromise - sets up the this.connectOpen promise
   */
  _setupConnectionPromise = () => {
    this.isResolved = false;
    /** a promise that is resolved once ws.open is called */
    this.connectionOpenSafe = makeSafePromise(
      new Promise<ConnectedEvent>((resolve, reject) => {
        this.resolvePromise = resolve;
        this.rejectPromise = reject;
      }),
    );
  };

  get connectionOpen() {
    return this.connectionOpenSafe?.();
  }

  /**
   * Schedules a next health check ping for websocket.
   */
  scheduleNextPing = () => {
<<<<<<< HEAD
    const timers = getTimers();
    if (this.healthCheckTimeoutRef) {
      timers.clearTimeout(this.healthCheckTimeoutRef);
    }

    // 30 seconds is the recommended interval (messenger uses this)
    this.healthCheckTimeoutRef = timers.setTimeout(() => {
=======
    // 30 seconds is the recommended interval (messenger uses this)
    clearTimeout(this.healthCheckTimeoutRef);
    this.healthCheckTimeoutRef = setTimeout(() => {
>>>>>>> 2695bab0
      // send the healthcheck..., server replies with a health check event
      const data = [{ type: 'health.check', client_id: this.client.clientID }];
      // try to send on the connection
      try {
        this.ws?.send(JSON.stringify(data));
      } catch (e) {
        // error will already be detected elsewhere
      }
    }, this.pingInterval);
  };

  /**
   * scheduleConnectionCheck - schedules a check for time difference between last received event and now.
   * If the difference is more than 35 seconds, it means our health check logic has failed and websocket needs
   * to be reconnected.
   */
  scheduleConnectionCheck = () => {
    clearTimeout(this.connectionCheckTimeoutRef);
    this.connectionCheckTimeoutRef = setTimeout(() => {
      const now = new Date();
      if (
        this.lastEvent &&
        now.getTime() - this.lastEvent.getTime() > this.connectionCheckTimeout
      ) {
        this._log('scheduleConnectionCheck - going to reconnect');
        this._setHealth(false);
        this._reconnect();
      }
    }, this.connectionCheckTimeout);
  };
}<|MERGE_RESOLUTION|>--- conflicted
+++ resolved
@@ -10,32 +10,12 @@
 } from './utils';
 import type { LogLevel, StreamVideoEvent, UR } from './types';
 import type {
-<<<<<<< HEAD
-  ConnectAPIResponse,
-  LogLevel,
-  StreamVideoEvent,
-  UR,
-} from './types';
-import type { ConnectedEvent, WSAuthMessage } from '../../gen/coordinator';
-import { getTimers } from '../../timers';
-
-// Type guards to check WebSocket error type
-const isCloseEvent = (
-  res: WebSocket.CloseEvent | WebSocket.Data | WebSocket.ErrorEvent,
-): res is WebSocket.CloseEvent =>
-  (res as WebSocket.CloseEvent).code !== undefined;
-
-const isErrorEvent = (
-  res: WebSocket.CloseEvent | WebSocket.Data | WebSocket.ErrorEvent,
-): res is WebSocket.ErrorEvent =>
-  (res as WebSocket.ErrorEvent).error !== undefined;
-=======
   ConnectedEvent,
   ConnectionErrorEvent,
   WSAuthMessage,
 } from '../../gen/coordinator';
 import { makeSafePromise, type SafePromise } from '../../helpers/promise';
->>>>>>> 2695bab0
+import { getTimers } from '../../timers';
 
 /**
  * StableWSConnection - A WS connection that reconnects upon failure.
@@ -245,17 +225,12 @@
     this.isDisconnected = true;
 
     // start by removing all the listeners
-<<<<<<< HEAD
     if (this.healthCheckTimeoutRef) {
       getTimers().clearInterval(this.healthCheckTimeoutRef);
     }
     if (this.connectionCheckTimeoutRef) {
       clearInterval(this.connectionCheckTimeoutRef);
     }
-=======
-    clearInterval(this.healthCheckTimeoutRef);
-    clearInterval(this.connectionCheckTimeoutRef);
->>>>>>> 2695bab0
 
     removeConnectionEventListeners(this.onlineStatusChanged);
 
@@ -719,7 +694,6 @@
    * Schedules a next health check ping for websocket.
    */
   scheduleNextPing = () => {
-<<<<<<< HEAD
     const timers = getTimers();
     if (this.healthCheckTimeoutRef) {
       timers.clearTimeout(this.healthCheckTimeoutRef);
@@ -727,11 +701,6 @@
 
     // 30 seconds is the recommended interval (messenger uses this)
     this.healthCheckTimeoutRef = timers.setTimeout(() => {
-=======
-    // 30 seconds is the recommended interval (messenger uses this)
-    clearTimeout(this.healthCheckTimeoutRef);
-    this.healthCheckTimeoutRef = setTimeout(() => {
->>>>>>> 2695bab0
       // send the healthcheck..., server replies with a health check event
       const data = [{ type: 'health.check', client_id: this.client.clientID }];
       // try to send on the connection
