import { StreamSfuClient } from './StreamSfuClient';
import {
  Dispatcher,
  getGenericSdp,
  isSfuEvent,
  muteTypeToTrackType,
  Publisher,
  Subscriber,
  toRtcConfiguration,
  trackTypeToParticipantStreamKey,
} from './rtc';
import {
  registerEventHandlers,
  registerRingingCallEventHandlers,
} from './events/callEventHandlers';
import {
  CallingState,
  CallState,
  StreamVideoWriteableStateStore,
} from './store';
import {
  createSafeAsyncSubscription,
  createSubscription,
  getCurrentValue,
} from './store/rxUtils';
import type {
  AcceptCallResponse,
  BlockUserRequest,
  BlockUserResponse,
  CallRingEvent,
  CollectUserFeedbackRequest,
  CollectUserFeedbackResponse,
  Credentials,
  EndCallResponse,
  GetCallResponse,
  GetCallStatsResponse,
  GetOrCreateCallRequest,
  GetOrCreateCallResponse,
  GoLiveRequest,
  GoLiveResponse,
  JoinCallRequest,
  JoinCallResponse,
  ListRecordingsResponse,
  ListTranscriptionsResponse,
  MuteUsersRequest,
  MuteUsersResponse,
  PinRequest,
  PinResponse,
  QueryCallMembersRequest,
  QueryCallMembersResponse,
  RejectCallRequest,
  RejectCallResponse,
  RequestPermissionRequest,
  RequestPermissionResponse,
  SendCallEventRequest,
  SendCallEventResponse,
  SendReactionRequest,
  SendReactionResponse,
  StartClosedCaptionsRequest,
  StartClosedCaptionsResponse,
  StartHLSBroadcastingResponse,
  StartRecordingRequest,
  StartRecordingResponse,
  StartTranscriptionRequest,
  StartTranscriptionResponse,
  StatsOptions,
  StopClosedCaptionsRequest,
  StopClosedCaptionsResponse,
  StopHLSBroadcastingResponse,
  StopLiveResponse,
  StopRecordingResponse,
  StopTranscriptionResponse,
  UnblockUserRequest,
  UnblockUserResponse,
  UnpinRequest,
  UnpinResponse,
  UpdateCallMembersRequest,
  UpdateCallMembersResponse,
  UpdateCallRequest,
  UpdateCallResponse,
  UpdateUserPermissionsRequest,
  UpdateUserPermissionsResponse,
  VideoDimension,
} from './gen/coordinator';
import { OwnCapability } from './gen/coordinator';
import {
  AudioTrackType,
  CallConstructor,
  CallLeaveOptions,
<<<<<<< HEAD
  ClientPublishOptions,
=======
  ClosedCaptionsSettings,
>>>>>>> a7038f93
  JoinCallData,
  TrackMuteType,
  VideoTrackType,
} from './types';
import { BehaviorSubject, Subject, takeWhile } from 'rxjs';
import { ReconnectDetails } from './gen/video/sfu/event/events';
import {
  ClientDetails,
  Codec,
  PublishOption,
  SubscribeOption,
  TrackType,
  WebsocketReconnectStrategy,
} from './gen/video/sfu/models/models';
import { createStatsReporter, SfuStatsReporter, StatsReporter } from './stats';
import { DynascaleManager } from './helpers/DynascaleManager';
import { PermissionsContext } from './permissions';
import { CallTypes } from './CallType';
import { StreamClient } from './coordinator/connection/client';
import { sleep } from './coordinator/connection/utils';
import {
  AllCallEvents,
  CallEventListener,
  ErrorFromResponse,
  Logger,
  RejectReason,
  StreamCallEvent,
} from './coordinator/connection/types';
import { getClientDetails } from './client-details';
import { getLogger } from './logger';
import {
  CameraDirection,
  CameraManager,
  MicrophoneManager,
  ScreenShareManager,
  SpeakerManager,
} from './devices';
import { getSdkSignature } from './stats/utils';
import { withoutConcurrency } from './helpers/concurrency';
import { ensureExhausted } from './helpers/ensureExhausted';
import { pushToIfMissing } from './helpers/array';
import {
  makeSafePromise,
  PromiseWithResolvers,
  promiseWithResolvers,
} from './helpers/promise';

/**
 * An object representation of a `Call`.
 */
export class Call {
  /**
   * The type of the call.
   */
  readonly type: string;

  /**
   * The ID of the call.
   */
  readonly id: string;

  /**
   * The call CID.
   */
  readonly cid: string;

  /**
   * The state of this call.
   */
  readonly state = new CallState();

  /**
   * Flag indicating whether this call is "watched" and receives
   * updates from the backend.
   */
  watching: boolean;

  /**
   * Device manager for the camera
   */
  readonly camera: CameraManager;

  /**
   * Device manager for the microphone.
   */
  readonly microphone: MicrophoneManager;

  /**
   * Device manager for the speaker.
   */
  readonly speaker: SpeakerManager;

  /**
   * Device manager for the screen.
   */
  readonly screenShare: ScreenShareManager;

  /**
   * The DynascaleManager instance.
   */
  readonly dynascaleManager: DynascaleManager;

  subscriber?: Subscriber;
  publisher?: Publisher;

  /**
   * Flag telling whether this call is a "ringing" call.
   */
  private readonly ringingSubject: Subject<boolean>;

  /**
   * The permissions context of this call.
   */
  readonly permissionsContext = new PermissionsContext();
  readonly logger: Logger;

  /**
   * The event dispatcher instance dedicated to this Call instance.
   * @private
   */
  private readonly dispatcher = new Dispatcher();

  private clientPublishOptions?: ClientPublishOptions;
  private currentPublishOptions?: PublishOption[];
  private statsReporter?: StatsReporter;
  private sfuStatsReporter?: SfuStatsReporter;
  private dropTimeout: ReturnType<typeof setTimeout> | undefined;

  private readonly clientStore: StreamVideoWriteableStateStore;
  public readonly streamClient: StreamClient;
  private sfuClient?: StreamSfuClient;
  private sfuClientTag = 0;

  private readonly reconnectConcurrencyTag = Symbol('reconnectConcurrencyTag');
  private reconnectAttempts = 0;
  private reconnectStrategy = WebsocketReconnectStrategy.UNSPECIFIED;
  private fastReconnectDeadlineSeconds: number = 0;
  private disconnectionTimeoutSeconds: number = 0;
  private lastOfflineTimestamp: number = 0;
  private networkAvailableTask: PromiseWithResolvers<void> | undefined;
  // maintain the order of publishing tracks to restore them after a reconnection
  // it shouldn't contain duplicates
  private trackPublishOrder: TrackType[] = [];
  private joinCallData?: JoinCallData;
  private hasJoinedOnce = false;
  private deviceSettingsAppliedOnce = false;
  private credentials?: Credentials;

  private initialized = false;
  private readonly joinLeaveConcurrencyTag = Symbol('joinLeaveConcurrencyTag');

  /**
   * A list hooks/functions to invoke when the call is left.
   * A typical use case is to clean up some global event handlers.
   * @private
   */
  private readonly leaveCallHooks: Set<Function> = new Set();

  private readonly streamClientBasePath: string;
  private streamClientEventHandlers = new Map<Function, () => void>();

  /**
   * Constructs a new `Call` instance.
   *
   * NOTE: Don't call the constructor directly, instead
   * Use the [`StreamVideoClient.call`](./StreamVideoClient.md/#call)
   * method to construct a `Call` instance.
   */
  constructor({
    type,
    id,
    streamClient,
    members,
    ownCapabilities,
    sortParticipantsBy,
    clientStore,
    ringing = false,
    watching = false,
  }: CallConstructor) {
    this.type = type;
    this.id = id;
    this.cid = `${type}:${id}`;
    this.ringingSubject = new BehaviorSubject(ringing);
    this.watching = watching;
    this.streamClient = streamClient;
    this.clientStore = clientStore;
    this.streamClientBasePath = `/call/${this.type}/${this.id}`;
    this.logger = getLogger(['Call']);

    const callTypeConfig = CallTypes.get(type);
    const participantSorter =
      sortParticipantsBy || callTypeConfig.options.sortParticipantsBy;
    if (participantSorter) {
      this.state.setSortParticipantsBy(participantSorter);
    }

    this.state.setMembers(members || []);
    this.state.setOwnCapabilities(ownCapabilities || []);
    this.state.setCallingState(
      ringing ? CallingState.RINGING : CallingState.IDLE,
    );

    this.camera = new CameraManager(this);
    this.microphone = new MicrophoneManager(this);
    this.speaker = new SpeakerManager(this);
    this.screenShare = new ScreenShareManager(this);
    this.dynascaleManager = new DynascaleManager(this.state, this.speaker);
  }

  private setup = async () => {
    await withoutConcurrency(this.joinLeaveConcurrencyTag, async () => {
      if (this.initialized) return;

      this.leaveCallHooks.add(
        this.on('all', (event) => {
          // update state with the latest event data
          this.state.updateFromEvent(event);
        }),
      );

      this.leaveCallHooks.add(
        this.on('changePublishOptions', (event) => {
          this.currentPublishOptions = event.publishOptions;
        }),
      );

      this.leaveCallHooks.add(registerEventHandlers(this, this.dispatcher));
      this.registerEffects();
      this.registerReconnectHandlers();

      if (this.state.callingState === CallingState.LEFT) {
        this.state.setCallingState(CallingState.IDLE);
      }

      this.initialized = true;
    });
  };

  private registerEffects = () => {
    this.leaveCallHooks.add(
      // handles updating the permissions context when the settings change.
      createSubscription(this.state.settings$, (settings) => {
        if (!settings) return;
        this.permissionsContext.setCallSettings(settings);
      }),
    );

    this.leaveCallHooks.add(
      // handle the case when the user permissions are modified.
      createSafeAsyncSubscription(
        this.state.ownCapabilities$,
        this.handleOwnCapabilitiesUpdated,
      ),
    );

    this.leaveCallHooks.add(
      // handles the case when the user is blocked by the call owner.
      createSubscription(this.state.blockedUserIds$, async (blockedUserIds) => {
        if (!blockedUserIds || blockedUserIds.length === 0) return;
        const currentUserId = this.currentUserId;
        if (currentUserId && blockedUserIds.includes(currentUserId)) {
          this.logger('info', 'Leaving call because of being blocked');
          await this.leave({ reason: 'user blocked' }).catch((err) => {
            this.logger('error', 'Error leaving call after being blocked', err);
          });
        }
      }),
    );

    this.leaveCallHooks.add(
      // cancel auto-drop when call is
      createSubscription(this.state.session$, (session) => {
        if (!this.ringing) return;

        const receiverId = this.clientStore.connectedUser?.id;
        if (!receiverId) return;

        const isAcceptedByMe = Boolean(session?.accepted_by[receiverId]);
        const isRejectedByMe = Boolean(session?.rejected_by[receiverId]);

        if (isAcceptedByMe || isRejectedByMe) {
          this.cancelAutoDrop();
        }
      }),
    );

    this.leaveCallHooks.add(
      // "ringing" mode effects and event handlers
      createSubscription(this.ringingSubject, (isRinging) => {
        if (!isRinging) return;
        const callSession = this.state.session;
        const receiver_id = this.clientStore.connectedUser?.id;
        const ended_at = callSession?.ended_at;
        const created_by_id = this.state.createdBy?.id;
        const rejected_by = callSession?.rejected_by;
        const accepted_by = callSession?.accepted_by;
        let leaveCallIdle = false;
        if (ended_at) {
          // call was ended before it was accepted or rejected so we should leave it to idle
          leaveCallIdle = true;
        } else if (created_by_id && rejected_by) {
          if (rejected_by[created_by_id]) {
            // call was cancelled by the caller
            leaveCallIdle = true;
          }
        } else if (receiver_id && rejected_by) {
          if (rejected_by[receiver_id]) {
            // call was rejected by the receiver in some other device
            leaveCallIdle = true;
          }
        } else if (receiver_id && accepted_by) {
          if (accepted_by[receiver_id]) {
            // call was accepted by the receiver in some other device
            leaveCallIdle = true;
          }
        }
        if (leaveCallIdle) {
          if (this.state.callingState !== CallingState.IDLE) {
            this.state.setCallingState(CallingState.IDLE);
          }
        } else {
          if (this.state.callingState === CallingState.IDLE) {
            this.state.setCallingState(CallingState.RINGING);
          }
          this.scheduleAutoDrop();
          this.leaveCallHooks.add(registerRingingCallEventHandlers(this));
        }
      }),
    );
  };

  private handleOwnCapabilitiesUpdated = async (
    ownCapabilities: OwnCapability[],
  ) => {
    // update the permission context.
    this.permissionsContext.setPermissions(ownCapabilities);

    if (!this.publisher) return;

    // check if the user still has publishing permissions and stop publishing if not.
    const permissionToTrackType = {
      [OwnCapability.SEND_AUDIO]: TrackType.AUDIO,
      [OwnCapability.SEND_VIDEO]: TrackType.VIDEO,
      [OwnCapability.SCREENSHARE]: TrackType.SCREEN_SHARE,
    };
    for (const [permission, trackType] of Object.entries(
      permissionToTrackType,
    )) {
      const hasPermission = this.permissionsContext.hasPermission(
        permission as OwnCapability,
      );
      if (hasPermission) continue;
      try {
        switch (trackType) {
          case TrackType.AUDIO:
            if (this.microphone.enabled) await this.microphone.disable();
            break;
          case TrackType.VIDEO:
            if (this.camera.enabled) await this.camera.disable();
            break;
          case TrackType.SCREEN_SHARE:
            if (this.screenShare.enabled) await this.screenShare.disable();
            break;
        }
      } catch (err) {
        this.logger(
          'error',
          `Can't disable mic/camera/screenshare after revoked permissions`,
          err,
        );
      }
    }
  };

  /**
   * You can subscribe to WebSocket events provided by the API. To remove a subscription, call the `off` method.
   * Please note that subscribing to WebSocket events is an advanced use-case.
   * For most use-cases, it should be enough to watch for state changes.
   *
   * @param eventName the event name.
   * @param fn the event handler.
   */
  on = <E extends keyof AllCallEvents>(
    eventName: E,
    fn: CallEventListener<E>,
  ) => {
    if (isSfuEvent(eventName)) {
      return this.dispatcher.on(eventName, fn);
    }

    const offHandler = this.streamClient.on(eventName, (e) => {
      const event = e as StreamCallEvent;
      if (event.call_cid && event.call_cid === this.cid) {
        fn(event as AllCallEvents[E]);
      }
    });

    // keep the 'off' reference returned by the stream client
    this.streamClientEventHandlers.set(fn, offHandler);
    return () => {
      this.off(eventName, fn);
    };
  };

  /**
   * Remove subscription for WebSocket events that were created by the `on` method.
   *
   * @param eventName the event name.
   * @param fn the event handler.
   */
  off = <E extends keyof AllCallEvents>(
    eventName: E,
    fn: CallEventListener<E>,
  ) => {
    if (isSfuEvent(eventName)) {
      return this.dispatcher.off(eventName, fn);
    }

    // unsubscribe from the stream client event by using the 'off' reference
    const registeredOffHandler = this.streamClientEventHandlers.get(fn);
    if (registeredOffHandler) {
      registeredOffHandler();
    }
  };

  /**
   * Leave the call and stop the media streams that were published by the call.
   */
  leave = async ({
    reject,
    reason = 'user is leaving the call',
  }: CallLeaveOptions = {}) => {
    await withoutConcurrency(this.joinLeaveConcurrencyTag, async () => {
      const callingState = this.state.callingState;
      if (callingState === CallingState.LEFT) {
        throw new Error('Cannot leave call that has already been left.');
      }

      if (callingState === CallingState.JOINING) {
        const waitUntilCallJoined = () => {
          return new Promise<void>((resolve) => {
            this.state.callingState$
              .pipe(takeWhile((state) => state !== CallingState.JOINED, true))
              .subscribe(() => resolve());
          });
        };
        await waitUntilCallJoined();
      }

      if (callingState === CallingState.RINGING && reject !== false) {
        if (reject) {
          await this.reject(reason);
        } else {
          // if reject was undefined, we still have to cancel the call automatically
          // when I am the creator and everyone else left the call
          const hasOtherParticipants = this.state.remoteParticipants.length > 0;
          if (this.isCreatedByMe && !hasOtherParticipants) {
            await this.reject('cancel');
          }
        }
      }

      this.statsReporter?.stop();
      this.statsReporter = undefined;

      this.sfuStatsReporter?.stop();
      this.sfuStatsReporter = undefined;

      this.subscriber?.close();
      this.subscriber = undefined;

      this.publisher?.close({ stopTracks: true });
      this.publisher = undefined;

      await this.sfuClient?.leaveAndClose(reason);
      this.sfuClient = undefined;
      this.dynascaleManager.setSfuClient(undefined);

      this.state.setCallingState(CallingState.LEFT);
      this.state.dispose();

      // Call all leave call hooks, e.g. to clean up global event handlers
      this.leaveCallHooks.forEach((hook) => hook());
      this.initialized = false;
      this.hasJoinedOnce = false;
      this.clientStore.unregisterCall(this);

      this.camera.dispose();
      this.microphone.dispose();
      this.screenShare.dispose();
      this.speaker.dispose();

      const stopOnLeavePromises: Promise<void>[] = [];
      if (this.camera.stopOnLeave) {
        stopOnLeavePromises.push(this.camera.disable(true));
      }
      if (this.microphone.stopOnLeave) {
        stopOnLeavePromises.push(this.microphone.disable(true));
      }
      if (this.screenShare.stopOnLeave) {
        stopOnLeavePromises.push(this.screenShare.disable(true));
      }
      await Promise.all(stopOnLeavePromises);
    });
  };

  /**
   * A flag indicating whether the call is "ringing" type of call.
   */
  get ringing() {
    return getCurrentValue(this.ringingSubject);
  }

  /**
   * Retrieves the current user ID.
   */
  get currentUserId() {
    return this.clientStore.connectedUser?.id;
  }

  /**
   * A flag indicating whether the call was created by the current user.
   */
  get isCreatedByMe() {
    return this.state.createdBy?.id === this.currentUserId;
  }

  /**
   * Update from the call response from the "call.ring" event
   * @internal
   */
  updateFromRingingEvent = async (event: CallRingEvent) => {
    await this.setup();
    // call.ring event excludes the call creator in the members list
    // as the creator does not get the ring event
    // so update the member list accordingly
    const creator = this.state.members.find(
      (m) => m.user.id === event.call.created_by.id,
    );
    if (!creator) {
      this.state.setMembers(event.members);
    } else {
      this.state.setMembers([creator, ...event.members]);
    }
    // update the call state with the latest event data
    this.state.updateFromCallResponse(event.call);
    this.watching = true;
    this.ringingSubject.next(true);
    // we remove the instance from the calls list to enable the following filter in useCalls hook
    // const calls = useCalls().filter((c) => c.ringing);
    const calls = this.clientStore.calls.filter((c) => c.cid !== this.cid);
    this.clientStore.setCalls([this, ...calls]);
    await this.applyDeviceConfig(false);
  };

  /**
   * Loads the information about the call.
   *
   * @param params.ring if set to true, a `call.ring` event will be sent to the call members.
   * @param params.notify if set to true, a `call.notification` event will be sent to the call members.
   * @param params.members_limit the total number of members to return as part of the response.
   */
  get = async (params?: {
    ring?: boolean;
    notify?: boolean;
    members_limit?: number;
  }) => {
    await this.setup();
    const response = await this.streamClient.get<GetCallResponse>(
      this.streamClientBasePath,
      params,
    );

    this.state.updateFromCallResponse(response.call);
    this.state.setMembers(response.members);
    this.state.setOwnCapabilities(response.own_capabilities);

    if (params?.ring || this.ringing) {
      // the call response can indicate where the call is still ringing or not
      this.ringingSubject.next(true);
    }

    if (this.streamClient._hasConnectionID()) {
      this.watching = true;
      this.clientStore.registerCall(this);
    }

    await this.applyDeviceConfig(false);

    return response;
  };

  /**
   * Loads the information about the call and creates it if it doesn't exist.
   *
   * @param data the data to create the call with.
   */
  getOrCreate = async (data?: GetOrCreateCallRequest) => {
    await this.setup();
    const response = await this.streamClient.post<
      GetOrCreateCallResponse,
      GetOrCreateCallRequest
    >(this.streamClientBasePath, data);

    this.state.updateFromCallResponse(response.call);
    this.state.setMembers(response.members);
    this.state.setOwnCapabilities(response.own_capabilities);

    if (data?.ring || this.ringing) {
      // the call response can indicate where the call is still ringing or not
      this.ringingSubject.next(true);
    }

    if (this.streamClient._hasConnectionID()) {
      this.watching = true;
      this.clientStore.registerCall(this);
    }

    await this.applyDeviceConfig(false);

    return response;
  };

  /**
   * Creates a call
   *
   * @param data the data to create the call with.
   */
  create = async (data?: GetOrCreateCallRequest) => {
    return this.getOrCreate(data);
  };

  /**
   * A shortcut for {@link Call.get} with `ring` parameter set to `true`.
   * Will send a `call.ring` event to the call members.
   */
  ring = async (): Promise<GetCallResponse> => {
    return await this.get({ ring: true });
  };

  /**
   * A shortcut for {@link Call.get} with `notify` parameter set to `true`.
   * Will send a `call.notification` event to the call members.
   */
  notify = async (): Promise<GetCallResponse> => {
    return await this.get({ notify: true });
  };

  /**
   * Marks the incoming call as accepted.
   *
   * This method should be used only for "ringing" call flows.
   * {@link Call.join} invokes this method automatically for you when joining a call.
   * Unless you are implementing a custom "ringing" flow, you should not use this method.
   */
  accept = async () => {
    return this.streamClient.post<AcceptCallResponse>(
      `${this.streamClientBasePath}/accept`,
    );
  };

  /**
   * Marks the incoming call as rejected.
   *
   * This method should be used only for "ringing" call flows.
   * {@link Call.leave} invokes this method automatically for you when you leave or reject this call.
   * Unless you are implementing a custom "ringing" flow, you should not use this method.
   *
   * @param reason the reason for rejecting the call.
   */
  reject = async (reason?: RejectReason): Promise<RejectCallResponse> => {
    return this.streamClient.post<RejectCallResponse, RejectCallRequest>(
      `${this.streamClientBasePath}/reject`,
      { reason: reason },
    );
  };

  /**
   * Will start to watch for call related WebSocket events and initiate a call session with the server.
   *
   * @returns a promise which resolves once the call join-flow has finished.
   */
  join = async (data?: JoinCallData): Promise<void> => {
    const connectStartTime = Date.now();
    await this.setup();
    const callingState = this.state.callingState;
    if ([CallingState.JOINED, CallingState.JOINING].includes(callingState)) {
      throw new Error(`Illegal State: call.join() shall be called only once`);
    }

    this.joinCallData = data;

    this.logger('debug', 'Starting join flow');
    this.state.setCallingState(CallingState.JOINING);

    const performingMigration =
      this.reconnectStrategy === WebsocketReconnectStrategy.MIGRATE;
    const performingRejoin =
      this.reconnectStrategy === WebsocketReconnectStrategy.REJOIN;
    const performingFastReconnect =
      this.reconnectStrategy === WebsocketReconnectStrategy.FAST;

    let statsOptions = this.sfuStatsReporter?.options;
    if (
      !this.credentials ||
      !statsOptions ||
      performingRejoin ||
      performingMigration
    ) {
      try {
        const joinResponse = await this.doJoinRequest(data);
        this.credentials = joinResponse.credentials;
        statsOptions = joinResponse.stats_options;
      } catch (error) {
        // restore the previous call state if the join-flow fails
        this.state.setCallingState(callingState);
        throw error;
      }
    }

    const previousSfuClient = this.sfuClient;
    const previousSessionId = previousSfuClient?.sessionId;
    const isWsHealthy = !!previousSfuClient?.isHealthy;
    const sfuClient =
      performingRejoin || performingMigration || !isWsHealthy
        ? new StreamSfuClient({
            logTag: String(this.sfuClientTag++),
            dispatcher: this.dispatcher,
            credentials: this.credentials,
            streamClient: this.streamClient,
            // a new session_id is necessary for the REJOIN strategy.
            // we use the previous session_id if available
            sessionId: performingRejoin ? undefined : previousSessionId,
            onSignalClose: () => this.handleSfuSignalClose(sfuClient),
          })
        : previousSfuClient;
    this.sfuClient = sfuClient;
    this.dynascaleManager.setSfuClient(sfuClient);

    const clientDetails = getClientDetails();
    // we don't need to send JoinRequest if we are re-using an existing healthy SFU client
    if (previousSfuClient !== sfuClient) {
      // prepare a generic SDP and send it to the SFU.
      // these are throw-away SDPs that the SFU will use to determine
      // the capabilities of the client (codec support, etc.)
      const [subscriberSdp, publisherSdp] = await Promise.all([
        getGenericSdp('recvonly'),
        getGenericSdp('sendonly'),
      ]);
      const isReconnecting =
        this.reconnectStrategy !== WebsocketReconnectStrategy.UNSPECIFIED;
      const reconnectDetails = isReconnecting
        ? this.getReconnectDetails(data?.migrating_from, previousSessionId)
        : undefined;
      const preferredPublishOptions = !isReconnecting
        ? this.getPreferredPublishOptions()
        : this.currentPublishOptions || [];
      const preferredSubscribeOptions = !isReconnecting
        ? this.getPreferredSubscribeOptions()
        : [];
      const { callState, fastReconnectDeadlineSeconds, publishOptions } =
        await sfuClient.join({
          subscriberSdp,
          publisherSdp,
          clientDetails,
          fastReconnect: performingFastReconnect,
          reconnectDetails,
          preferredPublishOptions,
          preferredSubscribeOptions,
        });

      this.currentPublishOptions = publishOptions;
      this.fastReconnectDeadlineSeconds = fastReconnectDeadlineSeconds;
      if (callState) {
        this.state.updateFromSfuCallState(
          callState,
          sfuClient.sessionId,
          reconnectDetails,
        );
      }
    }

    if (!performingMigration) {
      // in MIGRATION, `JOINED` state is set in `this.reconnectMigrate()`
      this.state.setCallingState(CallingState.JOINED);
    }
    this.hasJoinedOnce = true;

    // when performing fast reconnect, or when we reuse the same SFU client,
    // (ws remained healthy), we just need to restore the ICE connection
    if (performingFastReconnect) {
      // the SFU automatically issues an ICE restart on the subscriber
      // we don't have to do it ourselves
      await this.restoreICE(sfuClient, { includeSubscriber: false });
    } else {
      const connectionConfig = toRtcConfiguration(this.credentials.ice_servers);
      this.initPublisherAndSubscriber({
        sfuClient,
        connectionConfig,
        clientDetails,
        statsOptions,
        publishOptions: this.currentPublishOptions || [],
        closePreviousInstances: !performingMigration,
      });
    }

    // make sure we only track connection timing if we are not calling this method as part of a reconnection flow
    if (!performingRejoin && !performingFastReconnect && !performingMigration) {
      this.sfuStatsReporter?.sendConnectionTime(
        (Date.now() - connectStartTime) / 1000,
      );
    }

    if (performingRejoin) {
      const strategy = WebsocketReconnectStrategy[this.reconnectStrategy];
      await previousSfuClient?.leaveAndClose(
        `Closing previous WS after reconnect with strategy: ${strategy}`,
      );
    } else if (!isWsHealthy) {
      previousSfuClient?.close(
        StreamSfuClient.DISPOSE_OLD_SOCKET,
        'Closing unhealthy WS after reconnect',
      );
    }

    // device settings should be applied only once, we don't have to
    // re-apply them on later reconnections or server-side data fetches
    if (!this.deviceSettingsAppliedOnce) {
      await this.applyDeviceConfig(true);
      this.deviceSettingsAppliedOnce = true;
    }

    // We shouldn't persist the `ring` and `notify` state after joining the call
    // as it's a one-time event and clashes with the potential reconnection attempts.
    // When reconnecting, if provided with `ring: true` or `notify: true`,
    // we will spam the other participants with push notifications and `call.ring` events.
    delete this.joinCallData?.ring;
    delete this.joinCallData?.notify;
    // reset the reconnect strategy to unspecified after a successful reconnection
    this.reconnectStrategy = WebsocketReconnectStrategy.UNSPECIFIED;

    this.logger('info', `Joined call ${this.cid}`);
  };

  /**
   * Prepares Reconnect Details object.
   * @internal
   */
  private getReconnectDetails = (
    migratingFromSfuId: string | undefined,
    previousSessionId: string | undefined,
  ): ReconnectDetails => {
    const strategy = this.reconnectStrategy;
    const performingRejoin = strategy === WebsocketReconnectStrategy.REJOIN;
    const announcedTracks =
      this.publisher?.getAnnouncedTracksForReconnect() || [];
    return {
      strategy,
      announcedTracks,
      subscriptions: this.dynascaleManager.trackSubscriptions,
      reconnectAttempt: this.reconnectAttempts,
      fromSfuId: migratingFromSfuId || '',
      previousSessionId: performingRejoin ? previousSessionId || '' : '',
    };
  };

  /**
   * Prepares the preferred codec for the call.
   * This is an experimental client feature and subject to change.
   * @internal
   */
  private getPreferredPublishOptions = (): PublishOption[] => {
    const { preferredCodec, fmtpLine, preferredBitrate, maxSimulcastLayers } =
      this.clientPublishOptions || {};
    if (!preferredCodec && !preferredBitrate && !maxSimulcastLayers) return [];

    const codec = preferredCodec
      ? Codec.create({ name: preferredCodec.split('/').pop(), fmtp: fmtpLine })
      : undefined;

    const preferredPublishOptions = [
      PublishOption.create({
        trackType: TrackType.VIDEO,
        codec,
        bitrate: preferredBitrate,
        maxSpatialLayers: maxSimulcastLayers,
      }),
    ];

    const screenShareSettings = this.screenShare.getSettings();
    if (screenShareSettings) {
      preferredPublishOptions.push(
        PublishOption.create({
          trackType: TrackType.SCREEN_SHARE,
          fps: screenShareSettings.maxFramerate,
          bitrate: screenShareSettings.maxBitrate,
        }),
      );
    }

    return preferredPublishOptions;
  };

  /**
   * Prepares the preferred options for subscribing to tracks.
   * This is an experimental client feature and subject to change.
   * @internal
   */
  private getPreferredSubscribeOptions = (): SubscribeOption[] => {
    const { subscriberCodec, subscriberFmtpLine } =
      this.clientPublishOptions || {};
    if (!subscriberCodec || !subscriberFmtpLine) return [];
    return [
      SubscribeOption.create({
        trackType: TrackType.VIDEO,
        codecs: [
          { name: subscriberCodec.split('/').pop(), fmtp: subscriberFmtpLine },
        ],
      }),
    ];
  };

  /**
   * Performs an ICE restart on both the Publisher and Subscriber Peer Connections.
   * Uses the provided SFU client to restore the ICE connection.
   *
   * This method can throw an error if the ICE restart fails.
   * This error should be handled by the reconnect loop,
   * and a new reconnection shall be attempted.
   *
   * @internal
   */
  private restoreICE = async (
    nextSfuClient: StreamSfuClient,
    opts: { includeSubscriber?: boolean; includePublisher?: boolean } = {},
  ) => {
    const { includeSubscriber = true, includePublisher = true } = opts;
    if (this.subscriber) {
      this.subscriber.setSfuClient(nextSfuClient);
      if (includeSubscriber) {
        await this.subscriber.restartIce();
      }
    }
    if (this.publisher) {
      this.publisher.setSfuClient(nextSfuClient);
      if (includePublisher) {
        await this.publisher.restartIce();
      }
    }
  };

  /**
   * Initializes the Publisher and Subscriber Peer Connections.
   * @internal
   */
  private initPublisherAndSubscriber = (opts: {
    sfuClient: StreamSfuClient;
    connectionConfig: RTCConfiguration;
    statsOptions: StatsOptions;
    clientDetails: ClientDetails;
    publishOptions: PublishOption[];
    closePreviousInstances: boolean;
  }) => {
    const {
      sfuClient,
      connectionConfig,
      clientDetails,
      statsOptions,
      publishOptions,
      closePreviousInstances,
    } = opts;
    if (closePreviousInstances && this.subscriber) {
      this.subscriber.close();
    }
    this.subscriber = new Subscriber({
      sfuClient,
      dispatcher: this.dispatcher,
      state: this.state,
      connectionConfig,
      logTag: String(this.sfuClientTag),
      onUnrecoverableError: () => {
        this.reconnect(WebsocketReconnectStrategy.REJOIN).catch((err) => {
          this.logger(
            'warn',
            '[Reconnect] Error reconnecting after a subscriber error',
            err,
          );
        });
      },
    });

    // anonymous users can't publish anything hence, there is no need
    // to create Publisher Peer Connection for them
    const isAnonymous = this.streamClient.user?.type === 'anonymous';
    if (!isAnonymous) {
      if (closePreviousInstances && this.publisher) {
        this.publisher.close({ stopTracks: false });
      }
      this.publisher = new Publisher({
        sfuClient,
        dispatcher: this.dispatcher,
        state: this.state,
        connectionConfig,
        publishOptions,
        logTag: String(this.sfuClientTag),
        onUnrecoverableError: () => {
          this.reconnect(WebsocketReconnectStrategy.REJOIN).catch((err) => {
            this.logger(
              'warn',
              '[Reconnect] Error reconnecting after a publisher error',
              err,
            );
          });
        },
      });
    }

    this.statsReporter?.stop();
    this.statsReporter = createStatsReporter({
      subscriber: this.subscriber,
      publisher: this.publisher,
      state: this.state,
      datacenter: sfuClient.edgeName,
    });

    this.sfuStatsReporter?.stop();
    if (statsOptions?.reporting_interval_ms > 0) {
      this.sfuStatsReporter = new SfuStatsReporter(sfuClient, {
        clientDetails,
        options: statsOptions,
        subscriber: this.subscriber,
        publisher: this.publisher,
        microphone: this.microphone,
        camera: this.camera,
        state: this.state,
      });
      this.sfuStatsReporter.start();
    }
  };

  /**
   * Retrieves credentials for joining the call.
   *
   * @internal
   *
   * @param data the join call data.
   */
  doJoinRequest = async (data?: JoinCallData): Promise<JoinCallResponse> => {
    const location = await this.streamClient.getLocationHint();
    const request: JoinCallRequest = { ...data, location };
    const joinResponse = await this.streamClient.post<
      JoinCallResponse,
      JoinCallRequest
    >(`${this.streamClientBasePath}/join`, request);
    this.state.updateFromCallResponse(joinResponse.call);
    this.state.setMembers(joinResponse.members);
    this.state.setOwnCapabilities(joinResponse.own_capabilities);

    if (data?.ring && !this.ringing) {
      this.ringingSubject.next(true);
    }

    if (this.ringing && !this.isCreatedByMe) {
      // signals other users that I have accepted the incoming call.
      await this.accept();
    }

    if (this.streamClient._hasConnectionID()) {
      this.watching = true;
      this.clientStore.registerCall(this);
    }

    return joinResponse;
  };

  /**
   * Handles the closing of the SFU signal connection.
   *
   * @internal
   * @param sfuClient the SFU client instance that was closed.
   */
  private handleSfuSignalClose = (sfuClient: StreamSfuClient) => {
    this.logger('debug', '[Reconnect] SFU signal connection closed');
    // SFU WS closed before we finished current join, no need to schedule reconnect
    // because join operation will fail
    if (this.state.callingState === CallingState.JOINING) return;
    // normal close, no need to reconnect
    if (sfuClient.isLeaving) return;
    this.reconnect(WebsocketReconnectStrategy.REJOIN).catch((err) => {
      this.logger('warn', '[Reconnect] Error reconnecting', err);
    });
  };

  /**
   * Handles the reconnection flow.
   *
   * @internal
   *
   * @param strategy the reconnection strategy to use.
   */
  private reconnect = async (
    strategy: WebsocketReconnectStrategy,
  ): Promise<void> => {
    if (
      this.state.callingState === CallingState.RECONNECTING ||
      this.state.callingState === CallingState.RECONNECTING_FAILED
    )
      return;

    return withoutConcurrency(this.reconnectConcurrencyTag, async () => {
      this.logger(
        'info',
        `[Reconnect] Reconnecting with strategy ${WebsocketReconnectStrategy[strategy]}`,
      );

      let reconnectStartTime = Date.now();
      this.reconnectStrategy = strategy;

      do {
        if (
          this.disconnectionTimeoutSeconds > 0 &&
          (Date.now() - reconnectStartTime) / 1000 >
            this.disconnectionTimeoutSeconds
        ) {
          this.logger(
            'warn',
            '[Reconnect] Stopping reconnection attempts after reaching disconnection timeout',
          );
          this.state.setCallingState(CallingState.RECONNECTING_FAILED);
          return;
        }

        // we don't increment reconnect attempts for the FAST strategy.
        if (this.reconnectStrategy !== WebsocketReconnectStrategy.FAST) {
          this.reconnectAttempts++;
        }
        const current = WebsocketReconnectStrategy[this.reconnectStrategy];
        try {
          // wait until the network is available
          await this.networkAvailableTask?.promise;
          switch (this.reconnectStrategy) {
            case WebsocketReconnectStrategy.UNSPECIFIED:
            case WebsocketReconnectStrategy.DISCONNECT:
              this.logger('debug', `[Reconnect] No-op strategy ${current}`);
              break;
            case WebsocketReconnectStrategy.FAST:
              await this.reconnectFast();
              break;
            case WebsocketReconnectStrategy.REJOIN:
              await this.reconnectRejoin();
              break;
            case WebsocketReconnectStrategy.MIGRATE:
              await this.reconnectMigrate();
              break;
            default:
              ensureExhausted(
                this.reconnectStrategy,
                'Unknown reconnection strategy',
              );
              break;
          }
          break; // do-while loop, reconnection worked, exit the loop
        } catch (error) {
          if (error instanceof ErrorFromResponse && error.unrecoverable) {
            this.logger(
              'warn',
              `[Reconnect] Can't reconnect due to coordinator unrecoverable error`,
              error,
            );
            this.state.setCallingState(CallingState.RECONNECTING_FAILED);
            return;
          }
          this.logger(
            'warn',
            `[Reconnect] ${current} (${this.reconnectAttempts}) failed. Attempting with REJOIN`,
            error,
          );
          await sleep(500);
          this.reconnectStrategy = WebsocketReconnectStrategy.REJOIN;
        }
      } while (
        this.state.callingState !== CallingState.JOINED &&
        this.state.callingState !== CallingState.RECONNECTING_FAILED &&
        this.state.callingState !== CallingState.LEFT
      );
    });
  };

  /**
   * Initiates the reconnection flow with the "fast" strategy.
   * @internal
   */
  private reconnectFast = async () => {
    const reconnectStartTime = Date.now();
    this.reconnectStrategy = WebsocketReconnectStrategy.FAST;
    this.state.setCallingState(CallingState.RECONNECTING);
    await this.join(this.joinCallData);
    this.sfuStatsReporter?.sendReconnectionTime(
      WebsocketReconnectStrategy.FAST,
      (Date.now() - reconnectStartTime) / 1000,
    );
  };

  /**
   * Initiates the reconnection flow with the "rejoin" strategy.
   * @internal
   */
  private reconnectRejoin = async () => {
    const reconnectStartTime = Date.now();
    this.reconnectStrategy = WebsocketReconnectStrategy.REJOIN;
    this.state.setCallingState(CallingState.RECONNECTING);
    await this.join(this.joinCallData);
    await this.restorePublishedTracks();
    this.restoreSubscribedTracks();
    this.sfuStatsReporter?.sendReconnectionTime(
      WebsocketReconnectStrategy.REJOIN,
      (Date.now() - reconnectStartTime) / 1000,
    );
  };

  /**
   * Initiates the reconnection flow with the "migrate" strategy.
   * @internal
   */
  private reconnectMigrate = async () => {
    const reconnectStartTime = Date.now();
    const currentSfuClient = this.sfuClient;
    if (!currentSfuClient) {
      throw new Error('Cannot migrate without an active SFU client');
    }

    this.reconnectStrategy = WebsocketReconnectStrategy.MIGRATE;
    this.state.setCallingState(CallingState.MIGRATING);
    const currentSubscriber = this.subscriber;
    const currentPublisher = this.publisher;

    currentSubscriber?.detachEventHandlers();
    currentPublisher?.detachEventHandlers();

    const migrationTask = makeSafePromise(currentSfuClient.enterMigration());

    try {
      const currentSfu = currentSfuClient.edgeName;
      await this.join({ ...this.joinCallData, migrating_from: currentSfu });
    } finally {
      // cleanup the migration_from field after the migration is complete or failed
      // as we don't want to keep dirty data in the join call data
      delete this.joinCallData?.migrating_from;
    }

    await this.restorePublishedTracks();
    this.restoreSubscribedTracks();

    try {
      // Wait for the migration to complete, then close the previous SFU client
      // and the peer connection instances. In case of failure, the migration
      // task would throw an error and REJOIN would be attempted.
      await migrationTask();

      // in MIGRATE, we can consider the call as joined only after
      // `participantMigrationComplete` event is received, signaled by
      // the `migrationTask`
      this.state.setCallingState(CallingState.JOINED);
    } finally {
      currentSubscriber?.close();
      currentPublisher?.close({ stopTracks: false });

      // and close the previous SFU client, without specifying close code
      currentSfuClient.close();
    }
    this.sfuStatsReporter?.sendReconnectionTime(
      WebsocketReconnectStrategy.MIGRATE,
      (Date.now() - reconnectStartTime) / 1000,
    );
  };

  /**
   * Registers the various event handlers for reconnection.
   *
   * @internal
   */
  private registerReconnectHandlers = () => {
    // handles the legacy "goAway" event
    const unregisterGoAway = this.on('goAway', () => {
      this.reconnect(WebsocketReconnectStrategy.MIGRATE).catch((err) => {
        this.logger('warn', '[Reconnect] Error reconnecting', err);
      });
    });

    // handles the "error" event, through which the SFU can request a reconnect
    const unregisterOnError = this.on('error', (e) => {
      const { reconnectStrategy: strategy } = e;
      if (strategy === WebsocketReconnectStrategy.UNSPECIFIED) return;
      if (strategy === WebsocketReconnectStrategy.DISCONNECT) {
        this.leave({ reason: 'SFU instructed to disconnect' }).catch((err) => {
          this.logger('warn', `Can't leave call after disconnect request`, err);
        });
      } else {
        this.reconnect(strategy).catch((err) => {
          this.logger('warn', '[Reconnect] Error reconnecting', err);
        });
      }
    });

    const unregisterNetworkChanged = this.streamClient.on(
      'network.changed',
      (e) => {
        if (!e.online) {
          this.logger('debug', '[Reconnect] Going offline');
          if (!this.hasJoinedOnce) return;
          this.lastOfflineTimestamp = Date.now();
          // create a new task that would resolve when the network is available
          const networkAvailableTask = promiseWithResolvers();
          networkAvailableTask.promise.then(() => {
            let strategy = WebsocketReconnectStrategy.FAST;
            if (this.lastOfflineTimestamp) {
              const offline = (Date.now() - this.lastOfflineTimestamp) / 1000;
              if (offline > this.fastReconnectDeadlineSeconds) {
                // We shouldn't attempt FAST if we have exceeded the deadline.
                // The SFU would have already wiped out the session.
                strategy = WebsocketReconnectStrategy.REJOIN;
              }
            }

            this.reconnect(strategy).catch((err) => {
              this.logger(
                'warn',
                '[Reconnect] Error reconnecting after going online',
                err,
              );
            });
          });
          this.networkAvailableTask = networkAvailableTask;
          this.sfuStatsReporter?.stop();
          this.state.setCallingState(CallingState.OFFLINE);
        } else {
          this.logger('debug', '[Reconnect] Going online');
          this.sfuClient?.close(
            StreamSfuClient.DISPOSE_OLD_SOCKET,
            'Closing WS to reconnect after going online',
          );
          // we went online, release the previous waiters and reset the state
          this.networkAvailableTask?.resolve();
          this.networkAvailableTask = undefined;
          this.sfuStatsReporter?.start();
        }
      },
    );

    this.leaveCallHooks.add(unregisterGoAway);
    this.leaveCallHooks.add(unregisterOnError);
    this.leaveCallHooks.add(unregisterNetworkChanged);
  };

  /**
   * Restores the published tracks after a reconnection.
   * @internal
   */
  private restorePublishedTracks = async () => {
    // the tracks need to be restored in their original order of publishing
    // otherwise, we might get `m-lines order mismatch` errors
    for (const trackType of this.trackPublishOrder) {
      switch (trackType) {
        case TrackType.AUDIO:
          const audioStream = this.microphone.state.mediaStream;
          if (audioStream) {
            await this.publishAudioStream(audioStream);
          }
          break;
        case TrackType.VIDEO:
          const videoStream = this.camera.state.mediaStream;
          if (videoStream) await this.publishVideoStream(videoStream);
          break;
        case TrackType.SCREEN_SHARE:
          const screenShareStream = this.screenShare.state.mediaStream;
          if (screenShareStream) {
            await this.publishScreenShareStream(screenShareStream);
          }
          break;
        // screen share audio can't exist without a screen share, so we handle it there
        case TrackType.SCREEN_SHARE_AUDIO:
        case TrackType.UNSPECIFIED:
          break;
        default:
          ensureExhausted(trackType, 'Unknown track type');
          break;
      }
    }
  };

  /**
   * Restores the subscribed tracks after a reconnection.
   * @internal
   */
  private restoreSubscribedTracks = () => {
    const { remoteParticipants } = this.state;
    if (remoteParticipants.length <= 0) return;
    this.dynascaleManager.applyTrackSubscriptions(undefined);
  };

  /**
   * Starts publishing the given video stream to the call.
   * The stream will be stopped if the user changes an input device, or if the user leaves the call.
   *
   * Consecutive calls to this method will replace the previously published stream.
   * The previous video stream will be stopped.
   *
   * @param videoStream the video stream to publish.
   */
  publishVideoStream = async (videoStream: MediaStream) => {
    if (!this.sfuClient) throw new Error(`Call not joined yet.`);
    // joining is in progress, and we should wait until the client is ready
    await this.sfuClient.joinTask;

    if (!this.permissionsContext.hasPermission(OwnCapability.SEND_VIDEO)) {
      throw new Error('No permission to publish video');
    }

    if (!this.publisher) throw new Error('Publisher is not initialized');

    const [videoTrack] = videoStream.getVideoTracks();
    if (!videoTrack) throw new Error('There is no video track in the stream');

    pushToIfMissing(this.trackPublishOrder, TrackType.VIDEO);
    await this.publisher.publish(videoTrack, TrackType.VIDEO);
    await this.updateLocalStreamState(videoStream, TrackType.VIDEO);
  };

  /**
   * Starts publishing the given audio stream to the call.
   * The stream will be stopped if the user changes an input device, or if the user leaves the call.
   *
   * Consecutive calls to this method will replace the audio stream that is currently being published.
   * The previous audio stream will be stopped.
   *
   * @param audioStream the audio stream to publish.
   */
  publishAudioStream = async (audioStream: MediaStream) => {
    if (!this.sfuClient) throw new Error(`Call not joined yet.`);
    // joining is in progress, and we should wait until the client is ready
    await this.sfuClient.joinTask;

    if (!this.permissionsContext.hasPermission(OwnCapability.SEND_AUDIO)) {
      throw new Error('No permission to publish audio');
    }

    if (!this.publisher) throw new Error('Publisher is not initialized');

    const [audioTrack] = audioStream.getAudioTracks();
    if (!audioTrack) throw new Error('There is no audio track in the stream');

    pushToIfMissing(this.trackPublishOrder, TrackType.AUDIO);
    await this.publisher.publish(audioTrack, TrackType.AUDIO);
    await this.updateLocalStreamState(audioStream, TrackType.AUDIO);
  };

  /**
   * Starts publishing the given screen-share stream to the call.
   *
   * Consecutive calls to this method will replace the previous screen-share stream.
   * The previous screen-share stream will be stopped.
   *
   * @param screenShareStream the screen-share stream to publish.
   */
  publishScreenShareStream = async (screenShareStream: MediaStream) => {
    if (!this.sfuClient) throw new Error(`Call not joined yet.`);
    // joining is in progress, and we should wait until the client is ready
    await this.sfuClient.joinTask;

    if (!this.permissionsContext.hasPermission(OwnCapability.SCREENSHARE)) {
      throw new Error('No permission to publish screen share');
    }

    if (!this.publisher) throw new Error('Publisher is not initialized');

    const [screenShareTrack] = screenShareStream.getVideoTracks();
    if (!screenShareTrack) {
      throw new Error('There is no screen share track in the stream');
    }

    pushToIfMissing(this.trackPublishOrder, TrackType.SCREEN_SHARE);
    await this.publisher.publish(screenShareTrack, TrackType.SCREEN_SHARE);

    const [screenShareAudioTrack] = screenShareStream.getAudioTracks();
    if (screenShareAudioTrack) {
      pushToIfMissing(this.trackPublishOrder, TrackType.SCREEN_SHARE_AUDIO);
      await this.publisher.publish(
        screenShareAudioTrack,
        TrackType.SCREEN_SHARE_AUDIO,
      );
    }
    await this.updateLocalStreamState(
      screenShareStream,
      ...(screenShareAudioTrack
        ? [TrackType.SCREEN_SHARE, TrackType.SCREEN_SHARE_AUDIO]
        : [TrackType.SCREEN_SHARE]),
    );
  };

  /**
   * Stops publishing the given track type to the call, if it is currently being published.
   *
   * @param trackTypes the track types to stop publishing.
   */
  stopPublish = async (...trackTypes: TrackType[]) => {
    if (!this.sfuClient || !this.publisher) return;
    await this.updateLocalStreamState(undefined, ...trackTypes);
  };

  /**
   * Updates the call state with the new stream.
   *
   * @param mediaStream the new stream to update the call state with.
   * If undefined, the stream will be removed from the call state.
   * @param trackTypes the track types to update the call state with.
   */
  private updateLocalStreamState = async (
    mediaStream: MediaStream | undefined,
    ...trackTypes: TrackType[]
  ) => {
    if (!this.sfuClient || !this.sfuClient.sessionId) return;
    await this.sfuClient.updateMuteStates(
      trackTypes.map((trackType) => ({ trackType, muted: !mediaStream })),
    );

    const sessionId = this.sfuClient.sessionId;
    for (const trackType of trackTypes) {
      const streamStateProp = trackTypeToParticipantStreamKey(trackType);
      if (!streamStateProp) continue;

      this.state.updateParticipant(sessionId, (p) => ({
        publishedTracks: mediaStream
          ? pushToIfMissing([...p.publishedTracks], trackType)
          : p.publishedTracks.filter((t) => t !== trackType),
        [streamStateProp]: mediaStream,
      }));
    }
  };

  /**
   * Updates the preferred publishing options
   *
   * @internal
   * @param options the options to use.
   */
  updatePublishOptions = (options: ClientPublishOptions) => {
    this.logger(
      'warn',
      '[call.updatePublishOptions]: You are manually overriding the publish options for this call. ' +
        'This is not recommended, and it can cause call stability/compatibility issues. Use with caution.',
    );
    if (this.state.callingState === CallingState.JOINED) {
      this.logger(
        'warn',
        'Cannot update publish options after joining the call',
      );
    }
    this.clientPublishOptions = { ...this.clientPublishOptions, ...options };
  };

  /**
   * Notifies the SFU that a noise cancellation process has started.
   *
   * @internal
   */
  notifyNoiseCancellationStarting = async () => {
    return this.sfuClient?.startNoiseCancellation().catch((err) => {
      this.logger('warn', 'Failed to notify start of noise cancellation', err);
    });
  };

  /**
   * Notifies the SFU that a noise cancellation process has stopped.
   *
   * @internal
   */
  notifyNoiseCancellationStopped = async () => {
    return this.sfuClient?.stopNoiseCancellation().catch((err) => {
      this.logger('warn', 'Failed to notify stop of noise cancellation', err);
    });
  };

  /**
   * Will enhance the reported stats with additional participant-specific information (`callStatsReport$` state [store variable](./StreamVideoClient.md/#readonlystatestore)).
   * This is usually helpful when detailed stats for a specific participant are needed.
   *
   * @param sessionId the sessionId to start reporting for.
   */
  startReportingStatsFor = (sessionId: string) => {
    return this.statsReporter?.startReportingStatsFor(sessionId);
  };

  /**
   * Opposite of `startReportingStatsFor`.
   * Will turn off stats reporting for a specific participant.
   *
   * @param sessionId the sessionId to stop reporting for.
   */
  stopReportingStatsFor = (sessionId: string) => {
    return this.statsReporter?.stopReportingStatsFor(sessionId);
  };

  /**
   * Resets the last sent reaction for the user holding the given `sessionId`. This is a local action, it won't reset the reaction on the backend.
   *
   * @param sessionId the session id.
   */
  resetReaction = (sessionId: string) => {
    this.state.updateParticipant(sessionId, {
      reaction: undefined,
    });
  };

  /**
   * Sets the list of criteria to sort the participants by.
   *
   * @param criteria the list of criteria to sort the participants by.
   */
  setSortParticipantsBy: CallState['setSortParticipantsBy'] = (criteria) => {
    return this.state.setSortParticipantsBy(criteria);
  };

  /**
   * Sends a reaction to the other call participants.
   *
   * @param reaction the reaction to send.
   */
  sendReaction = async (
    reaction: SendReactionRequest,
  ): Promise<SendReactionResponse> => {
    return this.streamClient.post<SendReactionResponse, SendReactionRequest>(
      `${this.streamClientBasePath}/reaction`,
      reaction,
    );
  };

  /**
   * Blocks the user with the given `userId`.
   *
   * @param userId the id of the user to block.
   */
  blockUser = async (userId: string) => {
    return this.streamClient.post<BlockUserResponse, BlockUserRequest>(
      `${this.streamClientBasePath}/block`,
      {
        user_id: userId,
      },
    );
  };

  /**
   * Unblocks the user with the given `userId`.
   *
   * @param userId the id of the user to unblock.
   */
  unblockUser = async (userId: string) => {
    return this.streamClient.post<UnblockUserResponse, UnblockUserRequest>(
      `${this.streamClientBasePath}/unblock`,
      {
        user_id: userId,
      },
    );
  };

  /**
   * Mutes the current user.
   *
   * @param type the type of the mute operation.
   */
  muteSelf = (type: TrackMuteType) => {
    const myUserId = this.currentUserId;
    if (myUserId) {
      return this.muteUser(myUserId, type);
    }
  };

  /**
   * Mutes all the other participants.
   *
   * @param type the type of the mute operation.
   */
  muteOthers = (type: TrackMuteType) => {
    const trackType = muteTypeToTrackType(type);
    if (!trackType) return;
    const userIdsToMute: string[] = [];
    for (const participant of this.state.remoteParticipants) {
      if (participant.publishedTracks.includes(trackType)) {
        userIdsToMute.push(participant.userId);
      }
    }

    if (userIdsToMute.length > 0) {
      return this.muteUser(userIdsToMute, type);
    }
  };

  /**
   * Mutes the user with the given `userId`.
   *
   * @param userId the id of the user to mute.
   * @param type the type of the mute operation.
   */
  muteUser = (userId: string | string[], type: TrackMuteType) => {
    return this.streamClient.post<MuteUsersResponse, MuteUsersRequest>(
      `${this.streamClientBasePath}/mute_users`,
      {
        user_ids: Array.isArray(userId) ? userId : [userId],
        [type]: true,
      },
    );
  };

  /**
   * Will mute all users in the call.
   *
   * @param type the type of the mute operation.
   */
  muteAllUsers = (type: TrackMuteType) => {
    return this.streamClient.post<MuteUsersResponse, MuteUsersRequest>(
      `${this.streamClientBasePath}/mute_users`,
      {
        mute_all_users: true,
        [type]: true,
      },
    );
  };

  /**
   * Starts recording the call
   */
  startRecording = async (request?: StartRecordingRequest) => {
    return this.streamClient.post<
      StartRecordingResponse,
      StartRecordingRequest
    >(`${this.streamClientBasePath}/start_recording`, request ? request : {});
  };

  /**
   * Stops recording the call
   */
  stopRecording = async () => {
    return this.streamClient.post<StopRecordingResponse>(
      `${this.streamClientBasePath}/stop_recording`,
      {},
    );
  };

  /**
   * Starts the transcription of the call.
   *
   * @param request the request data.
   */
  startTranscription = async (
    request?: StartTranscriptionRequest,
  ): Promise<StartTranscriptionResponse> => {
    return this.streamClient.post<
      StartTranscriptionResponse,
      StartTranscriptionRequest
    >(`${this.streamClientBasePath}/start_transcription`, request);
  };

  /**
   * Stops the transcription of the call.
   */
  stopTranscription = async (): Promise<StopTranscriptionResponse> => {
    return this.streamClient.post<StopTranscriptionResponse>(
      `${this.streamClientBasePath}/stop_transcription`,
    );
  };

  /**
   * Starts the closed captions of the call.
   */
  startClosedCaptions = async (
    options?: StartClosedCaptionsRequest,
  ): Promise<StartClosedCaptionsResponse> => {
    const trx = this.state.setCaptioning(true); // optimistic update
    try {
      return await this.streamClient.post<
        StartClosedCaptionsResponse,
        StartClosedCaptionsRequest
      >(`${this.streamClientBasePath}/start_closed_captions`, options);
    } catch (err) {
      trx.rollback(); // revert the optimistic update
      throw err;
    }
  };

  /**
   * Stops the closed captions of the call.
   */
  stopClosedCaptions = async (
    options?: StopClosedCaptionsRequest,
  ): Promise<StopClosedCaptionsResponse> => {
    const trx = this.state.setCaptioning(false); // optimistic update
    try {
      return await this.streamClient.post<
        StopClosedCaptionsResponse,
        StopClosedCaptionsRequest
      >(`${this.streamClientBasePath}/stop_closed_captions`, options);
    } catch (err) {
      trx.rollback(); // revert the optimistic update
      throw err;
    }
  };

  /**
   * Updates the closed caption settings.
   *
   * @param config the closed caption settings to apply
   */
  updateClosedCaptionSettings = (config: Partial<ClosedCaptionsSettings>) => {
    this.state.updateClosedCaptionSettings(config);
  };

  /**
   * Sends a `call.permission_request` event to all users connected to the call.
   * The call settings object contains information about which permissions can be requested during a call
   * (for example, a user might be allowed to request permission to publish audio, but not video).
   */
  requestPermissions = async (
    data: RequestPermissionRequest,
  ): Promise<RequestPermissionResponse> => {
    const { permissions } = data;
    const canRequestPermissions = permissions.every((permission) =>
      this.permissionsContext.canRequest(permission as OwnCapability),
    );
    if (!canRequestPermissions) {
      throw new Error(
        `You are not allowed to request permissions: ${permissions.join(', ')}`,
      );
    }
    return this.streamClient.post<
      RequestPermissionResponse,
      RequestPermissionRequest
    >(`${this.streamClientBasePath}/request_permission`, data);
  };

  /**
   * Allows you to grant certain permissions to a user in a call.
   * The permissions are specific to the call experience and do not survive the call itself.
   *
   * Supported permissions that can be granted are:
   * - `send-audio`
   * - `send-video`
   * - `screenshare`
   *
   * @param userId the id of the user to grant permissions to.
   * @param permissions the permissions to grant.
   */
  grantPermissions = async (userId: string, permissions: string[]) => {
    return this.updateUserPermissions({
      user_id: userId,
      grant_permissions: permissions,
    });
  };

  /**
   * Allows you to revoke certain permissions from a user in a call.
   * The permissions are specific to the call experience and do not survive the call itself.
   *
   * Supported permissions that can be revoked are:
   * - `send-audio`
   * - `send-video`
   * - `screenshare`
   *
   * @param userId the id of the user to revoke permissions from.
   * @param permissions the permissions to revoke.
   */
  revokePermissions = async (userId: string, permissions: string[]) => {
    return this.updateUserPermissions({
      user_id: userId,
      revoke_permissions: permissions,
    });
  };

  /**
   * Allows you to grant or revoke a specific permission to a user in a call. The permissions are specific to the call experience and do not survive the call itself.
   *
   * When revoking a permission, this endpoint will also mute the relevant track from the user. This is similar to muting a user with the difference that the user will not be able to unmute afterwards.
   *
   * Supported permissions that can be granted or revoked: `send-audio`, `send-video` and `screenshare`.
   *
   * `call.permissions_updated` event is sent to all members of the call.
   *
   */
  updateUserPermissions = async (data: UpdateUserPermissionsRequest) => {
    return this.streamClient.post<
      UpdateUserPermissionsResponse,
      UpdateUserPermissionsRequest
    >(`${this.streamClientBasePath}/user_permissions`, data);
  };

  /**
   * Starts the livestreaming of the call.
   *
   * @param data the request data.
   * @param params the request params.
   */
  goLive = async (data: GoLiveRequest = {}, params?: { notify?: boolean }) => {
    return this.streamClient.post<GoLiveResponse, GoLiveRequest>(
      `${this.streamClientBasePath}/go_live`,
      data,
      params,
    );
  };

  /**
   * Stops the livestreaming of the call.
   */
  stopLive = async () => {
    return this.streamClient.post<StopLiveResponse>(
      `${this.streamClientBasePath}/stop_live`,
      {},
    );
  };

  /**
   * Starts the broadcasting of the call.
   */
  startHLS = async () => {
    return this.streamClient.post<StartHLSBroadcastingResponse>(
      `${this.streamClientBasePath}/start_broadcasting`,
      {},
    );
  };

  /**
   * Stops the broadcasting of the call.
   */
  stopHLS = async () => {
    return this.streamClient.post<StopHLSBroadcastingResponse>(
      `${this.streamClientBasePath}/stop_broadcasting`,
      {},
    );
  };

  /**
   * Updates the call settings or custom data.
   *
   * @param updates the updates to apply to the call.
   */
  update = async (updates: UpdateCallRequest) => {
    const response = await this.streamClient.patch<
      UpdateCallResponse,
      UpdateCallRequest
    >(`${this.streamClientBasePath}`, updates);

    const { call, members, own_capabilities } = response;
    this.state.updateFromCallResponse(call);
    this.state.setMembers(members);
    this.state.setOwnCapabilities(own_capabilities);

    return response;
  };

  /**
   * Ends the call. Once the call is ended, it cannot be re-joined.
   */
  endCall = async () => {
    return this.streamClient.post<EndCallResponse>(
      `${this.streamClientBasePath}/mark_ended`,
    );
  };

  /**
   * Pins the given session to the top of the participants list.
   *
   * @param sessionId the sessionId to pin.
   */
  pin = (sessionId: string) => {
    this.state.updateParticipant(sessionId, {
      pin: {
        isLocalPin: true,
        pinnedAt: Date.now(),
      },
    });
  };

  /**
   * Unpins the given session from the top of the participants list.
   *
   * @param sessionId the sessionId to unpin.
   */
  unpin = (sessionId: string) => {
    this.state.updateParticipant(sessionId, {
      pin: undefined,
    });
  };

  /**
   * Pins the given session to the top of the participants list for everyone
   * in the call.
   * You can execute this method only if you have the `pin-for-everyone` capability.
   *
   * @param request the request object.
   */
  pinForEveryone = async (request: PinRequest) => {
    return this.streamClient.post<PinResponse, PinRequest>(
      `${this.streamClientBasePath}/pin`,
      request,
    );
  };

  /**
   * Unpins the given session from the top of the participants list for everyone
   * in the call.
   * You can execute this method only if you have the `pin-for-everyone` capability.
   *
   * @param request the request object.
   */
  unpinForEveryone = async (request: UnpinRequest) => {
    return this.streamClient.post<UnpinResponse, UnpinRequest>(
      `${this.streamClientBasePath}/unpin`,
      request,
    );
  };

  /**
   * Query call members with filter query. The result won't be stored in call state.
   * @param request
   * @returns
   */
  queryMembers = (request?: Omit<QueryCallMembersRequest, 'type' | 'id'>) => {
    return this.streamClient.post<
      QueryCallMembersResponse,
      QueryCallMembersRequest
    >('/call/members', {
      ...(request || {}),
      id: this.id,
      type: this.type,
    });
  };

  /**
   * Will update the call members.
   *
   * @param data the request data.
   */
  updateCallMembers = async (
    data: UpdateCallMembersRequest,
  ): Promise<UpdateCallMembersResponse> => {
    return this.streamClient.post<
      UpdateCallMembersResponse,
      UpdateCallMembersRequest
    >(`${this.streamClientBasePath}/members`, data);
  };

  /**
   * Schedules an auto-drop timeout based on the call settings.
   * Applicable only for ringing calls.
   */
  private scheduleAutoDrop = () => {
    this.cancelAutoDrop();

    const settings = this.state.settings;
    if (!settings) return;
    // ignore if the call is not ringing
    if (this.state.callingState !== CallingState.RINGING) return;

    const timeoutInMs = this.isCreatedByMe
      ? settings.ring.auto_cancel_timeout_ms
      : settings.ring.incoming_call_timeout_ms;

    // 0 means no auto-drop
    if (timeoutInMs <= 0) return;

    this.dropTimeout = setTimeout(() => {
      // the call might have stopped ringing by this point,
      // e.g. it was already accepted and joined
      if (this.state.callingState !== CallingState.RINGING) return;
      this.leave({ reject: true, reason: 'timeout' }).catch((err) => {
        this.logger('error', 'Failed to drop call', err);
      });
    }, timeoutInMs);
  };

  /**
   * Cancels a scheduled auto-drop timeout.
   */
  private cancelAutoDrop = () => {
    clearTimeout(this.dropTimeout);
    this.dropTimeout = undefined;
  };

  /**
   * Retrieves the list of recordings for the current call or call session.
   *
   * If `callSessionId` is provided, it will return the recordings for that call session.
   * Otherwise, all recordings for the current call will be returned.
   *
   * @param callSessionId the call session id to retrieve recordings for.
   */
  queryRecordings = async (
    callSessionId?: string,
  ): Promise<ListRecordingsResponse> => {
    let endpoint = this.streamClientBasePath;
    if (callSessionId) {
      endpoint = `${endpoint}/${callSessionId}`;
    }
    return this.streamClient.get<ListRecordingsResponse>(
      `${endpoint}/recordings`,
    );
  };

  /**
   * Retrieves the list of transcriptions for the current call.
   *
   * @returns the list of transcriptions.
   */
  queryTranscriptions = async (): Promise<ListTranscriptionsResponse> => {
    return this.streamClient.get<ListTranscriptionsResponse>(
      `${this.streamClientBasePath}/transcriptions`,
    );
  };

  /**
   * Retrieve call statistics for a particular call session (historical).
   * Here `callSessionID` is mandatory.
   *
   * @param callSessionID the call session ID to retrieve statistics for.
   * @returns The call stats.
   */
  getCallStats = async (callSessionID: string) => {
    const endpoint = `${this.streamClientBasePath}/stats/${callSessionID}`;
    return this.streamClient.get<GetCallStatsResponse>(endpoint);
  };

  /**
   * Submit user feedback for the call
   *
   * @param rating Rating between 1 and 5 denoting the experience of the user in the call
   * @param reason The reason/description for the rating
   * @param custom Custom data
   * @returns
   */
  submitFeedback = async (
    rating: number,
    {
      reason,
      custom,
    }: {
      reason?: string;
      custom?: Record<string, any>;
    } = {},
  ) => {
    if (rating < 1 || rating > 5) {
      throw new Error('Rating must be between 1 and 5');
    }
    const callSessionId = this.state.session?.id;
    if (!callSessionId) {
      throw new Error(
        'Feedback can be submitted only in the context of a call session',
      );
    }

    const { sdkName, sdkVersion, ...platform } =
      getSdkSignature(getClientDetails());

    // user sessionId is not available once the call has been left
    // until we relax the backend validation, we'll send N/A
    const userSessionId = this.sfuClient?.sessionId ?? 'N/A';
    const endpoint = `${this.streamClientBasePath}/feedback/${callSessionId}`;
    return this.streamClient.post<
      CollectUserFeedbackResponse,
      CollectUserFeedbackRequest
    >(endpoint, {
      rating,
      reason,
      user_session_id: userSessionId,
      sdk: sdkName,
      sdk_version: sdkVersion,
      custom: {
        ...custom,
        'x-stream-platform-data': platform,
      },
    });
  };

  /**
   * Sends a custom event to all call participants.
   *
   * @param payload the payload to send.
   */
  sendCustomEvent = async (payload: { [key: string]: any }) => {
    return this.streamClient.post<SendCallEventResponse, SendCallEventRequest>(
      `${this.streamClientBasePath}/event`,
      { custom: payload },
    );
  };

  /**
   * Applies the device configuration from the backend.
   *
   * @internal
   */
  applyDeviceConfig = async (status: boolean) => {
    await this.initCamera({ setStatus: status }).catch((err) => {
      this.logger('warn', 'Camera init failed', err);
    });
    await this.initMic({ setStatus: status }).catch((err) => {
      this.logger('warn', 'Mic init failed', err);
    });
  };

  private initCamera = async (options: { setStatus: boolean }) => {
    // Wait for any in progress camera operation
    await this.camera.statusChangeSettled();

    if (
      this.state.localParticipant?.videoStream ||
      !this.permissionsContext.hasPermission('send-video')
    ) {
      return;
    }

    // Set camera direction if it's not yet set
    if (!this.camera.state.direction && !this.camera.state.selectedDevice) {
      let defaultDirection: CameraDirection = 'front';
      const backendSetting = this.state.settings?.video.camera_facing;
      if (backendSetting) {
        defaultDirection = backendSetting === 'front' ? 'front' : 'back';
      }
      this.camera.state.setDirection(defaultDirection);
    }

    // Set target resolution
    const targetResolution = this.state.settings?.video.target_resolution;
    if (targetResolution) {
      await this.camera.selectTargetResolution(targetResolution);
    }

    if (options.setStatus) {
      // Publish already that was set before we joined
      if (
        this.camera.enabled &&
        this.camera.state.mediaStream &&
        !this.publisher?.isPublishing(TrackType.VIDEO)
      ) {
        await this.publishVideoStream(this.camera.state.mediaStream);
      }

      // Start camera if backend config specifies, and there is no local setting
      if (
        this.camera.state.status === undefined &&
        this.state.settings?.video.camera_default_on
      ) {
        await this.camera.enable();
      }
    }
  };

  private initMic = async (options: { setStatus: boolean }) => {
    // Wait for any in progress mic operation
    await this.microphone.statusChangeSettled();

    if (
      this.state.localParticipant?.audioStream ||
      !this.permissionsContext.hasPermission('send-audio')
    ) {
      return;
    }

    if (options.setStatus) {
      // Publish media stream that was set before we joined
      if (
        this.microphone.enabled &&
        this.microphone.state.mediaStream &&
        !this.publisher?.isPublishing(TrackType.AUDIO)
      ) {
        await this.publishAudioStream(this.microphone.state.mediaStream);
      }

      // Start mic if backend config specifies, and there is no local setting
      if (
        this.microphone.state.status === undefined &&
        this.state.settings?.audio.mic_default_on
      ) {
        await this.microphone.enable();
      }
    }
  };

  /**
   * Will begin tracking the given element for visibility changes within the
   * configured viewport element (`call.setViewport`).
   *
   * @param element the element to track.
   * @param sessionId the session id.
   * @param trackType the video mode.
   */
  trackElementVisibility = <T extends HTMLElement>(
    element: T,
    sessionId: string,
    trackType: VideoTrackType,
  ) => {
    return this.dynascaleManager.trackElementVisibility(
      element,
      sessionId,
      trackType,
    );
  };

  /**
   * Sets the viewport element to track bound video elements for visibility.
   *
   * @param element the viewport element.
   */
  setViewport = <T extends HTMLElement>(element: T) => {
    return this.dynascaleManager.setViewport(element);
  };

  /**
   * Binds a DOM <video> element to the given session id.
   * This method will make sure that the video element will play
   * the correct video stream for the given session id.
   *
   * Under the hood, it would also keep track of the video element dimensions
   * and update the subscription accordingly in order to optimize the bandwidth.
   *
   * If a "viewport" is configured, the video element will be automatically
   * tracked for visibility and the subscription will be updated accordingly.
   *
   * @param videoElement the video element to bind to.
   * @param sessionId the session id.
   * @param trackType the kind of video.
   */
  bindVideoElement = (
    videoElement: HTMLVideoElement,
    sessionId: string,
    trackType: VideoTrackType,
  ) => {
    const unbind = this.dynascaleManager.bindVideoElement(
      videoElement,
      sessionId,
      trackType,
    );

    if (!unbind) return;
    this.leaveCallHooks.add(unbind);
    return () => {
      this.leaveCallHooks.delete(unbind);
      unbind();
    };
  };

  /**
   * Binds a DOM <audio> element to the given session id.
   *
   * This method will make sure that the audio element will
   * play the correct audio stream for the given session id.
   *
   * @param audioElement the audio element to bind to.
   * @param sessionId the session id.
   * @param trackType the kind of audio.
   */
  bindAudioElement = (
    audioElement: HTMLAudioElement,
    sessionId: string,
    trackType: AudioTrackType = 'audioTrack',
  ) => {
    const unbind = this.dynascaleManager.bindAudioElement(
      audioElement,
      sessionId,
      trackType,
    );

    if (!unbind) return;
    this.leaveCallHooks.add(unbind);
    return () => {
      this.leaveCallHooks.delete(unbind);
      unbind();
    };
  };

  /**
   * Binds a DOM <img> element to this call's thumbnail (if enabled in settings).
   *
   * @param imageElement the image element to bind to.
   * @param opts options for the binding.
   */
  bindCallThumbnailElement = (
    imageElement: HTMLImageElement,
    opts: {
      fallbackImageSource?: string;
    } = {},
  ) => {
    const handleError = () => {
      imageElement.src =
        opts.fallbackImageSource ||
        'https://getstream.io/random_svg/?name=x&id=x';
    };

    const unsubscribe = createSubscription(
      this.state.thumbnails$,
      (thumbnails) => {
        if (!thumbnails) return;
        imageElement.addEventListener('error', handleError);

        const thumbnailUrl = new URL(thumbnails.image_url);
        thumbnailUrl.searchParams.set('w', String(imageElement.clientWidth));
        thumbnailUrl.searchParams.set('h', String(imageElement.clientHeight));

        imageElement.src = thumbnailUrl.toString();
      },
    );

    return () => {
      unsubscribe();
      imageElement.removeEventListener('error', handleError);
    };
  };

  /**
   * Specify preference for incoming video resolution. The preference will
   * be matched as close as possible, but actual resolution will depend
   * on the video source quality and client network conditions. Will enable
   * incoming video, if previously disabled.
   *
   * @param resolution preferred resolution, or `undefined` to clear preference
   * @param sessionIds optionally specify session ids of the participants this
   * preference has effect on. Affects all participants by default.
   */
  setPreferredIncomingVideoResolution = (
    resolution: VideoDimension | undefined,
    sessionIds?: string[],
  ) => {
    this.dynascaleManager.setVideoTrackSubscriptionOverrides(
      resolution
        ? {
            enabled: true,
            dimension: resolution,
          }
        : undefined,
      sessionIds,
    );
    this.dynascaleManager.applyTrackSubscriptions();
  };

  /**
   * Enables or disables incoming video from all remote call participants,
   * and removes any preference for preferred resolution.
   */
  setIncomingVideoEnabled = (enabled: boolean) => {
    this.dynascaleManager.setVideoTrackSubscriptionOverrides(
      enabled ? undefined : { enabled: false },
    );
    this.dynascaleManager.applyTrackSubscriptions();
  };

  /**
   * Sets the maximum amount of time a user can remain waiting for a reconnect
   * after a network disruption
   * @param timeoutSeconds Timeout in seconds, or 0 to keep reconnecting indefinetely
   */
  setDisconnectionTimeout = (timeoutSeconds: number) => {
    this.disconnectionTimeoutSeconds = timeoutSeconds;
  };
}<|MERGE_RESOLUTION|>--- conflicted
+++ resolved
@@ -87,11 +87,8 @@
   AudioTrackType,
   CallConstructor,
   CallLeaveOptions,
-<<<<<<< HEAD
   ClientPublishOptions,
-=======
   ClosedCaptionsSettings,
->>>>>>> a7038f93
   JoinCallData,
   TrackMuteType,
   VideoTrackType,
