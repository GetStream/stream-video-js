import { StreamSfuClient } from './StreamSfuClient';
import {
  Dispatcher,
  getGenericSdp,
  isSfuEvent,
  Publisher,
  SfuEventKinds,
  SfuEventListener,
  Subscriber,
} from './rtc';
import { muteTypeToTrackType } from './rtc/helpers/tracks';
import {
  GoAwayReason,
  SdkType,
  TrackType,
} from './gen/video/sfu/models/models';
import {
  registerEventHandlers,
  registerRingingCallEventHandlers,
} from './events/callEventHandlers';
import {
  CallingState,
  CallState,
  StreamVideoWriteableStateStore,
} from './store';
import { createSubscription, getCurrentValue } from './store/rxUtils';
import {
  AcceptCallResponse,
  BlockUserRequest,
  BlockUserResponse,
  EndCallResponse,
  GetCallResponse,
  GetOrCreateCallRequest,
  GetOrCreateCallResponse,
  GoLiveRequest,
  GoLiveResponse,
  ListRecordingsResponse,
  MuteUsersRequest,
  MuteUsersResponse,
  OwnCapability,
  PinRequest,
  PinResponse,
  QueryMembersRequest,
  QueryMembersResponse,
  RejectCallResponse,
  RequestPermissionRequest,
  RequestPermissionResponse,
  SendEventRequest,
  SendEventResponse,
  SendReactionRequest,
  SendReactionResponse,
  SFUResponse,
  StartBroadcastingResponse,
  StartRecordingResponse,
  StopBroadcastingResponse,
  StopLiveResponse,
  StopRecordingResponse,
  UnblockUserRequest,
  UnblockUserResponse,
  UnpinRequest,
  UnpinResponse,
  UpdateCallMembersRequest,
  UpdateCallMembersResponse,
  UpdateCallRequest,
  UpdateCallResponse,
  UpdateUserPermissionsRequest,
  UpdateUserPermissionsResponse,
} from './gen/coordinator';
import { join, reconcileParticipantLocalState } from './rtc/flows/join';
import {
  CallConstructor,
  CallLeaveOptions,
  DebounceType,
  JoinCallData,
  PublishOptions,
  StreamVideoParticipant,
  StreamVideoParticipantPatches,
  SubscriptionChanges,
  VideoTrackType,
  VisibilityState,
} from './types';
import {
  BehaviorSubject,
  debounce,
  filter,
  map,
  pairwise,
  Subject,
  takeWhile,
  tap,
  timer,
} from 'rxjs';
import { TrackSubscriptionDetails } from './gen/video/sfu/signal_rpc/signal';
import { JoinResponse, Migration } from './gen/video/sfu/event/events';
import { Timestamp } from './gen/google/protobuf/timestamp';
import {
  createStatsReporter,
  StatsReporter,
} from './stats/state-store-stats-reporter';
import { DynascaleManager } from './helpers/DynascaleManager';
import { PermissionsContext } from './permissions';
import { CallTypes } from './CallType';
import { StreamClient } from './coordinator/connection/client';
import {
  KnownCodes,
  retryInterval,
  sleep,
} from './coordinator/connection/utils';
import {
  CallEventHandler,
  CallEventTypes,
  EventHandler,
  EventTypes,
  Logger,
  StreamCallEvent,
} from './coordinator/connection/types';
import { getClientDetails, getSdkInfo } from './client-details';
import { getLogger } from './logger';
import { CameraManager } from './devices/CameraManager';
import { MicrophoneManager } from './devices/MicrophoneManager';
import { CameraDirection } from './devices/CameraManagerState';
import { SpeakerManager } from './devices/SpeakerManager';

/**
 * An object representation of a `Call`.
 */
export class Call {
  /**
   * The type of the call.
   */
  readonly type: string;

  /**
   * The ID of the call.
   */
  readonly id: string;

  /**
   * The call CID.
   */
  readonly cid: string;

  /**
   * The state of this call.
   */
  readonly state = new CallState();

  /**
   * Flag indicating whether this call is "watched" and receives
   * updates from the backend.
   */
  watching: boolean;

  /**
   * Device manager for the camera
   */
  readonly camera: CameraManager;

  /**
   * Device manager for the microhpone
   */
  readonly microphone: MicrophoneManager;

  /**
   * The DynascaleManager instance.
   */
  readonly dynascaleManager = new DynascaleManager(this);

  /*
   * Device manager for the speaker
   */
  readonly speaker: SpeakerManager;

  /**
   * Flag telling whether this call is a "ringing" call.
   */
  private readonly ringingSubject: Subject<boolean>;

  /**
   * The permissions context of this call.
   */
  readonly permissionsContext = new PermissionsContext();
  readonly logger: Logger;

  /**
   * The event dispatcher instance dedicated to this Call instance.
   * @private
   */
  private readonly dispatcher = new Dispatcher();

  private subscriber?: Subscriber;
  private publisher?: Publisher;
  private trackSubscriptionsSubject = new BehaviorSubject<{
    type: DebounceType;
    data: TrackSubscriptionDetails[];
  }>({ type: DebounceType.MEDIUM, data: [] });

  private statsReporter?: StatsReporter;
  private dropTimeout: ReturnType<typeof setTimeout> | undefined;

  private readonly clientStore: StreamVideoWriteableStateStore;
  public readonly streamClient: StreamClient;
  private sfuClient?: StreamSfuClient;
  private reconnectAttempts = 0;
  private maxReconnectAttempts = 10;

  /**
   * A list hooks/functions to invoke when the call is left.
   * A typical use case is to clean up some global event handlers.
   * @private
   */
  private readonly leaveCallHooks: Set<Function> = new Set();

  private readonly streamClientBasePath: string;
  private streamClientEventHandlers = new Map<Function, CallEventHandler>();

  /**
   * Constructs a new `Call` instance.
   *
   * NOTE: Don't call the constructor directly, instead
   * Use the [`StreamVideoClient.call`](./StreamVideoClient.md/#call)
   * method to construct a `Call` instance.
   */
  constructor({
    type,
    id,
    streamClient,
    members,
    ownCapabilities,
    sortParticipantsBy,
    clientStore,
    ringing = false,
    watching = false,
  }: CallConstructor) {
    this.type = type;
    this.id = id;
    this.cid = `${type}:${id}`;
    this.ringingSubject = new BehaviorSubject(ringing);
    this.watching = watching;
    this.streamClient = streamClient;
    this.clientStore = clientStore;
    this.streamClientBasePath = `/call/${this.type}/${this.id}`;
    this.logger = getLogger(['Call']);

    const callTypeConfig = CallTypes.get(type);
    const participantSorter =
      sortParticipantsBy || callTypeConfig.options.sortParticipantsBy;
    if (participantSorter) {
      this.state.setSortParticipantsBy(participantSorter);
    }

    this.state.setMembers(members || []);
    this.state.setOwnCapabilities(ownCapabilities || []);
    this.state.setCallingState(
      ringing ? CallingState.RINGING : CallingState.IDLE,
    );

    this.on('all', (event) => {
      // update state with the latest event data
      this.state.updateFromEvent(event);
    });

    this.leaveCallHooks.add(
      registerEventHandlers(this, this.state, this.dispatcher),
    );
    this.registerEffects();

    this.leaveCallHooks.add(
      createSubscription(
        this.trackSubscriptionsSubject.pipe(
          debounce((v) => timer(v.type)),
          map((v) => v.data),
        ),
        (subscriptions) => this.sfuClient?.updateSubscriptions(subscriptions),
      ),
    );

    this.camera = new CameraManager(this);
    this.microphone = new MicrophoneManager(this);

    this.state.localParticipant$.subscribe(async (p) => {
      // Mute via device manager
      // If integrator doesn't use device manager, we mute using stopPublish
      if (
        !p?.publishedTracks.includes(TrackType.VIDEO) &&
        this.publisher?.isPublishing(TrackType.VIDEO)
      ) {
        this.logger(
          'info',
          `Local participant's video track is muted remotely`,
        );
        await this.camera.disable();
        if (this.publisher.isPublishing(TrackType.VIDEO)) {
          this.stopPublish(TrackType.VIDEO);
        }
      }
      if (
        !p?.publishedTracks.includes(TrackType.AUDIO) &&
        this.publisher?.isPublishing(TrackType.AUDIO)
      ) {
        this.logger(
          'info',
          `Local participant's audio track is muted remotely`,
        );
        await this.microphone.disable();
        if (this.publisher.isPublishing(TrackType.AUDIO)) {
          this.stopPublish(TrackType.AUDIO);
        }
      }
    });
<<<<<<< HEAD
=======
    this.speaker = new SpeakerManager();
>>>>>>> ae256398
  }

  private registerEffects() {
    this.leaveCallHooks.add(
      // handles updating the permissions context when the settings change.
      createSubscription(this.state.settings$, (settings) => {
        if (!settings) return;
        this.permissionsContext.setCallSettings(settings);
      }),
    );

    this.leaveCallHooks.add(
      // handle the case when the user permissions are modified.
      createSubscription(this.state.ownCapabilities$, (ownCapabilities) => {
        // update the permission context.
        this.permissionsContext.setPermissions(ownCapabilities);

        if (!this.publisher) return;

        // check if the user still has publishing permissions and stop publishing if not.
        const permissionToTrackType = {
          [OwnCapability.SEND_AUDIO]: TrackType.AUDIO,
          [OwnCapability.SEND_VIDEO]: TrackType.VIDEO,
          [OwnCapability.SCREENSHARE]: TrackType.SCREEN_SHARE,
        };
        for (const [permission, trackType] of Object.entries(
          permissionToTrackType,
        )) {
          const hasPermission = this.permissionsContext.hasPermission(
            permission as OwnCapability,
          );
          if (
            !hasPermission &&
            (this.publisher.isPublishing(trackType) ||
              this.publisher.isLive(trackType))
          ) {
            // Stop tracks, then notify device manager
            this.stopPublish(trackType)
              .catch((err) => {
                this.logger(
                  'error',
                  `Error stopping publish ${trackType}`,
                  err,
                );
              })
              .then(() => {
                if (
                  trackType === TrackType.VIDEO &&
                  this.camera.state.status === 'enabled'
                ) {
                  this.camera
                    .disable()
                    .catch((err) =>
                      this.logger(
                        'error',
                        `Error disabling camera after pemission revoked`,
                        err,
                      ),
                    );
                }
                if (
                  trackType === TrackType.AUDIO &&
                  this.microphone.state.status === 'enabled'
                ) {
                  this.microphone
                    .disable()
                    .catch((err) =>
                      this.logger(
                        'error',
                        `Error disabling microphone after pemission revoked`,
                        err,
                      ),
                    );
                }
              });
          }
        }
      }),
    );

    this.leaveCallHooks.add(
      // handles the case when the user is blocked by the call owner.
      createSubscription(this.state.blockedUserIds$, async (blockedUserIds) => {
        if (!blockedUserIds) return;
        const currentUserId = this.currentUserId;
        if (currentUserId && blockedUserIds.includes(currentUserId)) {
          this.logger('info', 'Leaving call because of being blocked');
          await this.leave();
        }
      }),
    );

    this.leaveCallHooks.add(
      // watch for auto drop cancellation
      createSubscription(this.state.callingState$, (callingState) => {
        if (!this.ringing) return;
        if (
          callingState === CallingState.JOINED ||
          callingState === CallingState.JOINING ||
          callingState === CallingState.LEFT
        ) {
          clearTimeout(this.dropTimeout);
          this.dropTimeout = undefined;
        }
      }),
    );

    this.leaveCallHooks.add(
      // "ringing" mode effects and event handlers
      createSubscription(this.ringingSubject, (isRinging) => {
        if (!isRinging) return;
        this.scheduleAutoDrop();
        if (this.state.callingState === CallingState.IDLE) {
          this.state.setCallingState(CallingState.RINGING);
        }
        this.leaveCallHooks.add(registerRingingCallEventHandlers(this));
      }),
    );
  }

  /**
   * You can subscribe to WebSocket events provided by the API. To remove a subscription, call the `off` method.
   * Please note that subscribing to WebSocket events is an advanced use-case, for most use-cases it should be enough to watch for changes in the [reactive state store](./StreamVideoClient.md/#readonlystatestore).
   * @param eventName
   * @param fn
   * @returns a function which can be called to unsubscribe from the given event(s)
   */
  on(eventName: SfuEventKinds, fn: SfuEventListener): () => void;
  on(eventName: EventTypes, fn: CallEventHandler): () => void;
  on(
    eventName: SfuEventKinds | EventTypes,
    fn: SfuEventListener | CallEventHandler,
  ) {
    if (isSfuEvent(eventName)) {
      return this.dispatcher.on(eventName, fn as SfuEventListener);
    } else {
      const eventHandler: CallEventHandler = (event: StreamCallEvent) => {
        if (event.call_cid && event.call_cid === this.cid) {
          (fn as EventHandler)(event);
        }
      };
      this.streamClientEventHandlers.set(fn, eventHandler);

      return this.streamClient.on(eventName, eventHandler as EventHandler);
    }
  }

  /**
   * Remove subscription for WebSocket events that were created by the `on` method.
   * @param eventName
   * @param fn
   * @returns
   */
  off(eventName: SfuEventKinds, fn: SfuEventListener): void;
  off(eventName: CallEventTypes, fn: CallEventHandler): void;
  off(
    eventName: SfuEventKinds | CallEventTypes,
    fn: SfuEventListener | CallEventHandler,
  ) {
    if (isSfuEvent(eventName)) {
      return this.dispatcher.off(eventName, fn as SfuEventListener);
    } else {
      const registeredEventHandler = this.streamClientEventHandlers.get(fn);
      if (registeredEventHandler) {
        return this.streamClient.off(
          eventName,
          registeredEventHandler as EventHandler,
        );
      }
    }
  }

  /**
   * Leave the call and stop the media streams that were published by the call.
   */
  leave = async ({ reject = false }: CallLeaveOptions = {}) => {
    const callingState = this.state.callingState;
    if (callingState === CallingState.LEFT) {
      throw new Error('Cannot leave call that has already been left.');
    }

    if (callingState === CallingState.JOINING) {
      await this.assertCallJoined();
    }

    if (this.ringing) {
      // I'm the one who started the call, so I should cancel it.
      const hasOtherParticipants = this.state.remoteParticipants.length > 0;
      if (this.isCreatedByMe && !hasOtherParticipants) {
        // Signals other users that I have cancelled my call to them
        // before they accepted it.
        await this.reject();
      } else if (reject && callingState === CallingState.RINGING) {
        // Signals other users that I have rejected the incoming call.
        await this.reject();
      }
    }

    this.statsReporter?.stop();
    this.statsReporter = undefined;

    this.subscriber?.close();
    this.subscriber = undefined;

    this.publisher?.close();
    this.publisher = undefined;

    this.sfuClient?.close();
    this.sfuClient = undefined;

    this.dispatcher.offAll();

    // Call all leave call hooks, e.g. to clean up global event handlers
    this.leaveCallHooks.forEach((hook) => hook());

    this.clientStore.unregisterCall(this);
    this.state.setCallingState(CallingState.LEFT);
  };

  /**
   * A flag indicating whether the call is "ringing" type of call.
   */
  get ringing() {
    return getCurrentValue(this.ringingSubject);
  }

  /**
   * Retrieves the current user ID.
   */
  get currentUserId() {
    return this.clientStore.connectedUser?.id;
  }

  /**
   * A flag indicating whether the call was created by the current user.
   */
  get isCreatedByMe() {
    return this.state.createdBy?.id === this.currentUserId;
  }

  /**
   * Loads the information about the call.
   *
   * @param params.ring if set to true, a `call.ring` event will be sent to the call members.
   * @param params.notify if set to true, a `call.notification` event will be sent to the call members.
   * @param params.members_limit the members limit.
   */
  get = async (params?: {
    ring?: boolean;
    notify?: boolean;
    members_limit?: number;
  }) => {
    const response = await this.streamClient.get<GetCallResponse>(
      this.streamClientBasePath,
      params,
    );

    if (params?.ring && !this.ringing) {
      this.ringingSubject.next(true);
    }

    this.state.updateFromCallResponse(response.call);
    this.state.setMembers(response.members);
    this.state.setOwnCapabilities(response.own_capabilities);

    if (this.streamClient._hasConnectionID()) {
      this.watching = true;
      this.clientStore.registerCall(this);
    }

    return response;
  };

  /**
   * Loads the information about the call and creates it if it doesn't exist.
   *
   * @param data the data to create the call with.
   */
  getOrCreate = async (data?: GetOrCreateCallRequest) => {
    const response = await this.streamClient.post<
      GetOrCreateCallResponse,
      GetOrCreateCallRequest
    >(this.streamClientBasePath, data);

    if (data?.ring && !this.ringing) {
      this.ringingSubject.next(true);
    }

    this.state.updateFromCallResponse(response.call);
    this.state.setMembers(response.members);
    this.state.setOwnCapabilities(response.own_capabilities);

    if (this.streamClient._hasConnectionID()) {
      this.watching = true;
      this.clientStore.registerCall(this);
    }

    return response;
  };

  /**
   * Creates a call
   *
   * @param data the data to create the call with.
   */
  create = async (data?: GetOrCreateCallRequest) => {
    return this.getOrCreate(data);
  };

  /**
   * A shortcut for {@link Call.get} with `ring` parameter set to `true`.
   * Will send a `call.ring` event to the call members.
   */
  ring = async (): Promise<GetCallResponse> => {
    return await this.get({ ring: true });
  };

  /**
   * A shortcut for {@link Call.get} with `notify` parameter set to `true`.
   * Will send a `call.notification` event to the call members.
   */
  notify = async (): Promise<GetCallResponse> => {
    return await this.get({ notify: true });
  };

  /**
   * Marks the incoming call as accepted.
   *
   * This method should be used only for "ringing" call flows.
   * {@link Call.join} invokes this method automatically for you when joining a call.
   * Unless you are implementing a custom "ringing" flow, you should not use this method.
   */
  accept = async () => {
    return this.streamClient.post<AcceptCallResponse>(
      `${this.streamClientBasePath}/accept`,
    );
  };

  /**
   * Marks the incoming call as rejected.
   *
   * This method should be used only for "ringing" call flows.
   * {@link Call.leave} invokes this method automatically for you when you leave or reject this call.
   * Unless you are implementing a custom "ringing" flow, you should not use this method.
   */
  reject = async () => {
    return this.streamClient.post<RejectCallResponse>(
      `${this.streamClientBasePath}/reject`,
    );
  };

  /**
   * Will start to watch for call related WebSocket events and initiate a call session with the server.
   *
   * @returns a promise which resolves once the call join-flow has finished.
   */
  join = async (data?: JoinCallData) => {
    const callingState = this.state.callingState;
    if ([CallingState.JOINED, CallingState.JOINING].includes(callingState)) {
      this.logger(
        'warn',
        'Join method called twice, you should only call this once',
      );
      throw new Error(`Illegal State: Already joined.`);
    }

    if (callingState === CallingState.LEFT) {
      throw new Error(
        'Illegal State: Cannot join already left call. Create a new Call instance to join a call.',
      );
    }

    const isMigrating = callingState === CallingState.MIGRATING;
    this.state.setCallingState(CallingState.JOINING);
    this.logger('debug', 'Starting join flow');

    if (data?.ring && !this.ringing) {
      this.ringingSubject.next(true);
    }

    if (this.ringing && !this.isCreatedByMe) {
      // signals other users that I have accepted the incoming call.
      await this.accept();
    }

    let sfuServer: SFUResponse;
    let sfuToken: string;
    let connectionConfig: RTCConfiguration | undefined;
    try {
      const call = await join(this.streamClient, this.type, this.id, data);
      this.state.updateFromCallResponse(call.metadata);
      this.state.setMembers(call.members);
      this.state.setOwnCapabilities(call.ownCapabilities);
      connectionConfig = call.connectionConfig;
      sfuServer = call.sfuServer;
      sfuToken = call.token;

      if (this.streamClient._hasConnectionID()) {
        this.watching = true;
        this.clientStore.registerCall(this);
      }
    } catch (error) {
      // restore the previous call state if the join-flow fails
      this.state.setCallingState(callingState);
      throw error;
    }

    // FIXME OL: remove once cascading is implemented
    if (typeof window !== 'undefined' && window.location?.search) {
      const params = new URLSearchParams(window.location.search);
      sfuServer.url = params.get('sfuUrl') || sfuServer.url;
      sfuServer.ws_endpoint = params.get('sfuWsUrl') || sfuServer.ws_endpoint;
      sfuServer.edge_name = params.get('sfuUrl') || sfuServer.edge_name;
    }

    const previousSfuClient = this.sfuClient;
    const sfuClient = (this.sfuClient = new StreamSfuClient({
      dispatcher: this.dispatcher,
      sfuServer,
      token: sfuToken,
      sessionId: previousSfuClient?.sessionId,
    }));

    /**
     * A closure which hides away the re-connection logic.
     */
    const rejoin = async ({ migrate = false } = {}) => {
      this.reconnectAttempts++;
      this.state.setCallingState(
        migrate ? CallingState.MIGRATING : CallingState.RECONNECTING,
      );

      if (migrate) {
        this.logger(
          'debug',
          `[Migration]: migrating call ${this.cid} away from ${sfuServer.edge_name}`,
        );
        sfuClient.isMigratingAway = true;
      } else {
        this.logger(
          'debug',
          `[Rejoin]: Rejoining call ${this.cid} (${this.reconnectAttempts})...`,
        );
      }

      // take a snapshot of the current "local participant" state
      // we'll need it for restoring the previous publishing state later
      const localParticipant = this.state.localParticipant;

      const disconnectFromPreviousSfu = () => {
        if (!migrate) {
          this.subscriber?.close();
          this.subscriber = undefined;
          this.publisher?.close({ stopTracks: false });
          this.publisher = undefined;
          this.statsReporter?.stop();
          this.statsReporter = undefined;
        }
        previousSfuClient?.close(); // clean up previous connection
      };

      if (!migrate) {
        // in migration or recovery scenarios, we don't want to
        // wait before attempting to reconnect to an SFU server
        await sleep(retryInterval(this.reconnectAttempts));
        disconnectFromPreviousSfu();
      }
      await this.join({
        ...data,
        ...(migrate && { migrating_from: sfuServer.edge_name }),
      });

      if (migrate) {
        disconnectFromPreviousSfu();
      }

      this.logger(
        'info',
        `[Rejoin]: Attempt ${this.reconnectAttempts} successful!`,
      );
      // we shouldn't be republishing the streams if we're migrating
      // as the underlying peer connection will take care of it as part
      // of the ice-restart process
      if (localParticipant && !migrate) {
        const {
          audioStream,
          videoStream,
          screenShareStream: screenShare,
        } = localParticipant;

        // restore previous publishing state
        if (audioStream) await this.publishAudioStream(audioStream);
        if (videoStream) await this.publishVideoStream(videoStream);
        if (screenShare) await this.publishScreenShareStream(screenShare);
      }
      this.logger(
        'info',
        `[Rejoin]: State restored. Attempt: ${this.reconnectAttempts}`,
      );
    };

    // reconnect if the connection was closed unexpectedly. example:
    // - SFU crash or restart
    // - network change
    sfuClient.signalReady.then(() => {
      // register a handler for the "goAway" event
      const unregisterGoAway = this.dispatcher.on('goAway', (event) => {
        if (event.eventPayload.oneofKind !== 'goAway') return;
        const { reason } = event.eventPayload.goAway;
        this.logger(
          'info',
          `[Migration]: Going away from SFU... Reason: ${GoAwayReason[reason]}`,
        );
        rejoin({ migrate: true }).catch((err) => {
          this.logger(
            'warn',
            `[Migration]: Failed to migrate to another SFU.`,
            err,
          );
        });
      });

      sfuClient.signalWs.addEventListener('close', (e) => {
        // unregister the "goAway" handler, as we won't need it anymore for this connection.
        // the upcoming re-join will register a new handler anyway
        unregisterGoAway();
        // do nothing if the connection was closed on purpose
        if (e.code === KnownCodes.WS_CLOSED_SUCCESS) return;
        // do nothing if the connection was closed because of a policy violation
        // e.g., the user has been blocked by an admin or moderator
        if (e.code === KnownCodes.WS_POLICY_VIOLATION) return;
        // When the SFU is being shut down, it sends a goAway message.
        // While we migrate to another SFU, we might have the WS connection
        // to the old SFU closed abruptly. In this case, we don't want
        // to reconnect to the old SFU, but rather to the new one.
        if (
          e.code === KnownCodes.WS_CLOSED_ABRUPTLY &&
          sfuClient.isMigratingAway
        )
          return;
        if (this.reconnectAttempts < this.maxReconnectAttempts) {
          rejoin().catch((err) => {
            this.logger(
              'error',
              `[Rejoin]: Rejoin failed for ${this.reconnectAttempts} times. Giving up.`,
              err,
            );
            this.state.setCallingState(CallingState.RECONNECTING_FAILED);
          });
        } else {
          this.logger(
            'error',
            '[Rejoin]: Reconnect attempts exceeded. Giving up...',
          );
          this.state.setCallingState(CallingState.RECONNECTING_FAILED);
        }
      });
    });

    // handlers for connection online/offline events
    const unsubscribeOnlineEvent = this.streamClient.on(
      'connection.changed',
      (e) => {
        if (e.type !== 'connection.changed') return;
        if (!e.online) return;
        unsubscribeOnlineEvent();
        const currentCallingState = this.state.callingState;
        if (
          currentCallingState === CallingState.OFFLINE ||
          currentCallingState === CallingState.RECONNECTING_FAILED
        ) {
          this.logger('info', '[Rejoin]: Going online...');
          rejoin().catch((err) => {
            this.logger(
              'error',
              `[Rejoin]: Rejoin failed for ${this.reconnectAttempts} times. Giving up.`,
              err,
            );
            this.state.setCallingState(CallingState.RECONNECTING_FAILED);
          });
        }
      },
    );
    const unsubscribeOfflineEvent = this.streamClient.on(
      'connection.changed',
      (e) => {
        if (e.type !== 'connection.changed') return;
        if (e.online) return;
        unsubscribeOfflineEvent();
        this.state.setCallingState(CallingState.OFFLINE);
      },
    );

    this.leaveCallHooks.add(() => {
      unsubscribeOnlineEvent();
      unsubscribeOfflineEvent();
    });

    if (!this.subscriber) {
      this.subscriber = new Subscriber({
        sfuClient,
        dispatcher: this.dispatcher,
        state: this.state,
        connectionConfig,
      });
    }

    const audioSettings = this.state.settings?.audio;
    const isDtxEnabled = !!audioSettings?.opus_dtx_enabled;
    const isRedEnabled = !!audioSettings?.redundant_coding_enabled;

    if (!this.publisher) {
      this.publisher = new Publisher({
        sfuClient,
        dispatcher: this.dispatcher,
        state: this.state,
        connectionConfig,
        isDtxEnabled,
        isRedEnabled,
        preferredVideoCodec: this.streamClient.options.preferredVideoCodec,
      });
    }

    if (!isMigrating) {
      this.statsReporter = createStatsReporter({
        subscriber: this.subscriber,
        publisher: this.publisher,
        state: this.state,
      });
    }

    try {
      // 1. wait for the signal server to be ready before sending "joinRequest"
      sfuClient.signalReady
        .catch((err) => this.logger('error', 'Signal ready failed', err))
        // prepare a generic SDP and send it to the SFU.
        // this is a throw-away SDP that the SFU will use to determine
        // the capabilities of the client (codec support, etc.)
        .then(() => getGenericSdp('recvonly'))
        .then((sdp) => {
          const subscriptions = getCurrentValue(this.trackSubscriptionsSubject);
          const migration: Migration | undefined = isMigrating
            ? {
                fromSfuId: data?.migrating_from || '',
                subscriptions: subscriptions.data || [],
                announcedTracks: this.publisher?.getCurrentTrackInfos() || [],
              }
            : undefined;

          return sfuClient.join({
            subscriberSdp: sdp || '',
            clientDetails: getClientDetails(),
            migration,
            fastReconnect: false,
          });
        });

      // 2. in parallel, wait for the SFU to send us the "joinResponse"
      // this will throw an error if the SFU rejects the join request or
      // fails to respond in time
      const { callState } = await this.waitForJoinResponse();
      if (isMigrating) {
        await this.subscriber.migrateTo(sfuClient, connectionConfig);
        await this.publisher.migrateTo(sfuClient, connectionConfig);
      }
      const currentParticipants = callState?.participants || [];
      const participantCount = callState?.participantCount;
      const startedAt = callState?.startedAt
        ? Timestamp.toDate(callState.startedAt)
        : new Date();
      const pins = callState?.pins ?? [];
      this.state.setParticipants(() => {
        const participantLookup = this.state.getParticipantLookupBySessionId();
        return currentParticipants.map((p) => {
          const participant: StreamVideoParticipant = Object.assign(p, {
            isLocalParticipant: p.sessionId === sfuClient.sessionId,
            viewportVisibilityState: {
              videoTrack: VisibilityState.UNKNOWN,
              screenShareTrack: VisibilityState.UNKNOWN,
            },
          });
          // We need to preserve the local state of the participant
          // (e.g. videoDimension, visibilityState, pinnedAt, etc.)
          // as it doesn't exist on the server.
          const existingParticipant = participantLookup[p.sessionId];
          return reconcileParticipantLocalState(
            participant,
            existingParticipant,
          );
        });
      });
      this.state.setParticipantCount(participantCount?.total || 0);
      this.state.setAnonymousParticipantCount(participantCount?.anonymous || 0);
      this.state.setStartedAt(startedAt);
      this.state.setServerSidePins(pins);

      this.reconnectAttempts = 0; // reset the reconnect attempts counter
      this.state.setCallingState(CallingState.JOINED);

      // React uses a different device management for now
      if (getSdkInfo()?.type !== SdkType.REACT) {
        try {
          await this.initCamera();
          await this.initMic();
        } catch (error) {
          this.logger('warn', 'Camera and/or mic init failed during join call');
        }
      }

      // 3. once we have the "joinResponse", and possibly reconciled the local state
      // we schedule a fast subscription update for all remote participants
      // that were visible before we reconnected or migrated to a new SFU.
      const { remoteParticipants } = this.state;
      if (remoteParticipants.length > 0) {
        this.updateSubscriptions(remoteParticipants, DebounceType.FAST);
      }

      this.logger('info', `Joined call ${this.cid}`);
    } catch (err) {
      // join failed, try to rejoin
      if (this.reconnectAttempts < this.maxReconnectAttempts) {
        this.logger(
          'error',
          `[Rejoin]: Rejoin ${this.reconnectAttempts} failed.`,
          err,
        );
        await rejoin();
        this.logger(
          'info',
          `[Rejoin]: Rejoin ${this.reconnectAttempts} successful!`,
        );
      } else {
        this.logger(
          'error',
          `[Rejoin]: Rejoin failed for ${this.reconnectAttempts} times. Giving up.`,
        );
        this.state.setCallingState(CallingState.RECONNECTING_FAILED);
        throw new Error('Join failed');
      }
    }
  };

  private waitForJoinResponse = (timeout: number = 5000) => {
    return new Promise<JoinResponse>((resolve, reject) => {
      const unsubscribe = this.on('joinResponse', (event) => {
        if (event.eventPayload.oneofKind !== 'joinResponse') return;
        clearTimeout(timeoutId);
        unsubscribe();
        resolve(event.eventPayload.joinResponse);
      });

      const timeoutId = setTimeout(() => {
        unsubscribe();
        reject(new Error('Waiting for "joinResponse" has timed out'));
      }, timeout);
    });
  };

  /**
   * Starts publishing the given video stream to the call.
   * The stream will be stopped if the user changes an input device, or if the user leaves the call.
   *
   * Consecutive calls to this method will replace the previously published stream.
   * The previous video stream will be stopped.
   *
   * @param videoStream the video stream to publish.
   * @param opts the options to use when publishing the stream.
   */
  publishVideoStream = async (
    videoStream: MediaStream,
    opts: PublishOptions = {},
  ) => {
    // we should wait until we get a JoinResponse from the SFU,
    // otherwise we risk breaking the ICETrickle flow.
    await this.assertCallJoined();
    if (!this.publisher) {
      this.logger('error', 'Trying to publish video before join is completed');
      throw new Error(`Call not joined yet.`);
    }

    const [videoTrack] = videoStream.getVideoTracks();
    if (!videoTrack) {
      this.logger('error', `There is no video track to publish in the stream.`);
      return;
    }

    await this.publisher.publishStream(
      videoStream,
      videoTrack,
      TrackType.VIDEO,
      opts,
    );
  };

  /**
   * Starts publishing the given audio stream to the call.
   * The stream will be stopped if the user changes an input device, or if the user leaves the call.
   *
   * Consecutive calls to this method will replace the audio stream that is currently being published.
   * The previous audio stream will be stopped.
   *
   *
   * @param audioStream the audio stream to publish.
   */
  publishAudioStream = async (audioStream: MediaStream) => {
    // we should wait until we get a JoinResponse from the SFU,
    // otherwise we risk breaking the ICETrickle flow.
    await this.assertCallJoined();
    if (!this.publisher) {
      this.logger('error', 'Trying to publish audio before join is completed');
      throw new Error(`Call not joined yet.`);
    }

    const [audioTrack] = audioStream.getAudioTracks();
    if (!audioTrack) {
      this.logger('error', `There is no audio track in the stream to publish`);
      return;
    }

    await this.publisher.publishStream(
      audioStream,
      audioTrack,
      TrackType.AUDIO,
    );
  };

  /**
   * Starts publishing the given screen-share stream to the call.
   *
   * Consecutive calls to this method will replace the previous screen-share stream.
   * The previous screen-share stream will be stopped.
   *
   *
   * @param screenShareStream the screen-share stream to publish.
   */
  publishScreenShareStream = async (screenShareStream: MediaStream) => {
    // we should wait until we get a JoinResponse from the SFU,
    // otherwise we risk breaking the ICETrickle flow.
    await this.assertCallJoined();
    if (!this.publisher) {
      this.logger(
        'error',
        'Trying to publish screen share before join is completed',
      );
      throw new Error(`Call not joined yet.`);
    }

    const [screenShareTrack] = screenShareStream.getVideoTracks();
    if (!screenShareTrack) {
      this.logger(
        'error',
        `There is no video track in the screen share stream to publish`,
      );
      return;
    }

    await this.publisher.publishStream(
      screenShareStream,
      screenShareTrack,
      TrackType.SCREEN_SHARE,
    );
  };

  /**
   * Stops publishing the given track type to the call, if it is currently being published.
   * Underlying track will be stopped and removed from the publisher.
   *
   * The `audioDeviceId`/`videoDeviceId` property of the [`localParticipant$`](./StreamVideoClient.md/#readonlystatestore) won't be updated, you can do that by calling the [`setAudioDevice`](#setaudiodevice)/[`setVideoDevice`](#setvideodevice) method.
   *
   *
   * @param trackType the track type to stop publishing.
   * @param stopTrack if `true` the track will be stopped, else it will be just disabled
   */
  stopPublish = async (trackType: TrackType, stopTrack: boolean = true) => {
    this.logger(
      'info',
      `stopPublish ${TrackType[trackType]}, stop tracks: ${stopTrack}`,
    );
    await this.publisher?.unpublishStream(trackType, stopTrack);
  };

  /**
   * Update track subscription configuration for one or more participants.
   * You have to create a subscription for each participant for all the different kinds of tracks you want to receive.
   * You can only subscribe for tracks after the participant started publishing the given kind of track.
   *
   * @param trackType the kind of subscription to update.
   * @param changes the list of subscription changes to do.
   * @param type the debounce type to use for the update.
   */
  updateSubscriptionsPartial = (
    trackType: VideoTrackType | 'video' | 'screen',
    changes: SubscriptionChanges,
    type: DebounceType = DebounceType.SLOW,
  ) => {
    if (trackType === 'video') {
      this.logger(
        'warn',
        `updateSubscriptionsPartial: ${trackType} is deprecated. Please switch to 'videoTrack'`,
      );
      trackType = 'videoTrack';
    } else if (trackType === 'screen') {
      this.logger(
        'warn',
        `updateSubscriptionsPartial: ${trackType} is deprecated. Please switch to 'screenShareTrack'`,
      );
      trackType = 'screenShareTrack';
    }

    const participants = this.state.updateParticipants(
      Object.entries(changes).reduce<StreamVideoParticipantPatches>(
        (acc, [sessionId, change]) => {
          if (change.dimension?.height) {
            change.dimension.height = Math.ceil(change.dimension.height);
          }
          if (change.dimension?.width) {
            change.dimension.width = Math.ceil(change.dimension.width);
          }
          const prop: keyof StreamVideoParticipant | undefined =
            trackType === 'videoTrack'
              ? 'videoDimension'
              : trackType === 'screenShareTrack'
              ? 'screenShareDimension'
              : undefined;
          if (prop) {
            acc[sessionId] = {
              [prop]: change.dimension,
            };
          }
          return acc;
        },
        {},
      ),
    );

    if (participants) {
      this.updateSubscriptions(participants, type);
    }
  };

  private updateSubscriptions = (
    participants: StreamVideoParticipant[],
    type: DebounceType = DebounceType.SLOW,
  ) => {
    const subscriptions: TrackSubscriptionDetails[] = [];
    for (const p of participants) {
      // we don't want to subscribe to our own tracks
      if (p.isLocalParticipant) continue;

      // NOTE: audio tracks don't have to be requested explicitly
      // as the SFU will implicitly subscribe us to all of them,
      // once they become available.

      if (p.videoDimension && p.publishedTracks.includes(TrackType.VIDEO)) {
        subscriptions.push({
          userId: p.userId,
          sessionId: p.sessionId,
          trackType: TrackType.VIDEO,
          dimension: p.videoDimension,
        });
      }
      if (
        p.screenShareDimension &&
        p.publishedTracks.includes(TrackType.SCREEN_SHARE)
      ) {
        subscriptions.push({
          userId: p.userId,
          sessionId: p.sessionId,
          trackType: TrackType.SCREEN_SHARE,
          dimension: p.screenShareDimension,
        });
      }
    }
    // schedule update
    this.trackSubscriptionsSubject.next({ type, data: subscriptions });
  };

  /**
   * Will enhance the reported stats with additional participant-specific information (`callStatsReport$` state [store variable](./StreamVideoClient.md/#readonlystatestore)).
   * This is usually helpful when detailed stats for a specific participant are needed.
   *
   * @param sessionId the sessionId to start reporting for.
   */
  startReportingStatsFor = (sessionId: string) => {
    return this.statsReporter?.startReportingStatsFor(sessionId);
  };

  /**
   * Opposite of `startReportingStatsFor`.
   * Will turn off stats reporting for a specific participant.
   *
   * @param sessionId the sessionId to stop reporting for.
   */
  stopReportingStatsFor = (sessionId: string) => {
    return this.statsReporter?.stopReportingStatsFor(sessionId);
  };

  /**
   * Sets the used audio output device (`audioOutputDeviceId` of the [`localParticipant$`](./StreamVideoClient.md/#readonlystatestore).
   *
   * This method only stores the selection, if you're using custom UI components, you'll have to implement the audio switching, for more information see: https://developer.mozilla.org/en-US/docs/Web/API/HTMLMediaElement/sinkId.
   *
   *
   * @param deviceId the selected device, `undefined` means the user wants to use the system's default audio output
   *
   * @deprecated use `call.speaker` instead
   */
  setAudioOutputDevice = (deviceId?: string) => {
    if (!this.sfuClient) return;
    this.state.updateParticipant(this.sfuClient.sessionId, {
      audioOutputDeviceId: deviceId,
    });
  };

  /**
   * Sets the `audioDeviceId` property of the [`localParticipant$`](./StreamVideoClient.md/#readonlystatestore)).
   *
   * This method only stores the selection, if you want to start publishing a media stream call the [`publishAudioStream` method](#publishaudiostream) that will set `audioDeviceId` as well.
   *
   *
   * @param deviceId the selected device, pass `undefined` to clear the device selection
   *
   * @deprecated use call.microphone.select
   */
  setAudioDevice = (deviceId?: string) => {
    if (!this.sfuClient) return;
    this.state.updateParticipant(this.sfuClient.sessionId, {
      audioDeviceId: deviceId,
    });
  };

  /**
   * Sets the `videoDeviceId` property of the [`localParticipant$`](./StreamVideoClient.md/#readonlystatestore).
   *
   * This method only stores the selection, if you want to start publishing a media stream call the [`publishVideoStream` method](#publishvideostream) that will set `videoDeviceId` as well.
   *
   * @param deviceId the selected device, pass `undefined` to clear the device selection
   *
   * @deprecated use call.camera.select
   */
  setVideoDevice = (deviceId?: string) => {
    if (!this.sfuClient) return;
    this.state.updateParticipant(this.sfuClient.sessionId, {
      videoDeviceId: deviceId,
    });
  };

  /**
   * Resets the last sent reaction for the user holding the given `sessionId`. This is a local action, it won't reset the reaction on the backend.
   *
   * @param sessionId the session id.
   */
  resetReaction = (sessionId: string) => {
    this.state.updateParticipant(sessionId, {
      reaction: undefined,
    });
  };

  /**
   * Sets the list of criteria to sort the participants by.
   *
   * @param criteria the list of criteria to sort the participants by.
   */
  setSortParticipantsBy: CallState['setSortParticipantsBy'] = (criteria) => {
    return this.state.setSortParticipantsBy(criteria);
  };

  /**
   * @internal
   * @param enabledRids
   * @returns
   */
  updatePublishQuality = async (enabledRids: string[]) => {
    return this.publisher?.updateVideoPublishQuality(enabledRids);
  };

  private assertCallJoined = () => {
    return new Promise<void>((resolve) => {
      this.state.callingState$
        .pipe(
          takeWhile((state) => state !== CallingState.JOINED, true),
          filter((s) => s === CallingState.JOINED),
        )
        .subscribe(() => resolve());
    });
  };

  /**
   * Sends a reaction to the other call participants.
   *
   * @param reaction the reaction to send.
   */
  sendReaction = async (
    reaction: SendReactionRequest,
  ): Promise<SendReactionResponse> => {
    return this.streamClient.post<SendReactionResponse, SendReactionRequest>(
      `${this.streamClientBasePath}/reaction`,
      reaction,
    );
  };

  /**
   * Blocks the user with the given `userId`.
   *
   * @param userId the id of the user to block.
   */
  blockUser = async (userId: string) => {
    return this.streamClient.post<BlockUserResponse, BlockUserRequest>(
      `${this.streamClientBasePath}/block`,
      {
        user_id: userId,
      },
    );
  };

  /**
   * Unblocks the user with the given `userId`.
   *
   * @param userId the id of the user to unblock.
   */
  unblockUser = async (userId: string) => {
    return this.streamClient.post<UnblockUserResponse, UnblockUserRequest>(
      `${this.streamClientBasePath}/unblock`,
      {
        user_id: userId,
      },
    );
  };

  /**
   * Mutes the current user.
   *
   * @param type the type of the mute operation.
   */
  muteSelf = (type: 'audio' | 'video' | 'screenshare') => {
    const myUserId = this.currentUserId;
    if (myUserId) {
      return this.muteUser(myUserId, type);
    }
  };

  /**
   * Mutes all the other participants.
   *
   * @param type the type of the mute operation.
   */
  muteOthers = (type: 'audio' | 'video' | 'screenshare') => {
    const trackType = muteTypeToTrackType(type);
    if (!trackType) return;
    const userIdsToMute: string[] = [];
    for (const participant of this.state.remoteParticipants) {
      if (participant.publishedTracks.includes(trackType)) {
        userIdsToMute.push(participant.userId);
      }
    }

    return this.muteUser(userIdsToMute, type);
  };

  /**
   * Mutes the user with the given `userId`.
   *
   * @param userId the id of the user to mute.
   * @param type the type of the mute operation.
   */
  muteUser = (
    userId: string | string[],
    type: 'audio' | 'video' | 'screenshare',
  ) => {
    return this.streamClient.post<MuteUsersResponse, MuteUsersRequest>(
      `${this.streamClientBasePath}/mute_users`,
      {
        user_ids: Array.isArray(userId) ? userId : [userId],
        [type]: true,
      },
    );
  };

  /**
   * Will mute all users in the call.
   *
   * @param type the type of the mute operation.
   */
  muteAllUsers = (type: 'audio' | 'video' | 'screenshare') => {
    return this.streamClient.post<MuteUsersResponse, MuteUsersRequest>(
      `${this.streamClientBasePath}/mute_users`,
      {
        mute_all_users: true,
        [type]: true,
      },
    );
  };

  /**
   * Starts recording the call
   */
  startRecording = async () => {
    return this.streamClient.post<StartRecordingResponse>(
      `${this.streamClientBasePath}/start_recording`,
      {},
    );
  };

  /**
   * Stops recording the call
   */
  stopRecording = async () => {
    return this.streamClient.post<StopRecordingResponse>(
      `${this.streamClientBasePath}/stop_recording`,
      {},
    );
  };

  /**
   * Sends a `call.permission_request` event to all users connected to the call. The call settings object contains infomration about which permissions can be requested during a call (for example a user might be allowed to request permission to publish audio, but not video).
   */
  requestPermissions = async (
    data: RequestPermissionRequest,
  ): Promise<RequestPermissionResponse> => {
    const { permissions } = data;
    const canRequestPermissions = permissions.every((permission) =>
      this.permissionsContext.canRequest(permission as OwnCapability),
    );
    if (!canRequestPermissions) {
      throw new Error(
        `You are not allowed to request permissions: ${permissions.join(', ')}`,
      );
    }
    return this.streamClient.post<
      RequestPermissionResponse,
      RequestPermissionRequest
    >(`${this.streamClientBasePath}/request_permission`, data);
  };

  /**
   * Allows you to grant certain permissions to a user in a call.
   * The permissions are specific to the call experience and do not survive the call itself.
   *
   * Supported permissions that can be granted are:
   * - `send-audio`
   * - `send-video`
   * - `screenshare`
   *
   * @param userId the id of the user to grant permissions to.
   * @param permissions the permissions to grant.
   */
  grantPermissions = async (userId: string, permissions: string[]) => {
    return this.updateUserPermissions({
      user_id: userId,
      grant_permissions: permissions,
    });
  };

  /**
   * Allows you to revoke certain permissions from a user in a call.
   * The permissions are specific to the call experience and do not survive the call itself.
   *
   * Supported permissions that can be revoked are:
   * - `send-audio`
   * - `send-video`
   * - `screenshare`
   *
   * @param userId the id of the user to revoke permissions from.
   * @param permissions the permissions to revoke.
   */
  revokePermissions = async (userId: string, permissions: string[]) => {
    return this.updateUserPermissions({
      user_id: userId,
      revoke_permissions: permissions,
    });
  };

  /**
   * Allows you to grant or revoke a specific permission to a user in a call. The permissions are specific to the call experience and do not survive the call itself.
   *
   * When revoking a permission, this endpoint will also mute the relevant track from the user. This is similar to muting a user with the difference that the user will not be able to unmute afterwards.
   *
   * Supported permissions that can be granted or revoked: `send-audio`, `send-video` and `screenshare`.
   *
   * `call.permissions_updated` event is sent to all members of the call.
   *
   */
  updateUserPermissions = async (data: UpdateUserPermissionsRequest) => {
    return this.streamClient.post<
      UpdateUserPermissionsResponse,
      UpdateUserPermissionsRequest
    >(`${this.streamClientBasePath}/user_permissions`, data);
  };

  /**
   * Starts the livestreaming of the call.
   *
   * @param data the request data.
   * @param params the request params.
   */
  goLive = async (data: GoLiveRequest = {}, params?: { notify?: boolean }) => {
    return this.streamClient.post<GoLiveResponse, GoLiveRequest>(
      `${this.streamClientBasePath}/go_live`,
      data,
      params,
    );
  };

  /**
   * Stops the livestreaming of the call.
   */
  stopLive = async () => {
    return this.streamClient.post<StopLiveResponse>(
      `${this.streamClientBasePath}/stop_live`,
      {},
    );
  };

  /**
   * Starts the broadcasting of the call.
   */
  startHLS = async () => {
    return this.streamClient.post<StartBroadcastingResponse>(
      `${this.streamClientBasePath}/start_broadcasting`,
      {},
    );
  };

  /**
   * Stops the broadcasting of the call.
   */
  stopHLS = async () => {
    return this.streamClient.post<StopBroadcastingResponse>(
      `${this.streamClientBasePath}/stop_broadcasting`,
      {},
    );
  };

  /**
   * Updates the call settings or custom data.
   *
   * @param updates the updates to apply to the call.
   */
  update = async (updates: UpdateCallRequest) => {
    const response = await this.streamClient.patch<
      UpdateCallResponse,
      UpdateCallRequest
    >(`${this.streamClientBasePath}`, updates);

    const { call, members, own_capabilities } = response;
    this.state.updateFromCallResponse(call);
    this.state.setMembers(members);
    this.state.setOwnCapabilities(own_capabilities);

    return response;
  };

  /**
   * Ends the call. Once the call is ended, it cannot be re-joined.
   */
  endCall = async () => {
    return this.streamClient.post<EndCallResponse>(
      `${this.streamClientBasePath}/mark_ended`,
    );
  };

  /**
   * Pins the given session to the top of the participants list.
   *
   * @param sessionId the sessionId to pin.
   */
  pin = (sessionId: string) => {
    this.state.updateParticipant(sessionId, {
      pin: {
        isLocalPin: true,
        pinnedAt: Date.now(),
      },
    });
  };

  /**
   * Unpins the given session from the top of the participants list.
   *
   * @param sessionId the sessionId to unpin.
   */
  unpin = (sessionId: string) => {
    this.state.updateParticipant(sessionId, {
      pin: undefined,
    });
  };

  /**
   * Pins the given session to the top of the participants list for everyone
   * in the call.
   * You can execute this method only if you have the `pin-for-everyone` capability.
   *
   * @param request the request object.
   */
  pinForEveryone = async (request: PinRequest) => {
    return this.streamClient.post<PinResponse, PinRequest>(
      `${this.streamClientBasePath}/pin`,
      request,
    );
  };

  /**
   * Unpins the given session from the top of the participants list for everyone
   * in the call.
   * You can execute this method only if you have the `pin-for-everyone` capability.
   *
   * @param request the request object.
   */
  unpinForEveryone = async (request: UnpinRequest) => {
    return this.streamClient.post<UnpinResponse, UnpinRequest>(
      `${this.streamClientBasePath}/unpin`,
      request,
    );
  };

  /**
   * Query call members with filter query. The result won't be stored in call state.
   * @param request
   * @returns
   */
  queryMembers = (request?: Omit<QueryMembersRequest, 'type' | 'id'>) => {
    return this.streamClient.post<QueryMembersResponse, QueryMembersRequest>(
      '/call/members',
      {
        ...(request || {}),
        id: this.id,
        type: this.type,
      },
    );
  };

  /**
   * Will update the call members.
   *
   * @param data the request data.
   */
  updateCallMembers = async (
    data: UpdateCallMembersRequest,
  ): Promise<UpdateCallMembersResponse> => {
    return this.streamClient.post<
      UpdateCallMembersResponse,
      UpdateCallMembersRequest
    >(`${this.streamClientBasePath}/members`, data);
  };

  private scheduleAutoDrop = () => {
    if (this.dropTimeout) clearTimeout(this.dropTimeout);
    const subscription = this.state.settings$
      .pipe(
        pairwise(),
        tap(([prevSettings, currentSettings]) => {
          if (!currentSettings || !this.clientStore.connectedUser) return;

          const isOutgoingCall =
            this.currentUserId === this.state.createdBy?.id;

          const [prevTimeoutMs, timeoutMs] = isOutgoingCall
            ? [
                prevSettings?.ring.auto_cancel_timeout_ms,
                currentSettings.ring.auto_cancel_timeout_ms,
              ]
            : [
                prevSettings?.ring.incoming_call_timeout_ms,
                currentSettings.ring.incoming_call_timeout_ms,
              ];
          if (
            typeof timeoutMs === 'undefined' ||
            timeoutMs === prevTimeoutMs ||
            timeoutMs === 0
          )
            return;

          if (this.dropTimeout) clearTimeout(this.dropTimeout);
          this.dropTimeout = setTimeout(() => this.leave(), timeoutMs);
        }),
        takeWhile(
          () => !!this.clientStore.calls.find((call) => call.cid === this.cid),
        ),
      )
      .subscribe();

    this.leaveCallHooks.add(() => {
      !subscription.closed && subscription.unsubscribe();
    });
  };

  /**
   * Retrieves the list of recordings for the current call or call session.
   *
   * If `callSessionId` is provided, it will return the recordings for that call session.
   * Otherwise, all recordings for the current call will be returned.
   *
   * @param callSessionId the call session id to retrieve recordings for.
   */
  queryRecordings = async (
    callSessionId?: string,
  ): Promise<ListRecordingsResponse> => {
    let endpoint = this.streamClientBasePath;
    if (callSessionId) {
      endpoint = `${endpoint}/${callSessionId}`;
    }
    return this.streamClient.get<ListRecordingsResponse>(
      `${endpoint}/recordings`,
    );
  };

  /**
   * Sends a custom event to all call participants.
   *
   * @param payload the payload to send.
   */
  sendCustomEvent = async (payload: { [key: string]: any }) => {
    return this.streamClient.post<SendEventResponse, SendEventRequest>(
      `${this.streamClientBasePath}/event`,
      { custom: payload },
    );
  };

  private async initCamera() {
    // Wait for any in progress camera operation
    if (this.camera.enablePromise) {
      await this.camera.enablePromise;
    }
    if (this.camera.disablePromise) {
      await this.camera.disablePromise;
    }

    if (
      this.state.localParticipant?.videoStream ||
      !this.permissionsContext.hasPermission('send-video')
    ) {
      return;
    }

    // Set camera direction if it's not yet set
    if (!this.camera.state.direction && !this.camera.state.selectedDevice) {
      let defaultDirection: CameraDirection = 'front';
      const backendSetting = this.state.settings?.video.camera_facing;
      if (backendSetting) {
        defaultDirection = backendSetting === 'front' ? 'front' : 'back';
      }
      this.camera.state.setDirection(defaultDirection);
    }

    // Set target resolution
    const targetResolution = this.state.settings?.video.target_resolution;
    if (targetResolution) {
      await this.camera.selectTargetResolution(targetResolution);
    }

    // Publish already that was set before we joined
    if (
      this.camera.state.status === 'enabled' &&
      this.camera.state.mediaStream &&
      !this.publisher?.isPublishing(TrackType.VIDEO)
    ) {
      await this.publishVideoStream(this.camera.state.mediaStream);
    }

    // Start camera if backend config speicifies, and there is no local setting
    if (
      this.camera.state.status === undefined &&
      this.state.settings?.video.camera_default_on
    ) {
      await this.camera.enable();
    }
  }

  private async initMic() {
    // Wait for any in progress mic operation
    if (this.microphone.enablePromise) {
      await this.microphone.enablePromise;
    }
    if (this.microphone.disablePromise) {
      await this.microphone.disablePromise;
    }

    if (
      this.state.localParticipant?.audioStream ||
      !this.permissionsContext.hasPermission('send-audio')
    ) {
      return;
    }

    // Publish media stream that was set before we joined
    if (
      this.microphone.state.status === 'enabled' &&
      this.microphone.state.mediaStream &&
      !this.publisher?.isPublishing(TrackType.AUDIO)
    ) {
      this.publishAudioStream(this.microphone.state.mediaStream);
    }

    // Start mic if backend config speicifies, and there is no local setting
    if (
      this.microphone.state.status === undefined &&
      this.state.settings?.audio.mic_default_on
    ) {
      await this.microphone.enable();
    }
  }

  /**
   * Will begin tracking the given element for visibility changes within the
   * configured viewport element (`call.setViewport`).
   *
   * @param element the element to track.
   * @param sessionId the session id.
   * @param trackType the video mode.
   */
  trackElementVisibility = <T extends HTMLElement>(
    element: T,
    sessionId: string,
    trackType: VideoTrackType,
  ) => {
    return this.dynascaleManager.trackElementVisibility(
      element,
      sessionId,
      trackType,
    );
  };

  /**
   * Sets the viewport element to track bound video elements for visibility.
   *
   * @param element the viewport element.
   */
  setViewport = <T extends HTMLElement>(element: T) => {
    return this.dynascaleManager.setViewport(element);
  };

  /**
   * Binds a DOM <video> element to the given session id.
   * This method will make sure that the video element will play
   * the correct video stream for the given session id.
   *
   * Under the hood, it would also keep track of the video element dimensions
   * and update the subscription accordingly in order to optimize the bandwidth.
   *
   * If a "viewport" is configured, the video element will be automatically
   * tracked for visibility and the subscription will be updated accordingly.
   *
   * @param videoElement the video element to bind to.
   * @param sessionId the session id.
   * @param trackType the kind of video.
   */
  bindVideoElement = (
    videoElement: HTMLVideoElement,
    sessionId: string,
    trackType: VideoTrackType,
  ) => {
    const unbind = this.dynascaleManager.bindVideoElement(
      videoElement,
      sessionId,
      trackType,
    );

    if (!unbind) return;
    this.leaveCallHooks.add(unbind);
    return () => {
      this.leaveCallHooks.delete(unbind);
      unbind();
    };
  };

  /**
   * Binds a DOM <audio> element to the given session id.
   *
   * This method will make sure that the audio element will
   * play the correct audio stream for the given session id.
   *
   * @param audioElement the audio element to bind to.
   * @param sessionId the session id.
   */
  bindAudioElement = (audioElement: HTMLAudioElement, sessionId: string) => {
    const unbind = this.dynascaleManager.bindAudioElement(
      audioElement,
      sessionId,
    );

    if (!unbind) return;
    this.leaveCallHooks.add(unbind);
    return () => {
      this.leaveCallHooks.delete(unbind);
      unbind();
    };
  };
}<|MERGE_RESOLUTION|>--- conflicted
+++ resolved
@@ -277,6 +277,7 @@
 
     this.camera = new CameraManager(this);
     this.microphone = new MicrophoneManager(this);
+    this.speaker = new SpeakerManager();
 
     this.state.localParticipant$.subscribe(async (p) => {
       // Mute via device manager
@@ -308,10 +309,6 @@
         }
       }
     });
-<<<<<<< HEAD
-=======
-    this.speaker = new SpeakerManager();
->>>>>>> ae256398
   }
 
   private registerEffects() {
