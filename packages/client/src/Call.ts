import { StreamSfuClient } from './StreamSfuClient';
import {
  Dispatcher,
  getGenericSdp,
  isSfuEvent,
  Publisher,
  SfuEventKinds,
  SfuEventListener,
  Subscriber,
} from './rtc';
import { muteTypeToTrackType } from './rtc/helpers/tracks';
import { GoAwayReason, TrackType } from './gen/video/sfu/models/models';
import {
  registerEventHandlers,
  registerRingingCallEventHandlers,
} from './events/callEventHandlers';
import {
  CallingState,
  CallState,
  StreamVideoWriteableStateStore,
} from './store';
import { createSubscription, getCurrentValue } from './store/rxUtils';
import {
  AcceptCallResponse,
  BlockUserRequest,
  BlockUserResponse,
  EndCallResponse,
  GetCallResponse,
  GetOrCreateCallRequest,
  GetOrCreateCallResponse,
  GoLiveResponse,
  ListRecordingsResponse,
  MuteUsersRequest,
  MuteUsersResponse,
  OwnCapability,
  QueryMembersRequest,
  QueryMembersResponse,
  RejectCallResponse,
  RequestPermissionRequest,
  RequestPermissionResponse,
  SendEventRequest,
  SendEventResponse,
  SendReactionRequest,
  SendReactionResponse,
  SFUResponse,
  StartBroadcastingResponse,
  StartRecordingResponse,
  StopBroadcastingResponse,
  StopLiveResponse,
  StopRecordingResponse,
  UnblockUserRequest,
  UnblockUserResponse,
  UpdateCallMembersRequest,
  UpdateCallMembersResponse,
  UpdateCallRequest,
  UpdateCallResponse,
  UpdateUserPermissionsRequest,
  UpdateUserPermissionsResponse,
} from './gen/coordinator';
import { join } from './rtc/flows/join';
import {
  CallConstructor,
  CallLeaveOptions,
  DebounceType,
  JoinCallData,
  PublishOptions,
  StreamVideoParticipant,
  StreamVideoParticipantPatches,
  SubscriptionChanges,
  VisibilityState,
} from './types';
import {
  BehaviorSubject,
  debounce,
  map,
  pairwise,
  Subject,
  takeWhile,
  tap,
  timer,
} from 'rxjs';
import { TrackSubscriptionDetails } from './gen/video/sfu/signal_rpc/signal';
import { JoinResponse, Migration } from './gen/video/sfu/event/events';
import { Timestamp } from './gen/google/protobuf/timestamp';
import {
  createStatsReporter,
  StatsReporter,
} from './stats/state-store-stats-reporter';
import { ViewportTracker } from './helpers/ViewportTracker';
import { PermissionsContext } from './permissions';
import { CallTypes } from './CallType';
import { StreamClient } from './coordinator/connection/client';
import {
  KnownCodes,
  retryInterval,
  sleep,
} from './coordinator/connection/utils';
import {
  CallEventHandler,
  CallEventTypes,
  EventHandler,
  StreamCallEvent,
} from './coordinator/connection/types';
import { getClientDetails } from './sdk-info';
import { isReactNative } from './helpers/platforms';

/**
 * An object representation of a `Call`.
 */
export class Call {
  /**
   * ViewportTracker instance
   */
  readonly viewportTracker = new ViewportTracker();

  /**
   * The type of the call.
   */
  readonly type: string;

  /**
   * The ID of the call.
   */
  readonly id: string;

  /**
   * The call CID.
   */
  readonly cid: string;

  /**
   * The state of this call.
   */
  readonly state = new CallState();

  private rejoinPromise: (() => Promise<void>) | undefined;

  /**
   * A promise that exposes the reconnection logic
   * The use-case is for the react-native platform where online/offline events are not available in the window
   */
  get rejoin(): (() => Promise<void>) | undefined {
    return this.rejoinPromise;
  }

  /**
   * Flag indicating whether this call is "watched" and receives
   * updates from the backend.
   */
  watching: boolean;

  /**
   * Flag telling whether this call is a "ringing" call.
   */
  private readonly ringingSubject: Subject<boolean>;

  /**
   * The permissions context of this call.
   */
  readonly permissionsContext = new PermissionsContext();

  /**
   * The event dispatcher instance dedicated to this Call instance.
   * @private
   */
  private readonly dispatcher = new Dispatcher();

  private subscriber?: Subscriber;
  private publisher?: Publisher;
  private trackSubscriptionsSubject = new BehaviorSubject<{
    type: DebounceType;
    data: TrackSubscriptionDetails[];
  }>({ type: DebounceType.MEDIUM, data: [] });

  private statsReporter?: StatsReporter;
  private dropTimeout: ReturnType<typeof setTimeout> | undefined;

  private readonly clientStore: StreamVideoWriteableStateStore;
  private readonly streamClient: StreamClient;
  private sfuClient?: StreamSfuClient;
  private reconnectAttempts = 0;
  private maxReconnectAttempts = 10;

  /**
   * A list hooks/functions to invoke when the call is left.
   * A typical use case is to clean up some global event handlers.
   * @private
   */
  private readonly leaveCallHooks: Function[] = [];

  private readonly streamClientBasePath: string;
  private streamClientEventHandlers = new Map<Function, CallEventHandler>();

  /**
   * Constructs a new `Call` instance.
   *
   * NOTE: Don't call the constructor directly, instead
   * Use the [`StreamVideoClient.call`](./StreamVideoClient.md/#call)
   * method to construct a `Call` instance.
   */
  constructor({
    type,
    id,
    streamClient,
    metadata,
    members,
    ownCapabilities,
    sortParticipantsBy,
    clientStore,
    ringing = false,
    watching = false,
  }: CallConstructor) {
    this.type = type;
    this.id = id;
    this.cid = `${type}:${id}`;
    this.ringingSubject = new BehaviorSubject(ringing);
    this.watching = watching;
    this.streamClient = streamClient;
    this.clientStore = clientStore;
    this.streamClientBasePath = `/call/${this.type}/${this.id}`;

    const callTypeConfig = CallTypes.get(type);
    const participantSorter =
      sortParticipantsBy || callTypeConfig.options.sortParticipantsBy;
    if (participantSorter) {
      this.state.setSortParticipantsBy(participantSorter);
    }

    this.state.setMetadata(metadata);
    this.state.setMembers(members || []);
    this.state.setOwnCapabilities(ownCapabilities || []);
    this.state.setCallingState(
      ringing ? CallingState.RINGING : CallingState.IDLE,
    );

    this.leaveCallHooks.push(
      registerEventHandlers(this, this.state, this.dispatcher),
    );
    this.registerEffects();

    this.leaveCallHooks.push(
      createSubscription(
        this.trackSubscriptionsSubject.pipe(
          debounce((v) => timer(v.type)),
          map((v) => v.data),
        ),
        (subscriptions) => this.sfuClient?.updateSubscriptions(subscriptions),
      ),
    );
  }

  private registerEffects() {
    this.leaveCallHooks.push(
      // handles updating the permissions context when the metadata changes.
      createSubscription(this.state.metadata$, (metadata) => {
        if (!metadata) return;
        this.permissionsContext.setCallSettings(metadata.settings);
      }),

      // handle the case when the user permissions are modified.
      createSubscription(this.state.ownCapabilities$, (ownCapabilities) => {
        // update the permission context.
        this.permissionsContext.setPermissions(ownCapabilities);

        if (!this.publisher) return;

        // check if the user still has publishing permissions and stop publishing if not.
        const permissionToTrackType = {
          [OwnCapability.SEND_AUDIO]: TrackType.AUDIO,
          [OwnCapability.SEND_VIDEO]: TrackType.VIDEO,
          [OwnCapability.SCREENSHARE]: TrackType.SCREEN_SHARE,
        };
        for (const [permission, trackType] of Object.entries(
          permissionToTrackType,
        )) {
          const hasPermission = this.permissionsContext.hasPermission(
            permission as OwnCapability,
          );
          if (!hasPermission && this.publisher.isPublishing(trackType)) {
            this.stopPublish(trackType).catch((err) => {
              console.error('Error stopping publish', trackType, err);
            });
          }
        }
      }),

      // handles the case when the user is blocked by the call owner.
      createSubscription(this.state.metadata$, async (metadata) => {
        if (!metadata) return;
        const currentUserId = this.currentUserId;
        if (
          currentUserId &&
          metadata.blocked_user_ids.includes(currentUserId)
        ) {
          await this.leave();
        }
      }),

      // watch for auto drop cancellation
      createSubscription(this.state.callingState$, (callingState) => {
        if (!this.ringing) return;
        if (
          callingState === CallingState.JOINED ||
          callingState === CallingState.JOINING ||
          callingState === CallingState.LEFT
        ) {
          clearTimeout(this.dropTimeout);
          this.dropTimeout = undefined;
        }
      }),

      // "ringing" mode effects and event handlers
      createSubscription(this.ringingSubject, (isRinging) => {
        if (!isRinging) return;
        this.scheduleAutoDrop();
        if (this.state.callingState === CallingState.IDLE) {
          this.state.setCallingState(CallingState.RINGING);
        }
        this.leaveCallHooks.push(registerRingingCallEventHandlers(this));
      }),
    );
  }

  /**
   * You can subscribe to WebSocket events provided by the API. To remove a subscription, call the `off` method.
   * Please note that subscribing to WebSocket events is an advanced use-case, for most use-cases it should be enough to watch for changes in the [reactive state store](./StreamVideoClient.md/#readonlystatestore).
   * @param eventName
   * @param fn
   * @returns a function which can be called to unsubscribe from the given event(s)
   */
  on(eventName: SfuEventKinds, fn: SfuEventListener): () => void;
  on(eventName: CallEventTypes, fn: CallEventHandler): () => void;
  on(
    eventName: SfuEventKinds | CallEventTypes,
    fn: SfuEventListener | CallEventHandler,
  ) {
    if (isSfuEvent(eventName)) {
      return this.dispatcher.on(eventName, fn as SfuEventListener);
    } else {
      const eventHandler: CallEventHandler = (event: StreamCallEvent) => {
        if (event.call_cid && event.call_cid === this.cid) {
          (fn as EventHandler)(event);
        }
      };
      this.streamClientEventHandlers.set(fn, eventHandler);

      return this.streamClient.on(eventName, eventHandler as EventHandler);
    }
  }

  /**
   * Remove subscription for WebSocket events that were created by the `on` method.
   * @param eventName
   * @param fn
   * @returns
   */
  off(eventName: SfuEventKinds, fn: SfuEventListener): void;
  off(eventName: CallEventTypes, fn: CallEventHandler): void;
  off(
    eventName: SfuEventKinds | CallEventTypes,
    fn: SfuEventListener | CallEventHandler,
  ) {
    if (isSfuEvent(eventName)) {
      return this.dispatcher.off(eventName, fn as SfuEventListener);
    } else {
      const registeredEventHandler = this.streamClientEventHandlers.get(fn);
      if (registeredEventHandler) {
        return this.streamClient.off(
          eventName,
          registeredEventHandler as EventHandler,
        );
      }
    }
  }

  /**
   * Leave the call and stop the media streams that were published by the call.
   */
  leave = async ({ reject = false }: CallLeaveOptions = {}) => {
    // TODO: handle case when leave is called during JOINING
    const callingState = this.state.callingState;
    if (callingState === CallingState.LEFT) {
      throw new Error('Cannot leave call that has already been left.');
    }
    this.rejoinPromise = undefined;

    if (this.ringing) {
      // I'm the one who started the call, so I should cancel it.
      const hasOtherParticipants = this.state.remoteParticipants.length > 0;
      if (this.isCreatedByMe && !hasOtherParticipants) {
        // Signals other users that I have cancelled my call to them
        // before they accepted it.
        await this.reject();
      } else if (reject && callingState === CallingState.RINGING) {
        // Signals other users that I have rejected the incoming call.
        await this.reject();
      }
    }

    this.statsReporter?.stop();
    this.statsReporter = undefined;

    this.subscriber?.close();
    this.subscriber = undefined;

    this.publisher?.stopPublishing();
    this.publisher = undefined;

    this.sfuClient?.close();
    this.sfuClient = undefined;

    this.dispatcher.offAll();

    // Call all leave call hooks, e.g. to clean up global event handlers
    this.leaveCallHooks.forEach((hook) => hook());

    this.clientStore.unregisterCall(this);
    this.state.setCallingState(CallingState.LEFT);
  };

  /**
   * A getter for the call metadata.
   */
  get data() {
    return this.state.metadata;
  }

  /**
   * A flag indicating whether the call is "ringing" type of call.
   */
  get ringing() {
    return getCurrentValue(this.ringingSubject);
  }

  /**
   * Retrieves the current user ID.
   */
  get currentUserId() {
    return this.clientStore.connectedUser?.id;
  }

  /**
   * A flag indicating whether the call was created by the current user.
   */
  get isCreatedByMe() {
    return this.state.metadata?.created_by.id === this.currentUserId;
  }

  /**
   * Loads the information about the call.
   *
   * @param params.ring if set to true, a `call.ring` event will be sent to the call members.
   * @param params.notify if set to true, a `call.notification` event will be sent to the call members.
   * @param params.members_limit the members limit.
   */
  get = async (params?: {
    ring?: boolean;
    notify?: boolean;
    members_limit?: number;
  }) => {
    const response = await this.streamClient.get<GetCallResponse>(
      this.streamClientBasePath,
      params,
    );

    if (params?.ring && !this.ringing) {
      this.ringingSubject.next(true);
    }

    this.state.setMetadata(response.call);
    this.state.setMembers(response.members);
    this.state.setOwnCapabilities(response.own_capabilities);

    if (this.streamClient._hasConnectionID()) {
      this.watching = true;
      this.clientStore.registerCall(this);
    }

    return response;
  };

  /**
   * Loads the information about the call and creates it if it doesn't exist.
   *
   * @param data the data to create the call with.
   */
  getOrCreate = async (data?: GetOrCreateCallRequest) => {
    const response = await this.streamClient.post<
      GetOrCreateCallResponse,
      GetOrCreateCallRequest
    >(this.streamClientBasePath, data);

    if (data?.ring && !this.ringing) {
      this.ringingSubject.next(true);
    }

    this.state.setMetadata(response.call);
    this.state.setMembers(response.members);
    this.state.setOwnCapabilities(response.own_capabilities);

    if (this.streamClient._hasConnectionID()) {
      this.watching = true;
      this.clientStore.registerCall(this);
    }

    return response;
  };

  /**
   * A shortcut for {@link Call.get} with `ring` parameter set to `true`.
   * Will send a `call.ring` event to the call members.
   */
  ring = async (): Promise<GetCallResponse> => {
    return await this.get({ ring: true });
  };

  /**
   * A shortcut for {@link Call.get} with `notify` parameter set to `true`.
   * Will send a `call.notification` event to the call members.
   */
  notify = async (): Promise<GetCallResponse> => {
    return await this.get({ notify: true });
  };

  /**
   * Marks the incoming call as accepted.
   *
   * This method should be used only for "ringing" call flows.
   * {@link Call.join} invokes this method automatically for you when joining a call.
   * Unless you are implementing a custom "ringing" flow, you should not use this method.
   */
  accept = async () => {
    return this.streamClient.post<AcceptCallResponse>(
      `${this.streamClientBasePath}/accept`,
    );
  };

  /**
   * Marks the incoming call as rejected.
   *
   * This method should be used only for "ringing" call flows.
   * {@link Call.leave} invokes this method automatically for you when you leave or reject this call.
   * Unless you are implementing a custom "ringing" flow, you should not use this method.
   */
  reject = async () => {
    return this.streamClient.post<RejectCallResponse>(
      `${this.streamClientBasePath}/reject`,
    );
  };

  /**
   * Will start to watch for call related WebSocket events and initiate a call session with the server.
   *
   * @returns a promise which resolves once the call join-flow has finished.
   */
  join = async (data?: JoinCallData) => {
    const callingState = this.state.callingState;
    if ([CallingState.JOINED, CallingState.JOINING].includes(callingState)) {
      throw new Error(`Illegal State: Already joined.`);
    }

<<<<<<< HEAD
    const isMigrating = callingState === CallingState.MIGRATING;
=======
    if (this.state.callingState === CallingState.LEFT) {
      throw new Error(
        'Illegal State: Cannot join already left call. Create a new Call instance to join a call.',
      );
    }

    const previousCallingState = this.state.callingState;
>>>>>>> 39b8819d
    this.state.setCallingState(CallingState.JOINING);

    if (data?.ring && !this.ringing) {
      this.ringingSubject.next(true);
    }

    if (this.ringing && !this.isCreatedByMe) {
      // signals other users that I have accepted the incoming call.
      await this.accept();
    }

    let sfuServer: SFUResponse;
    let sfuToken: string;
    let connectionConfig: RTCConfiguration | undefined;
    try {
      const call = await join(this.streamClient, this.type, this.id, data);
      this.state.setMetadata(call.metadata);
      this.state.setMembers(call.members);
      this.state.setOwnCapabilities(call.ownCapabilities);
      connectionConfig = call.connectionConfig;
      sfuServer = call.sfuServer;
      sfuToken = call.token;

      if (this.streamClient._hasConnectionID()) {
        this.watching = true;
        this.clientStore.registerCall(this);
      }
    } catch (error) {
      // restore the previous call state if the join-flow fails
      this.state.setCallingState(callingState);
      throw error;
    }

    // FIXME OL: remove once cascading is implemented
    let sfuUrl = sfuServer.url;
    let sfuWsUrl = sfuServer.ws_endpoint;
    if (
      typeof window !== 'undefined' &&
      window.location &&
      window.location.search
    ) {
      const params = new URLSearchParams(window.location.search);
      const sfuUrlParam = params.get('sfuUrl');
      sfuUrl = sfuUrlParam || sfuServer.url;
      const sfuWsUrlParam = params.get('sfuWsUrl');
      sfuWsUrl = sfuWsUrlParam || sfuServer.ws_endpoint;
    }

    const previousSfuClient = this.sfuClient;
    const sfuClient = (this.sfuClient = new StreamSfuClient({
      dispatcher: this.dispatcher,
      url: sfuUrl,
      wsEndpoint: sfuWsUrl,
      token: sfuToken,
      sessionId: previousSfuClient?.sessionId,
      edgeName: sfuServer.edge_name,
    }));

    /**
     * A closure which hides away the re-connection logic.
     */
    const rejoin = async ({ migrate = false } = {}) => {
      if (migrate) {
        console.log(
          `[Migration]: migrating call ${this.cid} away from ${sfuServer.edge_name}`,
        );
        sfuClient.isMigratingAway = true;
      } else {
        console.log(
          `[Rejoin]: Rejoining call ${this.cid} (${this.reconnectAttempts})...`,
        );
      }
      this.reconnectAttempts++;
      this.state.setCallingState(
        migrate ? CallingState.MIGRATING : CallingState.RECONNECTING,
      );

      // take a snapshot of the current "local participant" state
      // we'll need it for restoring the previous publishing state later
      const localParticipant = this.state.localParticipant;

      const disconnectFromPreviousSfu = () => {
        if (!migrate) {
          this.subscriber?.close();
          // this.subscriber = undefined;
          this.publisher?.stopPublishing({ stopTracks: false });
          // this.publisher = undefined;
          this.statsReporter?.stop();
          // this.statsReporter = undefined;
        }
        previousSfuClient?.close(); // clean up previous connection
      };

      await sleep(retryInterval(this.reconnectAttempts));
      await this.join({
        ...data,
        ...(migrate && { migrating_from: sfuServer.edge_name }),
      });

      disconnectFromPreviousSfu();

      console.log(`[Rejoin]: attempt ${this.reconnectAttempts} successful!`);
      // we shouldn't be republishing the streams if we're migrating
      // as the underlying peer connection will take care of it as part
      // of the ice-restart process
      if (localParticipant && !isReactNative() && !migrate) {
        const {
          audioStream,
          videoStream,
          screenShareStream: screenShare,
        } = localParticipant;

        // restore previous publishing state
        if (audioStream) await this.publishAudioStream(audioStream);
        if (videoStream) await this.publishVideoStream(videoStream);
        if (screenShare) await this.publishScreenShareStream(screenShare);
      }
      console.log(
        `[Rejoin]: state restored. Attempt: ${this.reconnectAttempts}`,
      );
    };

    this.rejoinPromise = rejoin;

    // reconnect if the connection was closed unexpectedly. example:
    // - SFU crash or restart
    // - network change
    sfuClient.signalReady.then(() => {
      // register a handler for the "goAway" event
      const unregisterGoAway = this.dispatcher.on('goAway', (event) => {
        if (event.eventPayload.oneofKind !== 'goAway') return;
        const { reason } = event.eventPayload.goAway;
        console.log(
          `[Migration]: Going away from SFU... Reason: ${GoAwayReason[reason]}`,
        );
        rejoin({ migrate: true }).catch((err) => {
          console.warn(`[Migration]: Failed to migrate to another SFU.`, err);
        });
      });

      sfuClient.signalWs.addEventListener('close', (e) => {
        // unregister the "goAway" handler, as we won't need it anymore for this connection.
        // the upcoming re-join will register a new handler anyway
        unregisterGoAway();
        // do nothing if the connection was closed on purpose
        if (e.code === KnownCodes.WS_CLOSED_SUCCESS) return;
        // do nothing if the connection was closed because of a policy violation
        // e.g., the user has been blocked by an admin or moderator
        if (e.code === KnownCodes.WS_POLICY_VIOLATION) return;
        // When the SFU is being shut down, it sends a goAway message.
        // While we migrate to another SFU, we might have the WS connection
        // to the old SFU closed abruptly. In this case, we don't want
        // to reconnect to the old SFU, but rather to the new one.
        if (
          sfuClient.isMigratingAway &&
          e.code === KnownCodes.WS_CLOSED_ABRUPTLY
        )
          return;
        // do nothing for react-native as it is handled by SDK
        if (isReactNative()) return;
        if (this.reconnectAttempts < this.maxReconnectAttempts) {
          rejoin().catch((err) => {
            console.warn(
              `[Rejoin]: Rejoin failed for ${this.reconnectAttempts} times. Giving up.`,
              err,
            );
            this.state.setCallingState(CallingState.RECONNECTING_FAILED);
          });
        } else {
          console.warn('[Rejoin]: Reconnect attempts exceeded. Giving up...');
          this.state.setCallingState(CallingState.RECONNECTING_FAILED);
        }
      });
    });

    // handlers for connection online/offline events
    // Note: window.addEventListener is not available in React Native, hence the check
    if (typeof window !== 'undefined' && window.addEventListener) {
      const handleOnOffline = () => {
        window.removeEventListener('offline', handleOnOffline);
        console.log('[Rejoin]: Going offline...');
        this.state.setCallingState(CallingState.OFFLINE);
      };

      const handleOnOnline = () => {
        window.removeEventListener('online', handleOnOnline);
        if (this.state.callingState === CallingState.OFFLINE) {
          console.log('[Rejoin]: Going online...');
          rejoin().catch((err) => {
            console.warn(
              `[Rejoin]: Rejoin failed for ${this.reconnectAttempts} times. Giving up.`,
              err,
            );
            this.state.setCallingState(CallingState.RECONNECTING_FAILED);
          });
        }
      };

      window.addEventListener('offline', handleOnOffline);
      window.addEventListener('online', handleOnOnline);

      // register cleanup hooks
      this.leaveCallHooks.push(
        () => window.removeEventListener('offline', handleOnOffline),
        () => window.removeEventListener('online', handleOnOnline),
      );
    }

    if (!this.subscriber) {
      this.subscriber = new Subscriber({
        sfuClient,
        dispatcher: this.dispatcher,
        connectionConfig,
        onTrack: this.handleOnTrack,
      });
    }

    const audioSettings = this.data?.settings.audio;
    const isDtxEnabled = !!audioSettings?.opus_dtx_enabled;
    const isRedEnabled = !!audioSettings?.redundant_coding_enabled;

    if (!this.publisher) {
      this.publisher = new Publisher({
        sfuClient,
        state: this.state,
        connectionConfig,
        isDtxEnabled,
        isRedEnabled,
        preferredVideoCodec: this.streamClient.options.preferredVideoCodec,
      });
    }

    if (!isMigrating) {
      this.statsReporter = createStatsReporter({
        subscriber: this.subscriber,
        publisher: this.publisher,
        state: this.state,
      });
    }

    try {
      // 1. wait for the signal server to be ready before sending "joinRequest"
      sfuClient.signalReady
        .catch((err) => console.warn('Signal ready failed', err))
        // prepare a generic SDP and send it to the SFU.
        // this is a throw-away SDP that the SFU will use to determine
        // the capabilities of the client (codec support, etc.)
        .then(() =>
          getGenericSdp(
            'recvonly',
            isRedEnabled,
            this.streamClient.options.preferredVideoCodec,
          ),
        )
        .then((sdp) => {
          const subscriptions = getCurrentValue(this.trackSubscriptionsSubject);
          const migration: Migration | undefined = isMigrating
            ? {
                fromSfuId: data?.migrating_from || '',
                subscriptions: subscriptions.data || [],
                announcedTracks: this.publisher?.announcedTracks || [],
              }
            : undefined;

          return sfuClient.join({
            subscriberSdp: sdp || '',
            clientDetails: getClientDetails(),
            migration,
          });
        });

      // 2. in parallel, wait for the SFU to send us the "joinResponse"
      // this will throw an error if the SFU rejects the join request or
      // fails to respond in time
      const { callState } = await this.waitForJoinResponse();
      if (isMigrating) {
        await this.subscriber.migrateTo(sfuClient, connectionConfig);
        await this.publisher.migrateTo(sfuClient, connectionConfig);
      }
      const currentParticipants = callState?.participants || [];
      const participantCount = callState?.participantCount;
      const startedAt = callState?.startedAt
        ? Timestamp.toDate(callState.startedAt)
        : new Date();
      this.state.setParticipants(
        currentParticipants.map<StreamVideoParticipant>((participant) => ({
          ...participant,
          isLocalParticipant: participant.sessionId === sfuClient.sessionId,
          viewportVisibilityState: VisibilityState.UNKNOWN,
        })),
      );
      this.state.setParticipantCount(participantCount?.total || 0);
      this.state.setAnonymousParticipantCount(participantCount?.anonymous || 0);
      this.state.setStartedAt(startedAt);

      this.reconnectAttempts = 0; // reset the reconnect attempts counter
      this.state.setCallingState(CallingState.JOINED);
      console.log(`Joined call ${this.cid}`);
    } catch (err) {
      // join failed, try to rejoin
      if (this.reconnectAttempts < this.maxReconnectAttempts) {
        console.log(`[Rejoin]: Rejoin ${this.reconnectAttempts} failed.`, err);
        await rejoin();
        console.log(`[Rejoin]: Rejoin ${this.reconnectAttempts} successful!`);
      } else {
        console.log(
          `[Rejoin]: Rejoin failed for ${this.reconnectAttempts} times. Giving up.`,
        );
        this.state.setCallingState(CallingState.RECONNECTING_FAILED);
        throw new Error('Join failed');
      }
    }
  };

  private waitForJoinResponse = (timeout: number = 5000) => {
    return new Promise<JoinResponse>((resolve, reject) => {
      const unsubscribe = this.on('joinResponse', (event) => {
        if (event.eventPayload.oneofKind !== 'joinResponse') return;
        clearTimeout(timeoutId);
        unsubscribe();
        resolve(event.eventPayload.joinResponse);
      });

      const timeoutId = setTimeout(() => {
        unsubscribe();
        reject(new Error('Waiting for "joinResponse" has timed out'));
      }, timeout);
    });
  };

  /**
   * Starts publishing the given video stream to the call.
   * The stream will be stopped if the user changes an input device, or if the user leaves the call.
   *
   * Consecutive calls to this method will replace the previously published stream.
   * The previous video stream will be stopped.
   *
   * @param videoStream the video stream to publish.
   * @param opts the options to use when publishing the stream.
   */
  publishVideoStream = async (
    videoStream: MediaStream,
    opts: PublishOptions = {},
  ) => {
    // we should wait until we get a JoinResponse from the SFU,
    // otherwise we risk breaking the ICETrickle flow.
    await this.assertCallJoined();
    if (!this.publisher) {
      throw new Error(`Call not joined yet.`);
    }

    const [videoTrack] = videoStream.getVideoTracks();
    if (!videoTrack) {
      return console.error(`There is no video track in the stream.`);
    }

    await this.publisher.publishStream(
      videoStream,
      videoTrack,
      TrackType.VIDEO,
      opts,
    );
  };

  /**
   * Starts publishing the given audio stream to the call.
   * The stream will be stopped if the user changes an input device, or if the user leaves the call.
   *
   * Consecutive calls to this method will replace the audio stream that is currently being published.
   * The previous audio stream will be stopped.
   *
   *
   * @param audioStream the audio stream to publish.
   */
  publishAudioStream = async (audioStream: MediaStream) => {
    // we should wait until we get a JoinResponse from the SFU,
    // otherwise we risk breaking the ICETrickle flow.
    await this.assertCallJoined();
    if (!this.publisher) {
      throw new Error(`Call not joined yet.`);
    }

    const [audioTrack] = audioStream.getAudioTracks();
    if (!audioTrack) {
      return console.error(`There is no audio track in the stream`);
    }

    await this.publisher.publishStream(
      audioStream,
      audioTrack,
      TrackType.AUDIO,
    );
  };

  /**
   * Starts publishing the given screen-share stream to the call.
   *
   * Consecutive calls to this method will replace the previous screen-share stream.
   * The previous screen-share stream will be stopped.
   *
   *
   * @param screenShareStream the screen-share stream to publish.
   */
  publishScreenShareStream = async (screenShareStream: MediaStream) => {
    // we should wait until we get a JoinResponse from the SFU,
    // otherwise we risk breaking the ICETrickle flow.
    await this.assertCallJoined();
    if (!this.publisher) {
      throw new Error(`Call not joined yet.`);
    }

    const [screenShareTrack] = screenShareStream.getVideoTracks();
    if (!screenShareTrack) {
      return console.error(`There is no video track in the stream`);
    }

    await this.publisher.publishStream(
      screenShareStream,
      screenShareTrack,
      TrackType.SCREEN_SHARE,
    );
  };

  /**
   * Stops publishing the given track type to the call, if it is currently being published.
   * Underlying track will be stopped and removed from the publisher.
   *
   * The `audioDeviceId`/`videoDeviceId` property of the [`localParticipant$`](./StreamVideoClient.md/#readonlystatestore) won't be updated, you can do that by calling the [`setAudioDevice`](#setaudiodevice)/[`setVideoDevice`](#setvideodevice) method.
   *
   *
   * @param trackType the track type to stop publishing.
   */
  stopPublish = async (trackType: TrackType) => {
    console.log(`stopPublish`, TrackType[trackType]);
    await this.publisher?.unpublishStream(trackType);
  };

  /**
   * Update track subscription configuration for one or more participants.
   * You have to create a subscription for each participant for all the different kinds of tracks you want to receive.
   * You can only subscribe for tracks after the participant started publishing the given kind of track.
   *
   * @param kind the kind of subscription to update.
   * @param changes the list of subscription changes to do.
   * @param type the debounce type to use for the update.
   */
  updateSubscriptionsPartial = (
    kind: 'video' | 'screen',
    changes: SubscriptionChanges,
    type: DebounceType = DebounceType.SLOW,
  ) => {
    const participants = this.state.updateParticipants(
      Object.entries(changes).reduce<StreamVideoParticipantPatches>(
        (acc, [sessionId, change]) => {
          const prop: keyof StreamVideoParticipant | undefined =
            kind === 'video'
              ? 'videoDimension'
              : kind === 'screen'
              ? 'screenShareDimension'
              : undefined;
          if (prop) {
            acc[sessionId] = {
              [prop]: change.dimension,
            };
          }
          return acc;
        },
        {},
      ),
    );

    if (participants) {
      this.updateSubscriptions(participants, type);
    }
  };

  private updateSubscriptions = (
    participants: StreamVideoParticipant[],
    type: DebounceType = DebounceType.SLOW,
  ) => {
    const subscriptions: TrackSubscriptionDetails[] = [];
    participants.forEach((p) => {
      // we don't want to subscribe to our own tracks
      if (p.isLocalParticipant) return;

      // NOTE: audio tracks don't have to be requested explicitly
      // as the SFU will implicitly subscribe us to all of them,
      // once they become available.

      if (p.videoDimension && p.publishedTracks.includes(TrackType.VIDEO)) {
        subscriptions.push({
          userId: p.userId,
          sessionId: p.sessionId,
          trackType: TrackType.VIDEO,
          dimension: p.videoDimension,
        });
      }
      if (
        p.screenShareDimension &&
        p.publishedTracks.includes(TrackType.SCREEN_SHARE)
      ) {
        subscriptions.push({
          userId: p.userId,
          sessionId: p.sessionId,
          trackType: TrackType.SCREEN_SHARE,
          dimension: p.screenShareDimension,
        });
      }
    });
    // schedule update
    this.trackSubscriptionsSubject.next({ type, data: subscriptions });
  };

  /**
   * Will enhance the reported stats with additional participant-specific information (`callStatsReport$` state [store variable](./StreamVideoClient.md/#readonlystatestore)).
   * This is usually helpful when detailed stats for a specific participant are needed.
   *
   * @param sessionId the sessionId to start reporting for.
   */
  startReportingStatsFor = (sessionId: string) => {
    return this.statsReporter?.startReportingStatsFor(sessionId);
  };

  /**
   * Opposite of `startReportingStatsFor`.
   * Will turn off stats reporting for a specific participant.
   *
   * @param sessionId the sessionId to stop reporting for.
   */
  stopReportingStatsFor = (sessionId: string) => {
    return this.statsReporter?.stopReportingStatsFor(sessionId);
  };

  /**
   * Sets the used audio output device (`audioOutputDeviceId` of the [`localParticipant$`](./StreamVideoClient.md/#readonlystatestore).
   *
   * This method only stores the selection, if you're using custom UI components, you'll have to implement the audio switching, for more information see: https://developer.mozilla.org/en-US/docs/Web/API/HTMLMediaElement/sinkId.
   *
   *
   * @param deviceId the selected device, `undefined` means the user wants to use the system's default audio output
   */
  setAudioOutputDevice = (deviceId?: string) => {
    this.state.updateParticipant(this.sfuClient!.sessionId, {
      audioOutputDeviceId: deviceId,
    });
  };

  /**
   * Sets the `audioDeviceId` property of the [`localParticipant$`](./StreamVideoClient.md/#readonlystatestore)).
   *
   * This method only stores the selection, if you want to start publishing a media stream call the [`publishAudioStream` method](#publishaudiostream) that will set `audioDeviceId` as well.
   *
   *
   * @param deviceId the selected device, pass `undefined` to clear the device selection
   */
  setAudioDevice = (deviceId?: string) => {
    this.state.updateParticipant(this.sfuClient!.sessionId, {
      audioDeviceId: deviceId,
    });
  };

  /**
   * Sets the `videoDeviceId` property of the [`localParticipant$`](./StreamVideoClient.md/#readonlystatestore).
   *
   * This method only stores the selection, if you want to start publishing a media stream call the [`publishVideoStream` method](#publishvideostream) that will set `videoDeviceId` as well.
   *
   * @param deviceId the selected device, pass `undefined` to clear the device selection
   */
  setVideoDevice = (deviceId?: string) => {
    this.state.updateParticipant(this.sfuClient!.sessionId, {
      videoDeviceId: deviceId,
    });
  };

  /**
   * Resets the last sent reaction for the user holding the given `sessionId`. This is a local action, it won't reset the reaction on the backend.
   *
   * @param sessionId the session id.
   */
  resetReaction = (sessionId: string) => {
    this.state.updateParticipant(sessionId, {
      reaction: undefined,
    });
  };

  /**
   * Sets the list of criteria to sort the participants by.
   *
   * @param criteria the list of criteria to sort the participants by.
   */
  setSortParticipantsBy: CallState['setSortParticipantsBy'] = (criteria) => {
    return this.state.setSortParticipantsBy(criteria);
  };

  /**
   * @internal
   * @param enabledRids
   * @returns
   */
  updatePublishQuality = async (enabledRids: string[]) => {
    return this.publisher?.updateVideoPublishQuality(enabledRids);
  };

  private handleOnTrack = (e: RTCTrackEvent) => {
    const [primaryStream] = e.streams;
    // example: `e3f6aaf8-b03d-4911-be36-83f47d37a76a:TRACK_TYPE_VIDEO`
    const [trackId, trackType] = primaryStream.id.split(':');
    const participantToUpdate = this.state.participants.find(
      (p) => p.trackLookupPrefix === trackId,
    );
    console.log(
      `[onTrack]: Got remote ${trackType} track for userId: ${participantToUpdate?.userId}`,
      e.track,
    );
    if (!participantToUpdate) {
      console.error(
        '[onTrack]: Received track for unknown participant',
        trackId,
        e,
      );
      return;
    }

    e.track.addEventListener('mute', () => {
      console.log(
        `[onTrack]: Track muted:`,
        participantToUpdate.userId,
        `${trackType}:${trackId}`,
        e.track,
      );
    });

    e.track.addEventListener('unmute', () => {
      console.log(
        `[onTrack]: Track unmuted:`,
        participantToUpdate.userId,
        `${trackType}:${trackId}`,
        e.track,
      );
    });

    e.track.addEventListener('ended', () => {
      console.log(
        `[onTrack]: Track ended:`,
        participantToUpdate.userId,
        `${trackType}:${trackId}`,
        e.track,
      );
    });

    const streamKindProp = (
      {
        TRACK_TYPE_AUDIO: 'audioStream',
        TRACK_TYPE_VIDEO: 'videoStream',
        TRACK_TYPE_SCREEN_SHARE: 'screenShareStream',
      } as const
    )[trackType];

    if (!streamKindProp) {
      console.error('[onTrack]: Unknown track type', trackType);
      return;
    }
    const previousStream = participantToUpdate[streamKindProp];
    if (previousStream) {
      console.log(
        `[onTrack]: Cleaning up previous remote ${e.track.kind} tracks for userId: ${participantToUpdate.userId}`,
      );
      previousStream.getTracks().forEach((t) => {
        t.stop();
        previousStream.removeTrack(t);
      });
    }
    this.state.updateParticipant(participantToUpdate.sessionId, {
      [streamKindProp]: primaryStream,
    });
  };

  private assertCallJoined = () => {
    return new Promise<void>((resolve) => {
      this.state.callingState$
        .pipe(takeWhile((state) => state !== CallingState.JOINED, true))
        .subscribe(() => resolve());
    });
  };

  /**
   * Sends a reaction to the other call participants.
   *
   * @param reaction the reaction to send.
   */
  sendReaction = async (
    reaction: SendReactionRequest,
  ): Promise<SendReactionResponse> => {
    return this.streamClient.post<SendReactionResponse, SendReactionRequest>(
      `${this.streamClientBasePath}/reaction`,
      reaction,
    );
  };

  /**
   * Blocks the user with the given `userId`.
   *
   * @param userId the id of the user to block.
   */
  blockUser = async (userId: string) => {
    return this.streamClient.post<BlockUserResponse, BlockUserRequest>(
      `${this.streamClientBasePath}/block`,
      {
        user_id: userId,
      },
    );
  };

  /**
   * Unblocks the user with the given `userId`.
   *
   * @param userId the id of the user to unblock.
   */
  unblockUser = async (userId: string) => {
    return this.streamClient.post<UnblockUserResponse, UnblockUserRequest>(
      `${this.streamClientBasePath}/unblock`,
      {
        user_id: userId,
      },
    );
  };

  /**
   * Mutes the current user.
   *
   * @param type the type of the mute operation.
   */
  muteSelf = (type: 'audio' | 'video' | 'screenshare') => {
    const myUserId = this.currentUserId;
    if (myUserId) {
      return this.muteUser(myUserId, type);
    }
  };

  /**
   * Mutes all the other participants.
   *
   * @param type the type of the mute operation.
   */
  muteOthers = (type: 'audio' | 'video' | 'screenshare') => {
    const trackType = muteTypeToTrackType(type);
    if (!trackType) return;
    const userIdsToMute: string[] = [];
    for (const participant of this.state.remoteParticipants) {
      if (participant.publishedTracks.includes(trackType)) {
        userIdsToMute.push(participant.userId);
      }
    }

    return this.muteUser(userIdsToMute, type);
  };

  /**
   * Mutes the user with the given `userId`.
   *
   * @param userId the id of the user to mute.
   * @param type the type of the mute operation.
   */
  muteUser = (
    userId: string | string[],
    type: 'audio' | 'video' | 'screenshare',
  ) => {
    return this.streamClient.post<MuteUsersResponse, MuteUsersRequest>(
      `${this.streamClientBasePath}/mute_users`,
      {
        user_ids: Array.isArray(userId) ? userId : [userId],
        [type]: true,
      },
    );
  };

  /**
   * Will mute all users in the call.
   *
   * @param type the type of the mute operation.
   */
  muteAllUsers = (type: 'audio' | 'video' | 'screenshare') => {
    return this.streamClient.post<MuteUsersResponse, MuteUsersRequest>(
      `${this.streamClientBasePath}/mute_users`,
      {
        mute_all_users: true,
        [type]: true,
      },
    );
  };

  /**
   * Starts recording the call
   */
  startRecording = async () => {
    return this.streamClient.post<StartRecordingResponse>(
      `${this.streamClientBasePath}/start_recording`,
      {},
    );
  };

  /**
   * Stops recording the call
   */
  stopRecording = async () => {
    return this.streamClient.post<StopRecordingResponse>(
      `${this.streamClientBasePath}/stop_recording`,
      {},
    );
  };

  /**
   * Sends a `call.permission_request` event to all users connected to the call. The call settings object contains infomration about which permissions can be requested during a call (for example a user might be allowed to request permission to publish audio, but not video).
   */
  requestPermissions = async (
    data: RequestPermissionRequest,
  ): Promise<RequestPermissionResponse> => {
    const { permissions } = data;
    const canRequestPermissions = permissions.every((permission) =>
      this.permissionsContext.canRequest(permission as OwnCapability),
    );
    if (!canRequestPermissions) {
      throw new Error(
        `You are not allowed to request permissions: ${permissions.join(', ')}`,
      );
    }
    return this.streamClient.post<
      RequestPermissionResponse,
      RequestPermissionRequest
    >(`${this.streamClientBasePath}/request_permission`, data);
  };

  /**
   * Allows you to grant certain permissions to a user in a call.
   * The permissions are specific to the call experience and do not survive the call itself.
   *
   * Supported permissions that can be granted are:
   * - `send-audio`
   * - `send-video`
   * - `screenshare`
   *
   * @param userId the id of the user to grant permissions to.
   * @param permissions the permissions to grant.
   */
  grantPermissions = async (userId: string, permissions: string[]) => {
    return this.updateUserPermissions({
      user_id: userId,
      grant_permissions: permissions,
    });
  };

  /**
   * Allows you to revoke certain permissions from a user in a call.
   * The permissions are specific to the call experience and do not survive the call itself.
   *
   * Supported permissions that can be revoked are:
   * - `send-audio`
   * - `send-video`
   * - `screenshare`
   *
   * @param userId the id of the user to revoke permissions from.
   * @param permissions the permissions to revoke.
   */
  revokePermissions = async (userId: string, permissions: string[]) => {
    return this.updateUserPermissions({
      user_id: userId,
      revoke_permissions: permissions,
    });
  };

  /**
   * Allows you to grant or revoke a specific permission to a user in a call. The permissions are specific to the call experience and do not survive the call itself.
   *
   * When revoking a permission, this endpoint will also mute the relevant track from the user. This is similar to muting a user with the difference that the user will not be able to unmute afterwards.
   *
   * Supported permissions that can be granted or revoked: `send-audio`, `send-video` and `screenshare`.
   *
   * `call.permissions_updated` event is sent to all members of the call.
   *
   */
  updateUserPermissions = async (data: UpdateUserPermissionsRequest) => {
    return this.streamClient.post<
      UpdateUserPermissionsResponse,
      UpdateUserPermissionsRequest
    >(`${this.streamClientBasePath}/user_permissions`, data);
  };

  /**
   * Starts the livestreaming of the call.
   */
  goLive = async () => {
    return this.streamClient.post<GoLiveResponse>(
      `${this.streamClientBasePath}/go_live`,
      {},
    );
  };

  /**
   * Stops the livestreaming of the call.
   */
  stopLive = async () => {
    return this.streamClient.post<StopLiveResponse>(
      `${this.streamClientBasePath}/stop_live`,
      {},
    );
  };

  /**
   * Starts the broadcasting of the call.
   */
  startBroadcasting = async () => {
    return this.streamClient.post<StartBroadcastingResponse>(
      `${this.streamClientBasePath}/start_broadcasting`,
      {},
    );
  };

  /**
   * Stops the broadcasting of the call.
   */
  stopBroadcasting = async () => {
    return this.streamClient.post<StopBroadcastingResponse>(
      `${this.streamClientBasePath}/stop_broadcasting`,
      {},
    );
  };

  /**
   * Updates the call settings or custom data.
   *
   * @param updates the updates to apply to the call.
   */
  update = async (updates: UpdateCallRequest) => {
    const response = await this.streamClient.patch<
      UpdateCallResponse,
      UpdateCallRequest
    >(`${this.streamClientBasePath}`, updates);

    const { call, members, own_capabilities } = response;
    this.state.setMetadata(call);
    this.state.setMembers(members);
    this.state.setOwnCapabilities(own_capabilities);

    return response;
  };

  /**
   * Ends the call. Once the call is ended, it cannot be re-joined.
   */
  endCall = async () => {
    return this.streamClient.post<EndCallResponse>(
      `${this.streamClientBasePath}/mark_ended`,
    );
  };

  /**
   * Sets the `participant.pinnedAt` value.
   * @param sessionId the session id of the participant
   * @param pinnedAt the value to set the participant.pinnedAt
   * @returns
   */
  setParticipantPinnedAt = (sessionId: string, pinnedAt?: number): void => {
    this.state.updateParticipant(sessionId, {
      pinnedAt,
    });
  };

  /**
   * Query call members with filter query. The result won't be stored in call state.
   * @param request
   * @returns
   */
  queryMembers = (request: Omit<QueryMembersRequest, 'type' | 'id'>) => {
    return this.streamClient.post<QueryMembersResponse, QueryMembersRequest>(
      '/call/members',
      {
        ...request,
        id: this.id,
        type: this.type,
      },
    );
  };

  /**
   * Will update the call members.
   *
   * @param data the request data.
   */
  updateCallMembers = async (
    data: UpdateCallMembersRequest,
  ): Promise<UpdateCallMembersResponse> => {
    return this.streamClient.post<
      UpdateCallMembersResponse,
      UpdateCallMembersRequest
    >(`${this.streamClientBasePath}/members`, data);
  };

  private scheduleAutoDrop = () => {
    if (this.dropTimeout) clearTimeout(this.dropTimeout);
    const subscription = this.state.metadata$
      .pipe(
        pairwise(),
        tap(([prevMeta, currentMeta]) => {
          if (!(currentMeta && this.clientStore.connectedUser)) return;

          const isOutgoingCall =
            this.currentUserId === currentMeta.created_by.id;

          const [prevTimeoutMs, timeoutMs] = isOutgoingCall
            ? [
                prevMeta?.settings.ring.auto_cancel_timeout_ms,
                currentMeta.settings.ring.auto_cancel_timeout_ms,
              ]
            : [
                prevMeta?.settings.ring.incoming_call_timeout_ms,
                currentMeta.settings.ring.incoming_call_timeout_ms,
              ];
          if (typeof timeoutMs === 'undefined' || timeoutMs === prevTimeoutMs)
            return;

          if (this.dropTimeout) clearTimeout(this.dropTimeout);
          this.dropTimeout = setTimeout(() => this.leave(), timeoutMs);
        }),
        takeWhile(
          () => !!this.clientStore.calls.find((call) => call.cid === this.cid),
        ),
      )
      .subscribe();

    this.leaveCallHooks.push(() => {
      !subscription.closed && subscription.unsubscribe();
    });
  };

  /**
   * Retrieves the list of recordings for the current call or call session.
   * Updates the call state with the returned array of CallRecording objects.
   *
   * If `callSessionId` is provided, it will return the recordings for that call session.
   * Otherwise, all recordings for the current call will be returned.
   *
   * @param callSessionId the call session id to retrieve recordings for.
   */
  queryRecordings = async (
    callSessionId?: string,
  ): Promise<ListRecordingsResponse> => {
    let endpoint = this.streamClientBasePath;
    if (callSessionId) {
      endpoint = `${endpoint}/${callSessionId}`;
    }
    const response = await this.streamClient.get<ListRecordingsResponse>(
      `${endpoint}/recordings`,
    );

    this.state.setCallRecordingsList(response.recordings);

    return response;
  };

  /**
   * Sends an event to all call participants.
   *
   * @param event the event to send.
   */
  sendEvent = async (
    event: SendEventRequest & { type: StreamCallEvent['type'] },
  ) => {
    return this.streamClient.post<SendEventResponse, SendEventRequest>(
      `${this.streamClientBasePath}/event`,
      event,
    );
  };
}<|MERGE_RESOLUTION|>--- conflicted
+++ resolved
@@ -559,17 +559,13 @@
       throw new Error(`Illegal State: Already joined.`);
     }
 
-<<<<<<< HEAD
-    const isMigrating = callingState === CallingState.MIGRATING;
-=======
-    if (this.state.callingState === CallingState.LEFT) {
+    if (callingState === CallingState.LEFT) {
       throw new Error(
         'Illegal State: Cannot join already left call. Create a new Call instance to join a call.',
       );
     }
 
-    const previousCallingState = this.state.callingState;
->>>>>>> 39b8819d
+    const isMigrating = callingState === CallingState.MIGRATING;
     this.state.setCallingState(CallingState.JOINING);
 
     if (data?.ring && !this.ringing) {
