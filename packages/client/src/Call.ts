--- conflicted
+++ resolved
@@ -798,7 +798,6 @@
         this.reconnectStrategy !== WebsocketReconnectStrategy.UNSPECIFIED
           ? this.getReconnectDetails(data?.migrating_from, previousSessionId)
           : undefined;
-<<<<<<< HEAD
       const { callState, fastReconnectDeadlineSeconds, publishOptions } =
         await sfuClient.join({
           subscriberSdp: receivingCapabilitiesSdp,
@@ -809,15 +808,6 @@
         });
 
       this.publishOptions = publishOptions;
-=======
-      const { callState, fastReconnectDeadlineSeconds } = await sfuClient.join({
-        subscriberSdp: receivingCapabilitiesSdp,
-        publisherSdp: '',
-        clientDetails,
-        fastReconnect: performingFastReconnect,
-        reconnectDetails,
-      });
->>>>>>> 49e2477c
       this.fastReconnectDeadlineSeconds = fastReconnectDeadlineSeconds;
       if (callState) {
         this.state.updateFromSfuCallState(
