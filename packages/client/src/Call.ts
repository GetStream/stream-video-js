--- conflicted
+++ resolved
@@ -49,11 +49,8 @@
   StartHLSBroadcastingResponse,
   StartRecordingRequest,
   StartRecordingResponse,
-<<<<<<< HEAD
-=======
   StartTranscriptionRequest,
   StartTranscriptionResponse,
->>>>>>> 4241c447
   StatsOptions,
   StopHLSBroadcastingResponse,
   StopLiveResponse,
