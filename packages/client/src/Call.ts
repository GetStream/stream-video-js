import { StreamSfuClient } from './StreamSfuClient';
import {
  Dispatcher,
  getGenericSdp,
  isSfuEvent,
  Publisher,
  Subscriber,
} from './rtc';
import { muteTypeToTrackType } from './rtc/helpers/tracks';
import { GoAwayReason, TrackType } from './gen/video/sfu/models/models';
import {
  registerEventHandlers,
  registerRingingCallEventHandlers,
} from './events/callEventHandlers';
import {
  CallingState,
  CallState,
  StreamVideoWriteableStateStore,
} from './store';
import { createSubscription, getCurrentValue } from './store/rxUtils';
import {
  AcceptCallResponse,
  BlockUserRequest,
  BlockUserResponse,
  EndCallResponse,
  GetCallResponse,
  GetOrCreateCallRequest,
  GetOrCreateCallResponse,
  GoLiveRequest,
  GoLiveResponse,
  ListRecordingsResponse,
  ListTranscriptionsResponse,
  MuteUsersRequest,
  MuteUsersResponse,
  OwnCapability,
  PinRequest,
  PinResponse,
  QueryMembersRequest,
  QueryMembersResponse,
  RejectCallResponse,
  RequestPermissionRequest,
  RequestPermissionResponse,
  SendEventRequest,
  SendEventResponse,
  SendReactionRequest,
  SendReactionResponse,
  SFUResponse,
  StartHLSBroadcastingResponse,
  StartRecordingRequest,
  StartRecordingResponse,
<<<<<<< HEAD
  StatsOptions,
=======
  StartTranscriptionRequest,
  StartTranscriptionResponse,
>>>>>>> b02b693f
  StopHLSBroadcastingResponse,
  StopLiveResponse,
  StopRecordingResponse,
  StopTranscriptionResponse,
  UnblockUserRequest,
  UnblockUserResponse,
  UnpinRequest,
  UnpinResponse,
  UpdateCallMembersRequest,
  UpdateCallMembersResponse,
  UpdateCallRequest,
  UpdateCallResponse,
  UpdateUserPermissionsRequest,
  UpdateUserPermissionsResponse,
} from './gen/coordinator';
import { join } from './rtc/flows/join';
import {
  AudioTrackType,
  CallConstructor,
  CallLeaveOptions,
  DebounceType,
  JoinCallData,
  PublishOptions,
  StreamVideoParticipant,
  StreamVideoParticipantPatches,
  SubscriptionChanges,
  TrackMuteType,
  VideoTrackType,
  VisibilityState,
} from './types';
import {
  BehaviorSubject,
  debounce,
  filter,
  map,
  Subject,
  takeWhile,
  timer,
} from 'rxjs';
import { TrackSubscriptionDetails } from './gen/video/sfu/signal_rpc/signal';
import {
  JoinResponse,
  Migration,
  VideoLayerSetting,
} from './gen/video/sfu/event/events';
import { Timestamp } from './gen/google/protobuf/timestamp';
import { createStatsReporter, SfuStatsReporter, StatsReporter } from './stats';
import { DynascaleManager } from './helpers/DynascaleManager';
import { PermissionsContext } from './permissions';
import { CallTypes } from './CallType';
import { StreamClient } from './coordinator/connection/client';
import {
  KnownCodes,
  retryInterval,
  sleep,
} from './coordinator/connection/utils';
import {
  AllCallEvents,
  CallEventListener,
  Logger,
  StreamCallEvent,
} from './coordinator/connection/types';
import { getClientDetails } from './client-details';
import { getLogger } from './logger';
import {
  CameraDirection,
  CameraManager,
  MicrophoneManager,
  ScreenShareManager,
  SpeakerManager,
} from './devices';

/**
 * An object representation of a `Call`.
 */
export class Call {
  /**
   * The type of the call.
   */
  readonly type: string;

  /**
   * The ID of the call.
   */
  readonly id: string;

  /**
   * The call CID.
   */
  readonly cid: string;

  /**
   * The state of this call.
   */
  readonly state = new CallState();

  /**
   * Flag indicating whether this call is "watched" and receives
   * updates from the backend.
   */
  watching: boolean;

  /**
   * Device manager for the camera
   */
  readonly camera: CameraManager;

  /**
   * Device manager for the microphone.
   */
  readonly microphone: MicrophoneManager;

  /**
   * Device manager for the speaker.
   */
  readonly speaker: SpeakerManager;

  /**
   * Device manager for the screen.
   */
  readonly screenShare: ScreenShareManager;

  /**
   * The DynascaleManager instance.
   */
  readonly dynascaleManager = new DynascaleManager(this);

  subscriber?: Subscriber;
  publisher?: Publisher;

  /**
   * Flag telling whether this call is a "ringing" call.
   */
  private readonly ringingSubject: Subject<boolean>;

  /**
   * The permissions context of this call.
   */
  readonly permissionsContext = new PermissionsContext();
  readonly logger: Logger;

  /**
   * The event dispatcher instance dedicated to this Call instance.
   * @private
   */
  private readonly dispatcher = new Dispatcher();

  private trackSubscriptionsSubject = new BehaviorSubject<{
    type: DebounceType;
    data: TrackSubscriptionDetails[];
  }>({ type: DebounceType.MEDIUM, data: [] });

  private statsReporter?: StatsReporter;
  private sfuStatsReporter?: SfuStatsReporter;
  private dropTimeout: ReturnType<typeof setTimeout> | undefined;

  private readonly clientStore: StreamVideoWriteableStateStore;
  public readonly streamClient: StreamClient;
  private sfuClient?: StreamSfuClient;
  private reconnectAttempts = 0;
  private maxReconnectAttempts = 10;

  /**
   * A list hooks/functions to invoke when the call is left.
   * A typical use case is to clean up some global event handlers.
   * @private
   */
  private readonly leaveCallHooks: Set<Function> = new Set();

  private readonly streamClientBasePath: string;
  private streamClientEventHandlers = new Map<Function, () => void>();

  /**
   * Constructs a new `Call` instance.
   *
   * NOTE: Don't call the constructor directly, instead
   * Use the [`StreamVideoClient.call`](./StreamVideoClient.md/#call)
   * method to construct a `Call` instance.
   */
  constructor({
    type,
    id,
    streamClient,
    members,
    ownCapabilities,
    sortParticipantsBy,
    clientStore,
    ringing = false,
    watching = false,
  }: CallConstructor) {
    this.type = type;
    this.id = id;
    this.cid = `${type}:${id}`;
    this.ringingSubject = new BehaviorSubject(ringing);
    this.watching = watching;
    this.streamClient = streamClient;
    this.clientStore = clientStore;
    this.streamClientBasePath = `/call/${this.type}/${this.id}`;
    this.logger = getLogger(['Call']);

    const callTypeConfig = CallTypes.get(type);
    const participantSorter =
      sortParticipantsBy || callTypeConfig.options.sortParticipantsBy;
    if (participantSorter) {
      this.state.setSortParticipantsBy(participantSorter);
    }

    this.state.setMembers(members || []);
    this.state.setOwnCapabilities(ownCapabilities || []);
    this.state.setCallingState(
      ringing ? CallingState.RINGING : CallingState.IDLE,
    );

    this.on('all', (event) => {
      // update state with the latest event data
      this.state.updateFromEvent(event);
    });

    this.leaveCallHooks.add(
      registerEventHandlers(this, this.state, this.dispatcher),
    );
    this.registerEffects();

    this.leaveCallHooks.add(
      createSubscription(
        this.trackSubscriptionsSubject.pipe(
          debounce((v) => timer(v.type)),
          map((v) => v.data),
        ),
        (subscriptions) => this.sfuClient?.updateSubscriptions(subscriptions),
      ),
    );

    this.camera = new CameraManager(this);
    this.microphone = new MicrophoneManager(this);
    this.speaker = new SpeakerManager(this);
    this.screenShare = new ScreenShareManager(this);
  }

  private registerEffects() {
    this.leaveCallHooks.add(
      // handles updating the permissions context when the settings change.
      createSubscription(this.state.settings$, (settings) => {
        if (!settings) return;
        this.permissionsContext.setCallSettings(settings);
      }),
    );

    this.leaveCallHooks.add(
      // handle the case when the user permissions are modified.
      createSubscription(this.state.ownCapabilities$, (ownCapabilities) => {
        // update the permission context.
        this.permissionsContext.setPermissions(ownCapabilities);

        if (!this.publisher) return;

        // check if the user still has publishing permissions and stop publishing if not.
        const permissionToTrackType = {
          [OwnCapability.SEND_AUDIO]: TrackType.AUDIO,
          [OwnCapability.SEND_VIDEO]: TrackType.VIDEO,
          [OwnCapability.SCREENSHARE]: TrackType.SCREEN_SHARE,
        };
        for (const [permission, trackType] of Object.entries(
          permissionToTrackType,
        )) {
          const hasPermission = this.permissionsContext.hasPermission(
            permission as OwnCapability,
          );
          if (
            !hasPermission &&
            (this.publisher.isPublishing(trackType) ||
              this.publisher.isLive(trackType))
          ) {
            // Stop tracks, then notify device manager
            this.stopPublish(trackType)
              .catch((err) => {
                this.logger(
                  'error',
                  `Error stopping publish ${trackType}`,
                  err,
                );
              })
              .then(() => {
                if (
                  trackType === TrackType.VIDEO &&
                  this.camera.state.status === 'enabled'
                ) {
                  this.camera
                    .disable()
                    .catch((err) =>
                      this.logger(
                        'error',
                        `Error disabling camera after permission revoked`,
                        err,
                      ),
                    );
                }
                if (
                  trackType === TrackType.AUDIO &&
                  this.microphone.state.status === 'enabled'
                ) {
                  this.microphone
                    .disable()
                    .catch((err) =>
                      this.logger(
                        'error',
                        `Error disabling microphone after permission revoked`,
                        err,
                      ),
                    );
                }
              });
          }
        }
      }),
    );

    this.leaveCallHooks.add(
      // handles the case when the user is blocked by the call owner.
      createSubscription(this.state.blockedUserIds$, async (blockedUserIds) => {
        if (!blockedUserIds || blockedUserIds.length === 0) return;
        const currentUserId = this.currentUserId;
        if (currentUserId && blockedUserIds.includes(currentUserId)) {
          this.logger('info', 'Leaving call because of being blocked');
          await this.leave();
        }
      }),
    );

    this.leaveCallHooks.add(
      // watch for auto drop cancellation
      createSubscription(this.state.callingState$, (callingState) => {
        if (!this.ringing) return;
        if (
          callingState === CallingState.JOINED ||
          callingState === CallingState.JOINING ||
          callingState === CallingState.LEFT
        ) {
          clearTimeout(this.dropTimeout);
          this.dropTimeout = undefined;
        }
      }),
    );

    this.leaveCallHooks.add(
      // "ringing" mode effects and event handlers
      createSubscription(this.ringingSubject, (isRinging) => {
        if (!isRinging) return;
        this.scheduleAutoDrop();
        if (this.state.callingState === CallingState.IDLE) {
          this.state.setCallingState(CallingState.RINGING);
        }
        this.leaveCallHooks.add(registerRingingCallEventHandlers(this));
      }),
    );
  }

  /**
   * You can subscribe to WebSocket events provided by the API. To remove a subscription, call the `off` method.
   * Please note that subscribing to WebSocket events is an advanced use-case.
   * For most use-cases, it should be enough to watch for state changes.
   *
   * @param eventName the event name.
   * @param fn the event handler.
   */
  on = <E extends keyof AllCallEvents>(
    eventName: E,
    fn: CallEventListener<E>,
  ) => {
    if (isSfuEvent(eventName)) {
      return this.dispatcher.on(eventName, fn);
    }

    const offHandler = this.streamClient.on(eventName, (e) => {
      const event = e as StreamCallEvent;
      if (event.call_cid && event.call_cid === this.cid) {
        fn(event as AllCallEvents[E]);
      }
    });

    // keep the 'off' reference returned by the stream client
    this.streamClientEventHandlers.set(fn, offHandler);
    return () => {
      this.off(eventName, fn);
    };
  };

  /**
   * Remove subscription for WebSocket events that were created by the `on` method.
   *
   * @param eventName the event name.
   * @param fn the event handler.
   */
  off = <E extends keyof AllCallEvents>(
    eventName: E,
    fn: CallEventListener<E>,
  ) => {
    if (isSfuEvent(eventName)) {
      return this.dispatcher.off(eventName, fn);
    }

    // unsubscribe from the stream client event by using the 'off' reference
    const registeredOffHandler = this.streamClientEventHandlers.get(fn);
    if (registeredOffHandler) {
      registeredOffHandler();
    }
  };

  /**
   * Leave the call and stop the media streams that were published by the call.
   */
  leave = async ({ reject = false }: CallLeaveOptions = {}) => {
    const callingState = this.state.callingState;
    if (callingState === CallingState.LEFT) {
      throw new Error('Cannot leave call that has already been left.');
    }

    if (callingState === CallingState.JOINING) {
      await this.assertCallJoined();
    }

    if (this.ringing) {
      // I'm the one who started the call, so I should cancel it.
      const hasOtherParticipants = this.state.remoteParticipants.length > 0;
      if (this.isCreatedByMe && !hasOtherParticipants) {
        // Signals other users that I have cancelled my call to them
        // before they accepted it.
        await this.reject();
      } else if (reject && callingState === CallingState.RINGING) {
        // Signals other users that I have rejected the incoming call.
        await this.reject();
      }
    }

    this.statsReporter?.stop();
    this.statsReporter = undefined;

    this.sfuStatsReporter?.stop();
    this.sfuStatsReporter = undefined;

    this.subscriber?.close();
    this.subscriber = undefined;

    this.publisher?.close();
    this.publisher = undefined;

    this.sfuClient?.close();
    this.sfuClient = undefined;

    this.dispatcher.offAll();

    this.state.setCallingState(CallingState.LEFT);

    // Call all leave call hooks, e.g. to clean up global event handlers
    this.leaveCallHooks.forEach((hook) => hook());

    this.clientStore.unregisterCall(this);

    this.camera.removeSubscriptions();
    this.microphone.removeSubscriptions();
    this.screenShare.removeSubscriptions();
    this.speaker.removeSubscriptions();

    const stopOnLeavePromises: Promise<void>[] = [];
    if (this.camera.stopOnLeave) {
      stopOnLeavePromises.push(this.camera.disable(true));
    }
    if (this.microphone.stopOnLeave) {
      stopOnLeavePromises.push(this.microphone.disable(true));
    }
    if (this.screenShare.stopOnLeave) {
      stopOnLeavePromises.push(this.screenShare.disable(true));
    }
    await Promise.all(stopOnLeavePromises);
  };

  /**
   * A flag indicating whether the call is "ringing" type of call.
   */
  get ringing() {
    return getCurrentValue(this.ringingSubject);
  }

  /**
   * Retrieves the current user ID.
   */
  get currentUserId() {
    return this.clientStore.connectedUser?.id;
  }

  /**
   * A flag indicating whether the call was created by the current user.
   */
  get isCreatedByMe() {
    return this.state.createdBy?.id === this.currentUserId;
  }

  /**
   * Loads the information about the call.
   *
   * @param params.ring if set to true, a `call.ring` event will be sent to the call members.
   * @param params.notify if set to true, a `call.notification` event will be sent to the call members.
   * @param params.members_limit the total number of members to return as part of the response.
   */
  get = async (params?: {
    ring?: boolean;
    notify?: boolean;
    members_limit?: number;
  }) => {
    const response = await this.streamClient.get<GetCallResponse>(
      this.streamClientBasePath,
      params,
    );

    if (params?.ring && !this.ringing) {
      this.ringingSubject.next(true);
    }

    this.state.updateFromCallResponse(response.call);
    this.state.setMembers(response.members);
    this.state.setOwnCapabilities(response.own_capabilities);

    if (this.streamClient._hasConnectionID()) {
      this.watching = true;
      this.clientStore.registerCall(this);
    }

    this.applyDeviceConfig();

    return response;
  };

  /**
   * Loads the information about the call and creates it if it doesn't exist.
   *
   * @param data the data to create the call with.
   */
  getOrCreate = async (data?: GetOrCreateCallRequest) => {
    const response = await this.streamClient.post<
      GetOrCreateCallResponse,
      GetOrCreateCallRequest
    >(this.streamClientBasePath, data);

    if (data?.ring && !this.ringing) {
      this.ringingSubject.next(true);
    }

    this.state.updateFromCallResponse(response.call);
    this.state.setMembers(response.members);
    this.state.setOwnCapabilities(response.own_capabilities);

    if (this.streamClient._hasConnectionID()) {
      this.watching = true;
      this.clientStore.registerCall(this);
    }

    this.applyDeviceConfig();

    return response;
  };

  /**
   * Creates a call
   *
   * @param data the data to create the call with.
   */
  create = async (data?: GetOrCreateCallRequest) => {
    return this.getOrCreate(data);
  };

  /**
   * A shortcut for {@link Call.get} with `ring` parameter set to `true`.
   * Will send a `call.ring` event to the call members.
   */
  ring = async (): Promise<GetCallResponse> => {
    return await this.get({ ring: true });
  };

  /**
   * A shortcut for {@link Call.get} with `notify` parameter set to `true`.
   * Will send a `call.notification` event to the call members.
   */
  notify = async (): Promise<GetCallResponse> => {
    return await this.get({ notify: true });
  };

  /**
   * Marks the incoming call as accepted.
   *
   * This method should be used only for "ringing" call flows.
   * {@link Call.join} invokes this method automatically for you when joining a call.
   * Unless you are implementing a custom "ringing" flow, you should not use this method.
   */
  accept = async () => {
    return this.streamClient.post<AcceptCallResponse>(
      `${this.streamClientBasePath}/accept`,
    );
  };

  /**
   * Marks the incoming call as rejected.
   *
   * This method should be used only for "ringing" call flows.
   * {@link Call.leave} invokes this method automatically for you when you leave or reject this call.
   * Unless you are implementing a custom "ringing" flow, you should not use this method.
   */
  reject = async () => {
    return this.streamClient.post<RejectCallResponse>(
      `${this.streamClientBasePath}/reject`,
    );
  };

  /**
   * Will start to watch for call related WebSocket events and initiate a call session with the server.
   *
   * @returns a promise which resolves once the call join-flow has finished.
   */
  join = async (data?: JoinCallData): Promise<void> => {
    const callingState = this.state.callingState;
    if ([CallingState.JOINED, CallingState.JOINING].includes(callingState)) {
      this.logger(
        'warn',
        'Join method called twice, you should only call this once',
      );
      throw new Error(`Illegal State: Already joined.`);
    }

    if (callingState === CallingState.LEFT) {
      throw new Error(
        'Illegal State: Cannot join already left call. Create a new Call instance to join a call.',
      );
    }

    const isMigrating = callingState === CallingState.MIGRATING;
    const isReconnecting = callingState === CallingState.RECONNECTING;
    this.state.setCallingState(CallingState.JOINING);
    this.logger('debug', 'Starting join flow');

    if (data?.ring && !this.ringing) {
      this.ringingSubject.next(true);
    }

    if (this.ringing && !this.isCreatedByMe) {
      // signals other users that I have accepted the incoming call.
      await this.accept();
    }

    let sfuServer: SFUResponse;
    let sfuToken: string;
    let connectionConfig: RTCConfiguration | undefined;
    let statsOptions: StatsOptions | undefined;
    try {
      if (this.sfuClient?.isFastReconnecting) {
        // use previous SFU configuration and values
        connectionConfig = this.publisher?.connectionConfiguration;
        sfuServer = this.sfuClient.sfuServer;
        sfuToken = this.sfuClient.token;
        statsOptions = this.sfuStatsReporter?.options;
      } else {
        // full join flow - let the Coordinator pick a new SFU for us
        const call = await join(this.streamClient, this.type, this.id, data);
        this.state.updateFromCallResponse(call.metadata);
        this.state.setMembers(call.members);
        this.state.setOwnCapabilities(call.ownCapabilities);
        connectionConfig = call.connectionConfig;
        sfuServer = call.sfuServer;
        sfuToken = call.token;
        statsOptions = call.statsOptions;
      }

      if (this.streamClient._hasConnectionID()) {
        this.watching = true;
        this.clientStore.registerCall(this);
      }
    } catch (error) {
      // restore the previous call state if the join-flow fails
      this.state.setCallingState(callingState);
      throw error;
    }

    const previousSfuClient = this.sfuClient;
    const sfuClient = (this.sfuClient = new StreamSfuClient({
      dispatcher: this.dispatcher,
      sfuServer,
      token: sfuToken,
      sessionId: previousSfuClient?.sessionId,
    }));

    /**
     * A closure which hides away the re-connection logic.
     */
    const reconnect = async (
      strategy: 'full' | 'fast' | 'migrate' = 'full',
    ): Promise<void> => {
      const currentState = this.state.callingState;
      if (
        currentState === CallingState.MIGRATING ||
        currentState === CallingState.RECONNECTING
      ) {
        // prevent parallel reconnection attempts
        return;
      }
      this.reconnectAttempts++;
      this.state.setCallingState(
        strategy === 'migrate'
          ? CallingState.MIGRATING
          : CallingState.RECONNECTING,
      );

      if (strategy === 'migrate') {
        this.logger(
          'debug',
          `[Migration]: migrating call ${this.cid} away from ${sfuServer.edge_name}`,
        );
        sfuClient.isMigratingAway = true;
      } else {
        this.logger(
          'debug',
          `[Rejoin]: ${strategy} rejoin call ${this.cid} (${this.reconnectAttempts})...`,
        );
      }

      // take a snapshot of the current "local participant" state
      // we'll need it for restoring the previous publishing state later
      const localParticipant = this.state.localParticipant;

      if (strategy === 'fast') {
        sfuClient.close(
          StreamSfuClient.ERROR_CONNECTION_BROKEN,
          'js-client: attempting fast reconnect',
        );
      } else if (strategy === 'full') {
        // in migration or recovery scenarios, we don't want to
        // wait before attempting to reconnect to an SFU server
        await sleep(retryInterval(this.reconnectAttempts));

        // in full-reconnect, we need to dispose all Peer Connections
        this.subscriber?.close();
        this.subscriber = undefined;
        this.publisher?.close({ stopTracks: false });
        this.publisher = undefined;
        this.statsReporter?.stop();
        this.statsReporter = undefined;
        this.sfuStatsReporter?.stop();
        this.sfuStatsReporter = undefined;

        // clean up current connection
        sfuClient.close(
          StreamSfuClient.NORMAL_CLOSURE,
          'js-client: attempting full reconnect',
        );
      }
      await this.join({
        ...data,
        ...(strategy === 'migrate' && { migrating_from: sfuServer.edge_name }),
      });

      // clean up previous connection
      if (strategy === 'migrate') {
        sfuClient.close(
          StreamSfuClient.NORMAL_CLOSURE,
          'js-client: attempting migration',
        );
      }

      this.logger(
        'info',
        `[Rejoin]: Attempt ${this.reconnectAttempts} successful!`,
      );
      // we shouldn't be republishing the streams if we're migrating
      // as the underlying peer connection will take care of it as part
      // of the ice-restart process
      if (localParticipant && strategy === 'full') {
        const {
          audioStream,
          videoStream,
          screenShareStream,
          screenShareAudioStream,
        } = localParticipant;

        let screenShare: MediaStream | undefined;
        if (screenShareStream || screenShareAudioStream) {
          screenShare = new MediaStream();
          screenShareStream?.getVideoTracks().forEach((track) => {
            screenShare?.addTrack(track);
          });
          screenShareAudioStream?.getAudioTracks().forEach((track) => {
            screenShare?.addTrack(track);
          });
        }

        // restore previous publishing state
        if (audioStream) await this.publishAudioStream(audioStream);
        if (videoStream) {
          await this.publishVideoStream(videoStream, {
            preferredCodec: this.camera.preferredCodec,
          });
        }
        if (screenShare) await this.publishScreenShareStream(screenShare);

        this.logger(
          'info',
          `[Rejoin]: State restored. Attempt: ${this.reconnectAttempts}`,
        );
      }
    };

    // reconnect if the connection was closed unexpectedly. example:
    // - SFU crash or restart
    // - network change
    sfuClient.signalReady.then(() => {
      // register a handler for the "goAway" event
      const unregisterGoAway = this.dispatcher.on('goAway', (event) => {
        const { reason } = event;
        this.logger(
          'info',
          `[Migration]: Going away from SFU... Reason: ${GoAwayReason[reason]}`,
        );
        reconnect('migrate').catch((err) => {
          this.logger(
            'warn',
            `[Migration]: Failed to migrate to another SFU.`,
            err,
          );
        });
      });

      sfuClient.signalWs.addEventListener('close', (e) => {
        // unregister the "goAway" handler, as we won't need it anymore for this connection.
        // the upcoming re-join will register a new handler anyway
        unregisterGoAway();
        // do nothing if the connection was closed on purpose
        if (e.code === StreamSfuClient.NORMAL_CLOSURE) return;
        // do nothing if the connection was closed because of a policy violation
        // e.g., the user has been blocked by an admin or moderator
        if (e.code === KnownCodes.WS_POLICY_VIOLATION) return;
        // When the SFU is being shut down, it sends a goAway message.
        // While we migrate to another SFU, we might have the WS connection
        // to the old SFU closed abruptly. In this case, we don't want
        // to reconnect to the old SFU, but rather to the new one.
        const isMigratingAway =
          e.code === KnownCodes.WS_CLOSED_ABRUPTLY && sfuClient.isMigratingAway;
        const isFastReconnecting =
          e.code === KnownCodes.WS_CLOSED_ABRUPTLY &&
          sfuClient.isFastReconnecting;
        if (isMigratingAway || isFastReconnecting) return;

        // do nothing if the connection was closed because of a fast reconnect
        if (e.code === StreamSfuClient.ERROR_CONNECTION_BROKEN) return;

        if (this.reconnectAttempts < this.maxReconnectAttempts) {
          sfuClient.isFastReconnecting = this.reconnectAttempts === 0;
          const strategy = sfuClient.isFastReconnecting ? 'fast' : 'full';
          reconnect(strategy).catch((err) => {
            this.logger(
              'error',
              `[Rejoin]: ${strategy} rejoin failed for ${this.reconnectAttempts} times. Giving up.`,
              err,
            );
            this.state.setCallingState(CallingState.RECONNECTING_FAILED);
          });
        } else {
          this.logger(
            'error',
            '[Rejoin]: Reconnect attempts exceeded. Giving up...',
          );
          this.state.setCallingState(CallingState.RECONNECTING_FAILED);
        }
      });
    });

    // handlers for connection online/offline events
    const unsubscribeOnlineEvent = this.streamClient.on(
      'connection.changed',
      async (e) => {
        if (e.type !== 'connection.changed') return;
        if (!e.online) return;
        unsubscribeOnlineEvent();
        const currentCallingState = this.state.callingState;
        const shouldReconnect =
          currentCallingState === CallingState.OFFLINE ||
          currentCallingState === CallingState.RECONNECTING_FAILED;
        if (!shouldReconnect) return;
        this.logger('info', '[Rejoin]: Going online...');
        let isFirstReconnectAttempt = true;
        do {
          try {
            sfuClient.isFastReconnecting = isFirstReconnectAttempt;
            await reconnect(isFirstReconnectAttempt ? 'fast' : 'full');
            return; // break the loop if rejoin is successful
          } catch (err) {
            this.logger(
              'error',
              `[Rejoin][Network]: Rejoin failed for attempt ${this.reconnectAttempts}`,
              err,
            );
          }
          // wait for a bit before trying to reconnect again
          await sleep(retryInterval(this.reconnectAttempts));
          isFirstReconnectAttempt = false;
        } while (this.reconnectAttempts < this.maxReconnectAttempts);

        // if we're here, it means that we've exhausted all the reconnect attempts
        this.logger('error', `[Rejoin][Network]: Rejoin failed. Giving up.`);
        this.state.setCallingState(CallingState.RECONNECTING_FAILED);
      },
    );
    const unsubscribeOfflineEvent = this.streamClient.on(
      'connection.changed',
      (e) => {
        if (e.type !== 'connection.changed') return;
        if (e.online) return;
        unsubscribeOfflineEvent();
        this.state.setCallingState(CallingState.OFFLINE);
      },
    );

    this.leaveCallHooks.add(() => {
      unsubscribeOnlineEvent();
      unsubscribeOfflineEvent();
    });

    if (!this.subscriber) {
      this.subscriber = new Subscriber({
        sfuClient,
        dispatcher: this.dispatcher,
        state: this.state,
        connectionConfig,
      });
    }

    if (!this.publisher) {
      const audioSettings = this.state.settings?.audio;
      const isDtxEnabled = !!audioSettings?.opus_dtx_enabled;
      const isRedEnabled = !!audioSettings?.redundant_coding_enabled;
      this.publisher = new Publisher({
        sfuClient,
        dispatcher: this.dispatcher,
        state: this.state,
        connectionConfig,
        isDtxEnabled,
        isRedEnabled,
      });
    }

    if (!this.statsReporter) {
      this.statsReporter = createStatsReporter({
        subscriber: this.subscriber,
        publisher: this.publisher,
        state: this.state,
      });
    }

    const clientDetails = getClientDetails();
    if (!this.sfuStatsReporter && statsOptions) {
      this.sfuStatsReporter = new SfuStatsReporter(sfuClient, {
        clientDetails,
        options: statsOptions,
        subscriber: this.subscriber,
        publisher: this.publisher,
      });
      this.sfuStatsReporter.start();
    }

    try {
      // 1. wait for the signal server to be ready before sending "joinRequest"
      sfuClient.signalReady
        .catch((err) => this.logger('error', 'Signal ready failed', err))
        // prepare a generic SDP and send it to the SFU.
        // this is a throw-away SDP that the SFU will use to determine
        // the capabilities of the client (codec support, etc.)
        .then(() => getGenericSdp('recvonly'))
        .then((sdp) => {
          const subscriptions = getCurrentValue(this.trackSubscriptionsSubject);
          const migration: Migration | undefined = isMigrating
            ? {
                fromSfuId: data?.migrating_from || '',
                subscriptions: subscriptions.data || [],
                announcedTracks: this.publisher?.getCurrentTrackInfos() || [],
              }
            : undefined;

          return sfuClient.join({
            subscriberSdp: sdp || '',
            clientDetails,
            migration,
            fastReconnect: previousSfuClient?.isFastReconnecting ?? false,
          });
        });

      // 2. in parallel, wait for the SFU to send us the "joinResponse"
      // this will throw an error if the SFU rejects the join request or
      // fails to respond in time
      const { callState, reconnected } = await this.waitForJoinResponse();
      if (isReconnecting) {
        this.logger('debug', '[Rejoin] fast reconnected:', reconnected);
      }
      if (isMigrating) {
        await this.subscriber.migrateTo(sfuClient, connectionConfig);
        await this.publisher.migrateTo(sfuClient, connectionConfig);
      } else if (isReconnecting) {
        if (reconnected) {
          // update the SFU client instance on the subscriber and publisher
          this.subscriber.setSfuClient(sfuClient);
          this.publisher.setSfuClient(sfuClient);
          // and perform a full ICE restart on the publisher
          await this.publisher.restartIce();
        } else if (previousSfuClient?.isFastReconnecting) {
          // reconnection wasn't possible, so we need to do a full rejoin
          return await reconnect('full').catch((err) => {
            this.logger(
              'error',
              `[Rejoin]: Rejoin failed forced full rejoin.`,
              err,
            );
          });
        }
      }
      const currentParticipants = callState?.participants || [];
      const participantCount = callState?.participantCount;
      const startedAt = callState?.startedAt
        ? Timestamp.toDate(callState.startedAt)
        : new Date();
      const pins = callState?.pins ?? [];
      this.state.setParticipants(() => {
        const participantLookup = this.state.getParticipantLookupBySessionId();
        return currentParticipants.map<StreamVideoParticipant>((p) => {
          // We need to preserve the local state of the participant
          // (e.g. videoDimension, visibilityState, pinnedAt, etc.)
          // as it doesn't exist on the server.
          const existingParticipant = participantLookup[p.sessionId];
          return Object.assign(p, existingParticipant, {
            isLocalParticipant: p.sessionId === sfuClient.sessionId,
            viewportVisibilityState:
              existingParticipant?.viewportVisibilityState ?? {
                videoTrack: VisibilityState.UNKNOWN,
                screenShareTrack: VisibilityState.UNKNOWN,
              },
          } satisfies Partial<StreamVideoParticipant>);
        });
      });
      this.state.setParticipantCount(participantCount?.total || 0);
      this.state.setAnonymousParticipantCount(participantCount?.anonymous || 0);
      this.state.setStartedAt(startedAt);
      this.state.setServerSidePins(pins);

      this.reconnectAttempts = 0; // reset the reconnect attempts counter
      this.state.setCallingState(CallingState.JOINED);

      try {
        await this.initCamera({ setStatus: true });
        await this.initMic({ setStatus: true });
      } catch (error) {
        this.logger(
          'warn',
          'Camera and/or mic init failed during join call',
          error,
        );
      }

      // 3. once we have the "joinResponse", and possibly reconciled the local state
      // we schedule a fast subscription update for all remote participants
      // that were visible before we reconnected or migrated to a new SFU.
      const { remoteParticipants } = this.state;
      if (remoteParticipants.length > 0) {
        this.updateSubscriptions(remoteParticipants, DebounceType.FAST);
      }

      this.logger('info', `Joined call ${this.cid}`);
    } catch (err) {
      // join failed, try to rejoin
      if (this.reconnectAttempts < this.maxReconnectAttempts) {
        this.logger(
          'error',
          `[Rejoin]: Rejoin ${this.reconnectAttempts} failed.`,
          err,
        );
        await reconnect();
        this.logger(
          'info',
          `[Rejoin]: Rejoin ${this.reconnectAttempts} successful!`,
        );
      } else {
        this.logger(
          'error',
          `[Rejoin]: Rejoin failed for ${this.reconnectAttempts} times. Giving up.`,
        );
        this.state.setCallingState(CallingState.RECONNECTING_FAILED);
        throw new Error('Join failed');
      }
    }
  };

  private waitForJoinResponse = (timeout: number = 5000) => {
    return new Promise<JoinResponse>((resolve, reject) => {
      const unsubscribe = this.on('joinResponse', (event) => {
        clearTimeout(timeoutId);
        unsubscribe();
        resolve(event);
      });

      const timeoutId = setTimeout(() => {
        unsubscribe();
        reject(new Error('Waiting for "joinResponse" has timed out'));
      }, timeout);
    });
  };

  /**
   * Starts publishing the given video stream to the call.
   * The stream will be stopped if the user changes an input device, or if the user leaves the call.
   *
   * Consecutive calls to this method will replace the previously published stream.
   * The previous video stream will be stopped.
   *
   * @param videoStream the video stream to publish.
   * @param opts the options to use when publishing the stream.
   */
  publishVideoStream = async (
    videoStream: MediaStream,
    opts: PublishOptions = {},
  ) => {
    // we should wait until we get a JoinResponse from the SFU,
    // otherwise we risk breaking the ICETrickle flow.
    await this.assertCallJoined();
    if (!this.publisher) {
      this.logger('error', 'Trying to publish video before join is completed');
      throw new Error(`Call not joined yet.`);
    }

    const [videoTrack] = videoStream.getVideoTracks();
    if (!videoTrack) {
      this.logger('error', `There is no video track to publish in the stream.`);
      return;
    }

    await this.publisher.publishStream(
      videoStream,
      videoTrack,
      TrackType.VIDEO,
      opts,
    );
  };

  /**
   * Starts publishing the given audio stream to the call.
   * The stream will be stopped if the user changes an input device, or if the user leaves the call.
   *
   * Consecutive calls to this method will replace the audio stream that is currently being published.
   * The previous audio stream will be stopped.
   *
   * @param audioStream the audio stream to publish.
   */
  publishAudioStream = async (audioStream: MediaStream) => {
    // we should wait until we get a JoinResponse from the SFU,
    // otherwise we risk breaking the ICETrickle flow.
    await this.assertCallJoined();
    if (!this.publisher) {
      this.logger('error', 'Trying to publish audio before join is completed');
      throw new Error(`Call not joined yet.`);
    }

    const [audioTrack] = audioStream.getAudioTracks();
    if (!audioTrack) {
      this.logger('error', `There is no audio track in the stream to publish`);
      return;
    }

    await this.publisher.publishStream(
      audioStream,
      audioTrack,
      TrackType.AUDIO,
    );
  };

  /**
   * Starts publishing the given screen-share stream to the call.
   *
   * Consecutive calls to this method will replace the previous screen-share stream.
   * The previous screen-share stream will be stopped.
   *
   * @param screenShareStream the screen-share stream to publish.
   * @param opts the options to use when publishing the stream.
   */
  publishScreenShareStream = async (
    screenShareStream: MediaStream,
    opts: PublishOptions = {},
  ) => {
    // we should wait until we get a JoinResponse from the SFU,
    // otherwise we risk breaking the ICETrickle flow.
    await this.assertCallJoined();
    if (!this.publisher) {
      this.logger(
        'error',
        'Trying to publish screen share before join is completed',
      );
      throw new Error(`Call not joined yet.`);
    }

    const [screenShareTrack] = screenShareStream.getVideoTracks();
    if (!screenShareTrack) {
      this.logger(
        'error',
        `There is no video track in the screen share stream to publish`,
      );
      return;
    }

    await this.publisher.publishStream(
      screenShareStream,
      screenShareTrack,
      TrackType.SCREEN_SHARE,
      opts,
    );

    const [screenShareAudioTrack] = screenShareStream.getAudioTracks();
    if (screenShareAudioTrack) {
      await this.publisher.publishStream(
        screenShareStream,
        screenShareAudioTrack,
        TrackType.SCREEN_SHARE_AUDIO,
        opts,
      );
    }
  };

  /**
   * Stops publishing the given track type to the call, if it is currently being published.
   * Underlying track will be stopped and removed from the publisher.
   *
   * @param trackType the track type to stop publishing.
   * @param stopTrack if `true` the track will be stopped, else it will be just disabled
   */
  stopPublish = async (trackType: TrackType, stopTrack: boolean = true) => {
    this.logger(
      'info',
      `stopPublish ${TrackType[trackType]}, stop tracks: ${stopTrack}`,
    );
    await this.publisher?.unpublishStream(trackType, stopTrack);
  };

  /**
   * Update track subscription configuration for one or more participants.
   * You have to create a subscription for each participant for all the different kinds of tracks you want to receive.
   * You can only subscribe for tracks after the participant started publishing the given kind of track.
   *
   * @param trackType the kind of subscription to update.
   * @param changes the list of subscription changes to do.
   * @param type the debounce type to use for the update.
   */
  updateSubscriptionsPartial = (
    trackType: VideoTrackType | 'video' | 'screen',
    changes: SubscriptionChanges,
    type: DebounceType = DebounceType.SLOW,
  ) => {
    if (trackType === 'video') {
      this.logger(
        'warn',
        `updateSubscriptionsPartial: ${trackType} is deprecated. Please switch to 'videoTrack'`,
      );
      trackType = 'videoTrack';
    } else if (trackType === 'screen') {
      this.logger(
        'warn',
        `updateSubscriptionsPartial: ${trackType} is deprecated. Please switch to 'screenShareTrack'`,
      );
      trackType = 'screenShareTrack';
    }

    const participants = this.state.updateParticipants(
      Object.entries(changes).reduce<StreamVideoParticipantPatches>(
        (acc, [sessionId, change]) => {
          if (change.dimension?.height) {
            change.dimension.height = Math.ceil(change.dimension.height);
          }
          if (change.dimension?.width) {
            change.dimension.width = Math.ceil(change.dimension.width);
          }
          const prop: keyof StreamVideoParticipant | undefined =
            trackType === 'videoTrack'
              ? 'videoDimension'
              : trackType === 'screenShareTrack'
              ? 'screenShareDimension'
              : undefined;
          if (prop) {
            acc[sessionId] = {
              [prop]: change.dimension,
            };
          }
          return acc;
        },
        {},
      ),
    );

    if (participants) {
      this.updateSubscriptions(participants, type);
    }
  };

  private updateSubscriptions = (
    participants: StreamVideoParticipant[],
    type: DebounceType = DebounceType.SLOW,
  ) => {
    const subscriptions: TrackSubscriptionDetails[] = [];
    for (const p of participants) {
      // we don't want to subscribe to our own tracks
      if (p.isLocalParticipant) continue;

      // NOTE: audio tracks don't have to be requested explicitly
      // as the SFU will implicitly subscribe us to all of them,
      // once they become available.

      if (p.videoDimension && p.publishedTracks.includes(TrackType.VIDEO)) {
        subscriptions.push({
          userId: p.userId,
          sessionId: p.sessionId,
          trackType: TrackType.VIDEO,
          dimension: p.videoDimension,
        });
      }
      if (
        p.screenShareDimension &&
        p.publishedTracks.includes(TrackType.SCREEN_SHARE)
      ) {
        subscriptions.push({
          userId: p.userId,
          sessionId: p.sessionId,
          trackType: TrackType.SCREEN_SHARE,
          dimension: p.screenShareDimension,
        });
      }
      if (p.publishedTracks.includes(TrackType.SCREEN_SHARE_AUDIO)) {
        subscriptions.push({
          userId: p.userId,
          sessionId: p.sessionId,
          trackType: TrackType.SCREEN_SHARE_AUDIO,
        });
      }
    }
    // schedule update
    this.trackSubscriptionsSubject.next({ type, data: subscriptions });
  };

  /**
   * Will enhance the reported stats with additional participant-specific information (`callStatsReport$` state [store variable](./StreamVideoClient.md/#readonlystatestore)).
   * This is usually helpful when detailed stats for a specific participant are needed.
   *
   * @param sessionId the sessionId to start reporting for.
   */
  startReportingStatsFor = (sessionId: string) => {
    return this.statsReporter?.startReportingStatsFor(sessionId);
  };

  /**
   * Opposite of `startReportingStatsFor`.
   * Will turn off stats reporting for a specific participant.
   *
   * @param sessionId the sessionId to stop reporting for.
   */
  stopReportingStatsFor = (sessionId: string) => {
    return this.statsReporter?.stopReportingStatsFor(sessionId);
  };

  /**
   * Resets the last sent reaction for the user holding the given `sessionId`. This is a local action, it won't reset the reaction on the backend.
   *
   * @param sessionId the session id.
   */
  resetReaction = (sessionId: string) => {
    this.state.updateParticipant(sessionId, {
      reaction: undefined,
    });
  };

  /**
   * Sets the list of criteria to sort the participants by.
   *
   * @param criteria the list of criteria to sort the participants by.
   */
  setSortParticipantsBy: CallState['setSortParticipantsBy'] = (criteria) => {
    return this.state.setSortParticipantsBy(criteria);
  };

  /**
   * Updates the list of video layers to publish.
   *
   * @internal
   * @param enabledLayers the list of layers to enable.
   */
  updatePublishQuality = async (enabledLayers: VideoLayerSetting[]) => {
    return this.publisher?.updateVideoPublishQuality(enabledLayers);
  };

  private assertCallJoined = () => {
    return new Promise<void>((resolve) => {
      this.state.callingState$
        .pipe(
          takeWhile((state) => state !== CallingState.JOINED, true),
          filter((s) => s === CallingState.JOINED),
        )
        .subscribe(() => resolve());
    });
  };

  /**
   * Sends a reaction to the other call participants.
   *
   * @param reaction the reaction to send.
   */
  sendReaction = async (
    reaction: SendReactionRequest,
  ): Promise<SendReactionResponse> => {
    return this.streamClient.post<SendReactionResponse, SendReactionRequest>(
      `${this.streamClientBasePath}/reaction`,
      reaction,
    );
  };

  /**
   * Blocks the user with the given `userId`.
   *
   * @param userId the id of the user to block.
   */
  blockUser = async (userId: string) => {
    return this.streamClient.post<BlockUserResponse, BlockUserRequest>(
      `${this.streamClientBasePath}/block`,
      {
        user_id: userId,
      },
    );
  };

  /**
   * Unblocks the user with the given `userId`.
   *
   * @param userId the id of the user to unblock.
   */
  unblockUser = async (userId: string) => {
    return this.streamClient.post<UnblockUserResponse, UnblockUserRequest>(
      `${this.streamClientBasePath}/unblock`,
      {
        user_id: userId,
      },
    );
  };

  /**
   * Mutes the current user.
   *
   * @param type the type of the mute operation.
   */
  muteSelf = (type: TrackMuteType) => {
    const myUserId = this.currentUserId;
    if (myUserId) {
      return this.muteUser(myUserId, type);
    }
  };

  /**
   * Mutes all the other participants.
   *
   * @param type the type of the mute operation.
   */
  muteOthers = (type: TrackMuteType) => {
    const trackType = muteTypeToTrackType(type);
    if (!trackType) return;
    const userIdsToMute: string[] = [];
    for (const participant of this.state.remoteParticipants) {
      if (participant.publishedTracks.includes(trackType)) {
        userIdsToMute.push(participant.userId);
      }
    }

    return this.muteUser(userIdsToMute, type);
  };

  /**
   * Mutes the user with the given `userId`.
   *
   * @param userId the id of the user to mute.
   * @param type the type of the mute operation.
   */
  muteUser = (userId: string | string[], type: TrackMuteType) => {
    return this.streamClient.post<MuteUsersResponse, MuteUsersRequest>(
      `${this.streamClientBasePath}/mute_users`,
      {
        user_ids: Array.isArray(userId) ? userId : [userId],
        [type]: true,
      },
    );
  };

  /**
   * Will mute all users in the call.
   *
   * @param type the type of the mute operation.
   */
  muteAllUsers = (type: TrackMuteType) => {
    return this.streamClient.post<MuteUsersResponse, MuteUsersRequest>(
      `${this.streamClientBasePath}/mute_users`,
      {
        mute_all_users: true,
        [type]: true,
      },
    );
  };

  /**
   * Starts recording the call
   */
  startRecording = async (request?: StartRecordingRequest) => {
    return this.streamClient.post<
      StartRecordingResponse,
      StartRecordingRequest
    >(`${this.streamClientBasePath}/start_recording`, request ? request : {});
  };

  /**
   * Stops recording the call
   */
  stopRecording = async () => {
    return this.streamClient.post<StopRecordingResponse>(
      `${this.streamClientBasePath}/stop_recording`,
      {},
    );
  };

  /**
   * Starts the transcription of the call.
   *
   * @param request the request data.
   */
  startTranscription = async (
    request?: StartTranscriptionRequest,
  ): Promise<StartTranscriptionResponse> => {
    return this.streamClient.post<
      StartTranscriptionResponse,
      StartTranscriptionRequest
    >(`${this.streamClientBasePath}/start_transcription`, request);
  };

  /**
   * Stops the transcription of the call.
   */
  stopTranscription = async (): Promise<StopTranscriptionResponse> => {
    return this.streamClient.post<StopTranscriptionResponse>(
      `${this.streamClientBasePath}/stop_transcription`,
    );
  };

  /**
   * Sends a `call.permission_request` event to all users connected to the call. The call settings object contains infomration about which permissions can be requested during a call (for example a user might be allowed to request permission to publish audio, but not video).
   */
  requestPermissions = async (
    data: RequestPermissionRequest,
  ): Promise<RequestPermissionResponse> => {
    const { permissions } = data;
    const canRequestPermissions = permissions.every((permission) =>
      this.permissionsContext.canRequest(permission as OwnCapability),
    );
    if (!canRequestPermissions) {
      throw new Error(
        `You are not allowed to request permissions: ${permissions.join(', ')}`,
      );
    }
    return this.streamClient.post<
      RequestPermissionResponse,
      RequestPermissionRequest
    >(`${this.streamClientBasePath}/request_permission`, data);
  };

  /**
   * Allows you to grant certain permissions to a user in a call.
   * The permissions are specific to the call experience and do not survive the call itself.
   *
   * Supported permissions that can be granted are:
   * - `send-audio`
   * - `send-video`
   * - `screenshare`
   *
   * @param userId the id of the user to grant permissions to.
   * @param permissions the permissions to grant.
   */
  grantPermissions = async (userId: string, permissions: string[]) => {
    return this.updateUserPermissions({
      user_id: userId,
      grant_permissions: permissions,
    });
  };

  /**
   * Allows you to revoke certain permissions from a user in a call.
   * The permissions are specific to the call experience and do not survive the call itself.
   *
   * Supported permissions that can be revoked are:
   * - `send-audio`
   * - `send-video`
   * - `screenshare`
   *
   * @param userId the id of the user to revoke permissions from.
   * @param permissions the permissions to revoke.
   */
  revokePermissions = async (userId: string, permissions: string[]) => {
    return this.updateUserPermissions({
      user_id: userId,
      revoke_permissions: permissions,
    });
  };

  /**
   * Allows you to grant or revoke a specific permission to a user in a call. The permissions are specific to the call experience and do not survive the call itself.
   *
   * When revoking a permission, this endpoint will also mute the relevant track from the user. This is similar to muting a user with the difference that the user will not be able to unmute afterwards.
   *
   * Supported permissions that can be granted or revoked: `send-audio`, `send-video` and `screenshare`.
   *
   * `call.permissions_updated` event is sent to all members of the call.
   *
   */
  updateUserPermissions = async (data: UpdateUserPermissionsRequest) => {
    return this.streamClient.post<
      UpdateUserPermissionsResponse,
      UpdateUserPermissionsRequest
    >(`${this.streamClientBasePath}/user_permissions`, data);
  };

  /**
   * Starts the livestreaming of the call.
   *
   * @param data the request data.
   * @param params the request params.
   */
  goLive = async (data: GoLiveRequest = {}, params?: { notify?: boolean }) => {
    return this.streamClient.post<GoLiveResponse, GoLiveRequest>(
      `${this.streamClientBasePath}/go_live`,
      data,
      params,
    );
  };

  /**
   * Stops the livestreaming of the call.
   */
  stopLive = async () => {
    return this.streamClient.post<StopLiveResponse>(
      `${this.streamClientBasePath}/stop_live`,
      {},
    );
  };

  /**
   * Starts the broadcasting of the call.
   */
  startHLS = async () => {
    return this.streamClient.post<StartHLSBroadcastingResponse>(
      `${this.streamClientBasePath}/start_broadcasting`,
      {},
    );
  };

  /**
   * Stops the broadcasting of the call.
   */
  stopHLS = async () => {
    return this.streamClient.post<StopHLSBroadcastingResponse>(
      `${this.streamClientBasePath}/stop_broadcasting`,
      {},
    );
  };

  /**
   * Updates the call settings or custom data.
   *
   * @param updates the updates to apply to the call.
   */
  update = async (updates: UpdateCallRequest) => {
    const response = await this.streamClient.patch<
      UpdateCallResponse,
      UpdateCallRequest
    >(`${this.streamClientBasePath}`, updates);

    const { call, members, own_capabilities } = response;
    this.state.updateFromCallResponse(call);
    this.state.setMembers(members);
    this.state.setOwnCapabilities(own_capabilities);

    return response;
  };

  /**
   * Ends the call. Once the call is ended, it cannot be re-joined.
   */
  endCall = async () => {
    return this.streamClient.post<EndCallResponse>(
      `${this.streamClientBasePath}/mark_ended`,
    );
  };

  /**
   * Pins the given session to the top of the participants list.
   *
   * @param sessionId the sessionId to pin.
   */
  pin = (sessionId: string) => {
    this.state.updateParticipant(sessionId, {
      pin: {
        isLocalPin: true,
        pinnedAt: Date.now(),
      },
    });
  };

  /**
   * Unpins the given session from the top of the participants list.
   *
   * @param sessionId the sessionId to unpin.
   */
  unpin = (sessionId: string) => {
    this.state.updateParticipant(sessionId, {
      pin: undefined,
    });
  };

  /**
   * Pins the given session to the top of the participants list for everyone
   * in the call.
   * You can execute this method only if you have the `pin-for-everyone` capability.
   *
   * @param request the request object.
   */
  pinForEveryone = async (request: PinRequest) => {
    return this.streamClient.post<PinResponse, PinRequest>(
      `${this.streamClientBasePath}/pin`,
      request,
    );
  };

  /**
   * Unpins the given session from the top of the participants list for everyone
   * in the call.
   * You can execute this method only if you have the `pin-for-everyone` capability.
   *
   * @param request the request object.
   */
  unpinForEveryone = async (request: UnpinRequest) => {
    return this.streamClient.post<UnpinResponse, UnpinRequest>(
      `${this.streamClientBasePath}/unpin`,
      request,
    );
  };

  /**
   * Query call members with filter query. The result won't be stored in call state.
   * @param request
   * @returns
   */
  queryMembers = (request?: Omit<QueryMembersRequest, 'type' | 'id'>) => {
    return this.streamClient.post<QueryMembersResponse, QueryMembersRequest>(
      '/call/members',
      {
        ...(request || {}),
        id: this.id,
        type: this.type,
      },
    );
  };

  /**
   * Will update the call members.
   *
   * @param data the request data.
   */
  updateCallMembers = async (
    data: UpdateCallMembersRequest,
  ): Promise<UpdateCallMembersResponse> => {
    return this.streamClient.post<
      UpdateCallMembersResponse,
      UpdateCallMembersRequest
    >(`${this.streamClientBasePath}/members`, data);
  };

  /**
   * Schedules an auto-drop timeout based on the call settings.
   * Applicable only for ringing calls.
   */
  private scheduleAutoDrop = () => {
    clearTimeout(this.dropTimeout);
    this.leaveCallHooks.add(
      createSubscription(this.state.settings$, (settings) => {
        if (!settings) return;
        // ignore if the call is not ringing
        if (this.state.callingState !== CallingState.RINGING) return;

        const timeoutInMs = settings.ring.auto_cancel_timeout_ms;
        // 0 means no auto-drop
        if (timeoutInMs <= 0) return;

        clearTimeout(this.dropTimeout);
        this.dropTimeout = setTimeout(() => {
          this.leave().catch((err) => {
            this.logger('error', 'Failed to drop call', err);
          });
        }, timeoutInMs);
      }),
    );
  };

  /**
   * Retrieves the list of recordings for the current call or call session.
   *
   * If `callSessionId` is provided, it will return the recordings for that call session.
   * Otherwise, all recordings for the current call will be returned.
   *
   * @param callSessionId the call session id to retrieve recordings for.
   */
  queryRecordings = async (
    callSessionId?: string,
  ): Promise<ListRecordingsResponse> => {
    let endpoint = this.streamClientBasePath;
    if (callSessionId) {
      endpoint = `${endpoint}/${callSessionId}`;
    }
    return this.streamClient.get<ListRecordingsResponse>(
      `${endpoint}/recordings`,
    );
  };

  /**
   * Retrieves the list of transcriptions for the current call.
   *
   * @returns the list of transcriptions.
   */
  queryTranscriptions = async (): Promise<ListTranscriptionsResponse> => {
    return this.streamClient.get<ListTranscriptionsResponse>(
      `${this.streamClientBasePath}/transcriptions`,
    );
  };

  /**
   * Sends a custom event to all call participants.
   *
   * @param payload the payload to send.
   */
  sendCustomEvent = async (payload: { [key: string]: any }) => {
    return this.streamClient.post<SendEventResponse, SendEventRequest>(
      `${this.streamClientBasePath}/event`,
      { custom: payload },
    );
  };

  applyDeviceConfig = () => {
    this.initCamera({ setStatus: false });
    this.initMic({ setStatus: false });
  };

  private async initCamera(options: { setStatus: boolean }) {
    // Wait for any in progress camera operation
    if (this.camera.enablePromise) {
      await this.camera.enablePromise;
    }
    if (this.camera.disablePromise) {
      await this.camera.disablePromise;
    }

    if (
      this.state.localParticipant?.videoStream ||
      !this.permissionsContext.hasPermission('send-video')
    ) {
      return;
    }

    // Set camera direction if it's not yet set
    if (!this.camera.state.direction && !this.camera.state.selectedDevice) {
      let defaultDirection: CameraDirection = 'front';
      const backendSetting = this.state.settings?.video.camera_facing;
      if (backendSetting) {
        defaultDirection = backendSetting === 'front' ? 'front' : 'back';
      }
      this.camera.state.setDirection(defaultDirection);
    }

    // Set target resolution
    const targetResolution = this.state.settings?.video.target_resolution;
    if (targetResolution) {
      await this.camera.selectTargetResolution(targetResolution);
    }

    if (options.setStatus) {
      // Publish already that was set before we joined
      if (
        this.camera.state.status === 'enabled' &&
        this.camera.state.mediaStream &&
        !this.publisher?.isPublishing(TrackType.VIDEO)
      ) {
        await this.publishVideoStream(this.camera.state.mediaStream, {
          preferredCodec: this.camera.preferredCodec,
        });
      }

      // Start camera if backend config specifies, and there is no local setting
      if (
        this.camera.state.status === undefined &&
        this.state.settings?.video.camera_default_on
      ) {
        await this.camera.enable();
      }
    }
  }

  private async initMic(options: { setStatus: boolean }) {
    // Wait for any in progress mic operation
    if (this.microphone.enablePromise) {
      await this.microphone.enablePromise;
    }
    if (this.microphone.disablePromise) {
      await this.microphone.disablePromise;
    }

    if (
      this.state.localParticipant?.audioStream ||
      !this.permissionsContext.hasPermission('send-audio')
    ) {
      return;
    }

    if (options.setStatus) {
      // Publish media stream that was set before we joined
      if (
        this.microphone.state.status === 'enabled' &&
        this.microphone.state.mediaStream &&
        !this.publisher?.isPublishing(TrackType.AUDIO)
      ) {
        await this.publishAudioStream(this.microphone.state.mediaStream);
      }

      // Start mic if backend config specifies, and there is no local setting
      if (
        this.microphone.state.status === undefined &&
        this.state.settings?.audio.mic_default_on
      ) {
        await this.microphone.enable();
      }
    }
  }

  /**
   * Will begin tracking the given element for visibility changes within the
   * configured viewport element (`call.setViewport`).
   *
   * @param element the element to track.
   * @param sessionId the session id.
   * @param trackType the video mode.
   */
  trackElementVisibility = <T extends HTMLElement>(
    element: T,
    sessionId: string,
    trackType: VideoTrackType,
  ) => {
    return this.dynascaleManager.trackElementVisibility(
      element,
      sessionId,
      trackType,
    );
  };

  /**
   * Sets the viewport element to track bound video elements for visibility.
   *
   * @param element the viewport element.
   */
  setViewport = <T extends HTMLElement>(element: T) => {
    return this.dynascaleManager.setViewport(element);
  };

  /**
   * Binds a DOM <video> element to the given session id.
   * This method will make sure that the video element will play
   * the correct video stream for the given session id.
   *
   * Under the hood, it would also keep track of the video element dimensions
   * and update the subscription accordingly in order to optimize the bandwidth.
   *
   * If a "viewport" is configured, the video element will be automatically
   * tracked for visibility and the subscription will be updated accordingly.
   *
   * @param videoElement the video element to bind to.
   * @param sessionId the session id.
   * @param trackType the kind of video.
   */
  bindVideoElement = (
    videoElement: HTMLVideoElement,
    sessionId: string,
    trackType: VideoTrackType,
  ) => {
    const unbind = this.dynascaleManager.bindVideoElement(
      videoElement,
      sessionId,
      trackType,
    );

    if (!unbind) return;
    this.leaveCallHooks.add(unbind);
    return () => {
      this.leaveCallHooks.delete(unbind);
      unbind();
    };
  };

  /**
   * Binds a DOM <audio> element to the given session id.
   *
   * This method will make sure that the audio element will
   * play the correct audio stream for the given session id.
   *
   * @param audioElement the audio element to bind to.
   * @param sessionId the session id.
   * @param trackType the kind of audio.
   */
  bindAudioElement = (
    audioElement: HTMLAudioElement,
    sessionId: string,
    trackType: AudioTrackType = 'audioTrack',
  ) => {
    const unbind = this.dynascaleManager.bindAudioElement(
      audioElement,
      sessionId,
      trackType,
    );

    if (!unbind) return;
    this.leaveCallHooks.add(unbind);
    return () => {
      this.leaveCallHooks.delete(unbind);
      unbind();
    };
  };

  /**
   * Binds a DOM <img> element to this call's thumbnail (if enabled in settings).
   *
   * @param imageElement the image element to bind to.
   * @param opts options for the binding.
   */
  bindCallThumbnailElement = (
    imageElement: HTMLImageElement,
    opts: {
      fallbackImageSource?: string;
    } = {},
  ) => {
    const handleError = () => {
      imageElement.src =
        opts.fallbackImageSource ||
        'https://getstream.io/random_svg/?name=x&id=x';
    };

    const unsubscribe = createSubscription(
      this.state.thumbnails$,
      (thumbnails) => {
        if (!thumbnails) return;
        imageElement.addEventListener('error', handleError);

        const thumbnailUrl = new URL(thumbnails.image_url);
        thumbnailUrl.searchParams.set('w', String(imageElement.clientWidth));
        thumbnailUrl.searchParams.set('h', String(imageElement.clientHeight));

        imageElement.src = thumbnailUrl.toString();
      },
    );

    return () => {
      unsubscribe();
      imageElement.removeEventListener('error', handleError);
    };
  };
}<|MERGE_RESOLUTION|>--- conflicted
+++ resolved
@@ -48,12 +48,9 @@
   StartHLSBroadcastingResponse,
   StartRecordingRequest,
   StartRecordingResponse,
-<<<<<<< HEAD
-  StatsOptions,
-=======
   StartTranscriptionRequest,
   StartTranscriptionResponse,
->>>>>>> b02b693f
+  StatsOptions,
   StopHLSBroadcastingResponse,
   StopLiveResponse,
   StopRecordingResponse,
