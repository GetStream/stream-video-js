--- conflicted
+++ resolved
@@ -371,9 +371,7 @@
     if (callingState === CallingState.LEFT) {
       throw new Error('Cannot leave call that has already been left.');
     }
-<<<<<<< HEAD
     this.rejoinPromise = undefined;
-=======
 
     if (this.ringing) {
       // I'm the one who started the call, so I should cancel it.
@@ -390,7 +388,6 @@
       }
     }
 
->>>>>>> 983a934a
     this.statsReporter?.stop();
     this.statsReporter = undefined;
 
@@ -611,15 +608,12 @@
     sfuClient.signalReady.then(() => {
       sfuClient.signalWs.addEventListener('close', (e) => {
         // do nothing if the connection was closed on purpose
-<<<<<<< HEAD
-        if (e.code === 1000) return;
-        if (isReactNative()) return;
-=======
         if (e.code === KnownCodes.WS_CLOSED_SUCCESS) return;
         // do nothing if the connection was closed because of a policy violation
         // e.g., the user has been blocked by an admin or moderator
         if (e.code === KnownCodes.WS_POLICY_VIOLATION) return;
->>>>>>> 983a934a
+        // do nothing for react-native as its handled by SDK
+        if (isReactNative()) return;
         if (this.reconnectAttempts < this.maxReconnectAttempts) {
           rejoin().catch(() => {
             console.log(
