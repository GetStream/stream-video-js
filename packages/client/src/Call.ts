import { StreamSfuClient } from './StreamSfuClient';
import {
  Dispatcher,
  getGenericSdp,
  isSfuEvent,
  Publisher,
  Subscriber,
} from './rtc';
import { muteTypeToTrackType } from './rtc/helpers/tracks';
import { GoAwayReason, TrackType } from './gen/video/sfu/models/models';
import {
  registerEventHandlers,
  registerRingingCallEventHandlers,
} from './events/callEventHandlers';
import {
  CallingState,
  CallState,
  StreamVideoWriteableStateStore,
} from './store';
import { createSubscription, getCurrentValue } from './store/rxUtils';
import {
  AcceptCallResponse,
  BlockUserRequest,
  BlockUserResponse,
  EndCallResponse,
  GetCallResponse,
  GetOrCreateCallRequest,
  GetOrCreateCallResponse,
  GoLiveRequest,
  GoLiveResponse,
  ListRecordingsResponse,
  MuteUsersRequest,
  MuteUsersResponse,
  OwnCapability,
  PinRequest,
  PinResponse,
  QueryMembersRequest,
  QueryMembersResponse,
  RejectCallResponse,
  RequestPermissionRequest,
  RequestPermissionResponse,
  SendEventRequest,
  SendEventResponse,
  SendReactionRequest,
  SendReactionResponse,
  SFUResponse,
  StartHLSBroadcastingResponse,
  StartRecordingRequest,
  StartRecordingResponse,
  StopHLSBroadcastingResponse,
  StopLiveResponse,
  StopRecordingResponse,
  UnblockUserRequest,
  UnblockUserResponse,
  UnpinRequest,
  UnpinResponse,
  UpdateCallMembersRequest,
  UpdateCallMembersResponse,
  UpdateCallRequest,
  UpdateCallResponse,
  UpdateUserPermissionsRequest,
  UpdateUserPermissionsResponse,
} from './gen/coordinator';
import { join } from './rtc/flows/join';
import {
  AudioTrackType,
  CallConstructor,
  CallLeaveOptions,
  DebounceType,
  JoinCallData,
  PublishOptions,
  StreamVideoParticipant,
  StreamVideoParticipantPatches,
  SubscriptionChanges,
  TrackMuteType,
  VideoTrackType,
  VisibilityState,
} from './types';
import {
  BehaviorSubject,
  debounce,
  filter,
  map,
  Subject,
  takeWhile,
  timer,
} from 'rxjs';
import { TrackSubscriptionDetails } from './gen/video/sfu/signal_rpc/signal';
import {
  JoinResponse,
  Migration,
  VideoLayerSetting,
} from './gen/video/sfu/event/events';
import { Timestamp } from './gen/google/protobuf/timestamp';
import {
  createStatsReporter,
  StatsReporter,
} from './stats/state-store-stats-reporter';
import { DynascaleManager } from './helpers/DynascaleManager';
import { PermissionsContext } from './permissions';
import { CallTypes } from './CallType';
import { StreamClient } from './coordinator/connection/client';
import {
  KnownCodes,
  retryInterval,
  sleep,
} from './coordinator/connection/utils';
import {
  AllCallEvents,
  CallEventListener,
  Logger,
  StreamCallEvent,
} from './coordinator/connection/types';
import { getClientDetails } from './client-details';
import { getLogger } from './logger';
import {
  CameraDirection,
  CameraManager,
  MicrophoneManager,
  ScreenShareManager,
  SpeakerManager,
} from './devices';

/**
 * An object representation of a `Call`.
 */
export class Call {
  /**
   * The type of the call.
   */
  readonly type: string;

  /**
   * The ID of the call.
   */
  readonly id: string;

  /**
   * The call CID.
   */
  readonly cid: string;

  /**
   * The state of this call.
   */
  readonly state = new CallState();

  /**
   * Flag indicating whether this call is "watched" and receives
   * updates from the backend.
   */
  watching: boolean;

  /**
   * Device manager for the camera
   */
  readonly camera: CameraManager;

  /**
   * Device manager for the microphone.
   */
  readonly microphone: MicrophoneManager;

  /**
   * Device manager for the speaker.
   */
  readonly speaker: SpeakerManager;

  /**
   * Device manager for the screen.
   */
  readonly screenShare: ScreenShareManager;

  /**
   * The DynascaleManager instance.
   */
  readonly dynascaleManager = new DynascaleManager(this);

  subscriber?: Subscriber;
  publisher?: Publisher;

  /**
   * Flag telling whether this call is a "ringing" call.
   */
  private readonly ringingSubject: Subject<boolean>;

  /**
   * The permissions context of this call.
   */
  readonly permissionsContext = new PermissionsContext();
  readonly logger: Logger;

  /**
   * The event dispatcher instance dedicated to this Call instance.
   * @private
   */
  private readonly dispatcher = new Dispatcher();

  private trackSubscriptionsSubject = new BehaviorSubject<{
    type: DebounceType;
    data: TrackSubscriptionDetails[];
  }>({ type: DebounceType.MEDIUM, data: [] });

  private statsReporter?: StatsReporter;
  private dropTimeout: ReturnType<typeof setTimeout> | undefined;

  private readonly clientStore: StreamVideoWriteableStateStore;
  public readonly streamClient: StreamClient;
  private sfuClient?: StreamSfuClient;
  private reconnectAttempts = 0;
  private maxReconnectAttempts = 10;

  /**
   * A list hooks/functions to invoke when the call is left.
   * A typical use case is to clean up some global event handlers.
   * @private
   */
  private readonly leaveCallHooks: Set<Function> = new Set();

  private readonly streamClientBasePath: string;
  private streamClientEventHandlers = new Map<Function, () => void>();

  /**
   * Constructs a new `Call` instance.
   *
   * NOTE: Don't call the constructor directly, instead
   * Use the [`StreamVideoClient.call`](./StreamVideoClient.md/#call)
   * method to construct a `Call` instance.
   */
  constructor({
    type,
    id,
    streamClient,
    members,
    ownCapabilities,
    sortParticipantsBy,
    clientStore,
    ringing = false,
    watching = false,
  }: CallConstructor) {
    this.type = type;
    this.id = id;
    this.cid = `${type}:${id}`;
    this.ringingSubject = new BehaviorSubject(ringing);
    this.watching = watching;
    this.streamClient = streamClient;
    this.clientStore = clientStore;
    this.streamClientBasePath = `/call/${this.type}/${this.id}`;
    this.logger = getLogger(['Call']);

    const callTypeConfig = CallTypes.get(type);
    const participantSorter =
      sortParticipantsBy || callTypeConfig.options.sortParticipantsBy;
    if (participantSorter) {
      this.state.setSortParticipantsBy(participantSorter);
    }

    this.state.setMembers(members || []);
    this.state.setOwnCapabilities(ownCapabilities || []);
    this.state.setCallingState(
      ringing ? CallingState.RINGING : CallingState.IDLE,
    );

    this.on('all', (event) => {
      // update state with the latest event data
      this.state.updateFromEvent(event);
    });

    this.leaveCallHooks.add(
      registerEventHandlers(this, this.state, this.dispatcher),
    );
    this.registerEffects();

    this.leaveCallHooks.add(
      createSubscription(
        this.trackSubscriptionsSubject.pipe(
          debounce((v) => timer(v.type)),
          map((v) => v.data),
        ),
        (subscriptions) => this.sfuClient?.updateSubscriptions(subscriptions),
      ),
    );

    this.camera = new CameraManager(this);
    this.microphone = new MicrophoneManager(this);
    this.speaker = new SpeakerManager();
    this.screenShare = new ScreenShareManager(this);
  }

  private registerEffects() {
    this.leaveCallHooks.add(
      // handles updating the permissions context when the settings change.
      createSubscription(this.state.settings$, (settings) => {
        if (!settings) return;
        this.permissionsContext.setCallSettings(settings);
      }),
    );

    this.leaveCallHooks.add(
      // handle the case when the user permissions are modified.
      createSubscription(this.state.ownCapabilities$, (ownCapabilities) => {
        // update the permission context.
        this.permissionsContext.setPermissions(ownCapabilities);

        if (!this.publisher) return;

        // check if the user still has publishing permissions and stop publishing if not.
        const permissionToTrackType = {
          [OwnCapability.SEND_AUDIO]: TrackType.AUDIO,
          [OwnCapability.SEND_VIDEO]: TrackType.VIDEO,
          [OwnCapability.SCREENSHARE]: TrackType.SCREEN_SHARE,
        };
        for (const [permission, trackType] of Object.entries(
          permissionToTrackType,
        )) {
          const hasPermission = this.permissionsContext.hasPermission(
            permission as OwnCapability,
          );
          if (
            !hasPermission &&
            (this.publisher.isPublishing(trackType) ||
              this.publisher.isLive(trackType))
          ) {
            // Stop tracks, then notify device manager
            this.stopPublish(trackType)
              .catch((err) => {
                this.logger(
                  'error',
                  `Error stopping publish ${trackType}`,
                  err,
                );
              })
              .then(() => {
                if (
                  trackType === TrackType.VIDEO &&
                  this.camera.state.status === 'enabled'
                ) {
                  this.camera
                    .disable()
                    .catch((err) =>
                      this.logger(
                        'error',
                        `Error disabling camera after permission revoked`,
                        err,
                      ),
                    );
                }
                if (
                  trackType === TrackType.AUDIO &&
                  this.microphone.state.status === 'enabled'
                ) {
                  this.microphone
                    .disable()
                    .catch((err) =>
                      this.logger(
                        'error',
                        `Error disabling microphone after permission revoked`,
                        err,
                      ),
                    );
                }
              });
          }
        }
      }),
    );

    this.leaveCallHooks.add(
      // handles the case when the user is blocked by the call owner.
      createSubscription(this.state.blockedUserIds$, async (blockedUserIds) => {
        if (!blockedUserIds || blockedUserIds.length === 0) return;
        const currentUserId = this.currentUserId;
        if (currentUserId && blockedUserIds.includes(currentUserId)) {
          this.logger('info', 'Leaving call because of being blocked');
          await this.leave();
        }
      }),
    );

    this.leaveCallHooks.add(
      // watch for auto drop cancellation
      createSubscription(this.state.callingState$, (callingState) => {
        if (!this.ringing) return;
        if (
          callingState === CallingState.JOINED ||
          callingState === CallingState.JOINING ||
          callingState === CallingState.LEFT
        ) {
          clearTimeout(this.dropTimeout);
          this.dropTimeout = undefined;
        }
      }),
    );

    this.leaveCallHooks.add(
      // "ringing" mode effects and event handlers
      createSubscription(this.ringingSubject, (isRinging) => {
        if (!isRinging) return;
        this.scheduleAutoDrop();
        if (this.state.callingState === CallingState.IDLE) {
          this.state.setCallingState(CallingState.RINGING);
        }
        this.leaveCallHooks.add(registerRingingCallEventHandlers(this));
      }),
    );
  }

  /**
   * You can subscribe to WebSocket events provided by the API. To remove a subscription, call the `off` method.
   * Please note that subscribing to WebSocket events is an advanced use-case.
   * For most use-cases, it should be enough to watch for state changes.
   *
   * @param eventName the event name.
   * @param fn the event handler.
   */
  on = <E extends keyof AllCallEvents>(
    eventName: E,
    fn: CallEventListener<E>,
  ) => {
    if (isSfuEvent(eventName)) {
      return this.dispatcher.on(eventName, fn);
    }

    const offHandler = this.streamClient.on(eventName, (e) => {
      const event = e as StreamCallEvent;
      if (event.call_cid && event.call_cid === this.cid) {
        fn(event as AllCallEvents[E]);
      }
    });

    // keep the 'off' reference returned by the stream client
    this.streamClientEventHandlers.set(fn, offHandler);
    return () => {
      this.off(eventName, fn);
    };
  };

  /**
   * Remove subscription for WebSocket events that were created by the `on` method.
   *
   * @param eventName the event name.
   * @param fn the event handler.
   */
  off = <E extends keyof AllCallEvents>(
    eventName: E,
    fn: CallEventListener<E>,
  ) => {
    if (isSfuEvent(eventName)) {
      return this.dispatcher.off(eventName, fn);
    }

    // unsubscribe from the stream client event by using the 'off' reference
    const registeredOffHandler = this.streamClientEventHandlers.get(fn);
    if (registeredOffHandler) {
      registeredOffHandler();
    }
  };

  /**
   * Leave the call and stop the media streams that were published by the call.
   */
  leave = async ({ reject = false }: CallLeaveOptions = {}) => {
    const callingState = this.state.callingState;
    if (callingState === CallingState.LEFT) {
      throw new Error('Cannot leave call that has already been left.');
    }

    if (callingState === CallingState.JOINING) {
      await this.assertCallJoined();
    }

    if (this.ringing) {
      // I'm the one who started the call, so I should cancel it.
      const hasOtherParticipants = this.state.remoteParticipants.length > 0;
      if (this.isCreatedByMe && !hasOtherParticipants) {
        // Signals other users that I have cancelled my call to them
        // before they accepted it.
        await this.reject();
      } else if (reject && callingState === CallingState.RINGING) {
        // Signals other users that I have rejected the incoming call.
        await this.reject();
      }
    }

    this.statsReporter?.stop();
    this.statsReporter = undefined;

    this.subscriber?.close();
    this.subscriber = undefined;

    this.publisher?.close();
    this.publisher = undefined;

    this.sfuClient?.close();
    this.sfuClient = undefined;

    this.dispatcher.offAll();

    this.state.setCallingState(CallingState.LEFT);

    // Call all leave call hooks, e.g. to clean up global event handlers
    this.leaveCallHooks.forEach((hook) => hook());

    this.clientStore.unregisterCall(this);

<<<<<<< HEAD
    this.camera.dispose();
    this.microphone.dispose();
    this.screenShare.dispose();
    this.speaker.dispose();
=======
    this.camera.removeSubscriptions();
    this.microphone.removeSubscriptions();
    this.screenShare.removeSubscriptions();
    this.speaker.removeSubscriptions();

    const stopOnLeavePromises: Promise<void>[] = [];
    if (this.camera.stopOnLeave) {
      stopOnLeavePromises.push(this.camera.disable(true));
    }
    if (this.microphone.stopOnLeave) {
      stopOnLeavePromises.push(this.microphone.disable(true));
    }
    if (this.screenShare.stopOnLeave) {
      stopOnLeavePromises.push(this.screenShare.disable(true));
    }
    await Promise.all(stopOnLeavePromises);
>>>>>>> b6d0ea9f
  };

  /**
   * A flag indicating whether the call is "ringing" type of call.
   */
  get ringing() {
    return getCurrentValue(this.ringingSubject);
  }

  /**
   * Retrieves the current user ID.
   */
  get currentUserId() {
    return this.clientStore.connectedUser?.id;
  }

  /**
   * A flag indicating whether the call was created by the current user.
   */
  get isCreatedByMe() {
    return this.state.createdBy?.id === this.currentUserId;
  }

  /**
   * Loads the information about the call.
   *
   * @param params.ring if set to true, a `call.ring` event will be sent to the call members.
   * @param params.notify if set to true, a `call.notification` event will be sent to the call members.
   * @param params.members_limit the total number of members to return as part of the response.
   */
  get = async (params?: {
    ring?: boolean;
    notify?: boolean;
    members_limit?: number;
  }) => {
    const response = await this.streamClient.get<GetCallResponse>(
      this.streamClientBasePath,
      params,
    );

    if (params?.ring && !this.ringing) {
      this.ringingSubject.next(true);
    }

    this.state.updateFromCallResponse(response.call);
    this.state.setMembers(response.members);
    this.state.setOwnCapabilities(response.own_capabilities);

    if (this.streamClient._hasConnectionID()) {
      this.watching = true;
      this.clientStore.registerCall(this);
    }

    this.applyDeviceConfig();

    return response;
  };

  /**
   * Loads the information about the call and creates it if it doesn't exist.
   *
   * @param data the data to create the call with.
   */
  getOrCreate = async (data?: GetOrCreateCallRequest) => {
    const response = await this.streamClient.post<
      GetOrCreateCallResponse,
      GetOrCreateCallRequest
    >(this.streamClientBasePath, data);

    if (data?.ring && !this.ringing) {
      this.ringingSubject.next(true);
    }

    this.state.updateFromCallResponse(response.call);
    this.state.setMembers(response.members);
    this.state.setOwnCapabilities(response.own_capabilities);

    if (this.streamClient._hasConnectionID()) {
      this.watching = true;
      this.clientStore.registerCall(this);
    }

    this.applyDeviceConfig();

    return response;
  };

  /**
   * Creates a call
   *
   * @param data the data to create the call with.
   */
  create = async (data?: GetOrCreateCallRequest) => {
    return this.getOrCreate(data);
  };

  /**
   * A shortcut for {@link Call.get} with `ring` parameter set to `true`.
   * Will send a `call.ring` event to the call members.
   */
  ring = async (): Promise<GetCallResponse> => {
    return await this.get({ ring: true });
  };

  /**
   * A shortcut for {@link Call.get} with `notify` parameter set to `true`.
   * Will send a `call.notification` event to the call members.
   */
  notify = async (): Promise<GetCallResponse> => {
    return await this.get({ notify: true });
  };

  /**
   * Marks the incoming call as accepted.
   *
   * This method should be used only for "ringing" call flows.
   * {@link Call.join} invokes this method automatically for you when joining a call.
   * Unless you are implementing a custom "ringing" flow, you should not use this method.
   */
  accept = async () => {
    return this.streamClient.post<AcceptCallResponse>(
      `${this.streamClientBasePath}/accept`,
    );
  };

  /**
   * Marks the incoming call as rejected.
   *
   * This method should be used only for "ringing" call flows.
   * {@link Call.leave} invokes this method automatically for you when you leave or reject this call.
   * Unless you are implementing a custom "ringing" flow, you should not use this method.
   */
  reject = async () => {
    return this.streamClient.post<RejectCallResponse>(
      `${this.streamClientBasePath}/reject`,
    );
  };

  /**
   * Will start to watch for call related WebSocket events and initiate a call session with the server.
   *
   * @returns a promise which resolves once the call join-flow has finished.
   */
  join = async (data?: JoinCallData): Promise<void> => {
    const callingState = this.state.callingState;
    if ([CallingState.JOINED, CallingState.JOINING].includes(callingState)) {
      this.logger(
        'warn',
        'Join method called twice, you should only call this once',
      );
      throw new Error(`Illegal State: Already joined.`);
    }

    if (callingState === CallingState.LEFT) {
      throw new Error(
        'Illegal State: Cannot join already left call. Create a new Call instance to join a call.',
      );
    }

    const isMigrating = callingState === CallingState.MIGRATING;
    const isReconnecting = callingState === CallingState.RECONNECTING;
    this.state.setCallingState(CallingState.JOINING);
    this.logger('debug', 'Starting join flow');

    if (data?.ring && !this.ringing) {
      this.ringingSubject.next(true);
    }

    if (this.ringing && !this.isCreatedByMe) {
      // signals other users that I have accepted the incoming call.
      await this.accept();
    }

    let sfuServer: SFUResponse;
    let sfuToken: string;
    let connectionConfig: RTCConfiguration | undefined;
    try {
      if (this.sfuClient?.isFastReconnecting) {
        // use previous SFU configuration and values
        connectionConfig = this.publisher?.connectionConfiguration;
        sfuServer = this.sfuClient.sfuServer;
        sfuToken = this.sfuClient.token;
      } else {
        // full join flow - let the Coordinator pick a new SFU for us
        const call = await join(this.streamClient, this.type, this.id, data);
        this.state.updateFromCallResponse(call.metadata);
        this.state.setMembers(call.members);
        this.state.setOwnCapabilities(call.ownCapabilities);
        connectionConfig = call.connectionConfig;
        sfuServer = call.sfuServer;
        sfuToken = call.token;
      }

      if (this.streamClient._hasConnectionID()) {
        this.watching = true;
        this.clientStore.registerCall(this);
      }
    } catch (error) {
      // restore the previous call state if the join-flow fails
      this.state.setCallingState(callingState);
      throw error;
    }

    const previousSfuClient = this.sfuClient;
    const sfuClient = (this.sfuClient = new StreamSfuClient({
      dispatcher: this.dispatcher,
      sfuServer,
      token: sfuToken,
      sessionId: previousSfuClient?.sessionId,
    }));

    /**
     * A closure which hides away the re-connection logic.
     */
    const reconnect = async (
      strategy: 'full' | 'fast' | 'migrate' = 'full',
    ): Promise<void> => {
      const currentState = this.state.callingState;
      if (
        currentState === CallingState.MIGRATING ||
        currentState === CallingState.RECONNECTING
      ) {
        // prevent parallel reconnection attempts
        return;
      }
      this.reconnectAttempts++;
      this.state.setCallingState(
        strategy === 'migrate'
          ? CallingState.MIGRATING
          : CallingState.RECONNECTING,
      );

      if (strategy === 'migrate') {
        this.logger(
          'debug',
          `[Migration]: migrating call ${this.cid} away from ${sfuServer.edge_name}`,
        );
        sfuClient.isMigratingAway = true;
      } else {
        this.logger(
          'debug',
          `[Rejoin]: ${strategy} rejoin call ${this.cid} (${this.reconnectAttempts})...`,
        );
      }

      // take a snapshot of the current "local participant" state
      // we'll need it for restoring the previous publishing state later
      const localParticipant = this.state.localParticipant;

      if (strategy === 'fast') {
        sfuClient.close(
          StreamSfuClient.ERROR_CONNECTION_BROKEN,
          'js-client: attempting fast reconnect',
        );
      } else if (strategy === 'full') {
        // in migration or recovery scenarios, we don't want to
        // wait before attempting to reconnect to an SFU server
        await sleep(retryInterval(this.reconnectAttempts));

        // in full-reconnect, we need to dispose all Peer Connections
        this.subscriber?.close();
        this.subscriber = undefined;
        this.publisher?.close({ stopTracks: false });
        this.publisher = undefined;
        this.statsReporter?.stop();
        this.statsReporter = undefined;

        // clean up current connection
        sfuClient.close(
          StreamSfuClient.NORMAL_CLOSURE,
          'js-client: attempting full reconnect',
        );
      }
      await this.join({
        ...data,
        ...(strategy === 'migrate' && { migrating_from: sfuServer.edge_name }),
      });

      // clean up previous connection
      if (strategy === 'migrate') {
        sfuClient.close(
          StreamSfuClient.NORMAL_CLOSURE,
          'js-client: attempting migration',
        );
      }

      this.logger(
        'info',
        `[Rejoin]: Attempt ${this.reconnectAttempts} successful!`,
      );
      // we shouldn't be republishing the streams if we're migrating
      // as the underlying peer connection will take care of it as part
      // of the ice-restart process
      if (localParticipant && strategy === 'full') {
        const {
          audioStream,
          videoStream,
          screenShareStream,
          screenShareAudioStream,
        } = localParticipant;

        let screenShare: MediaStream | undefined;
        if (screenShareStream || screenShareAudioStream) {
          screenShare = new MediaStream();
          screenShareStream?.getVideoTracks().forEach((track) => {
            screenShare?.addTrack(track);
          });
          screenShareAudioStream?.getAudioTracks().forEach((track) => {
            screenShare?.addTrack(track);
          });
        }

        // restore previous publishing state
        if (audioStream) await this.publishAudioStream(audioStream);
        if (videoStream) {
          await this.publishVideoStream(videoStream, {
            preferredCodec: this.camera.preferredCodec,
          });
        }
        if (screenShare) await this.publishScreenShareStream(screenShare);

        this.logger(
          'info',
          `[Rejoin]: State restored. Attempt: ${this.reconnectAttempts}`,
        );
      }
    };

    // reconnect if the connection was closed unexpectedly. example:
    // - SFU crash or restart
    // - network change
    sfuClient.signalReady.then(() => {
      // register a handler for the "goAway" event
      const unregisterGoAway = this.dispatcher.on('goAway', (event) => {
        const { reason } = event;
        this.logger(
          'info',
          `[Migration]: Going away from SFU... Reason: ${GoAwayReason[reason]}`,
        );
        reconnect('migrate').catch((err) => {
          this.logger(
            'warn',
            `[Migration]: Failed to migrate to another SFU.`,
            err,
          );
        });
      });

      sfuClient.signalWs.addEventListener('close', (e) => {
        // unregister the "goAway" handler, as we won't need it anymore for this connection.
        // the upcoming re-join will register a new handler anyway
        unregisterGoAway();
        // do nothing if the connection was closed on purpose
        if (e.code === StreamSfuClient.NORMAL_CLOSURE) return;
        // do nothing if the connection was closed because of a policy violation
        // e.g., the user has been blocked by an admin or moderator
        if (e.code === KnownCodes.WS_POLICY_VIOLATION) return;
        // When the SFU is being shut down, it sends a goAway message.
        // While we migrate to another SFU, we might have the WS connection
        // to the old SFU closed abruptly. In this case, we don't want
        // to reconnect to the old SFU, but rather to the new one.
        const isMigratingAway =
          e.code === KnownCodes.WS_CLOSED_ABRUPTLY && sfuClient.isMigratingAway;
        const isFastReconnecting =
          e.code === KnownCodes.WS_CLOSED_ABRUPTLY &&
          sfuClient.isFastReconnecting;
        if (isMigratingAway || isFastReconnecting) return;

        // do nothing if the connection was closed because of a fast reconnect
        if (e.code === StreamSfuClient.ERROR_CONNECTION_BROKEN) return;

        if (this.reconnectAttempts < this.maxReconnectAttempts) {
          sfuClient.isFastReconnecting = this.reconnectAttempts === 0;
          const strategy = sfuClient.isFastReconnecting ? 'fast' : 'full';
          reconnect(strategy).catch((err) => {
            this.logger(
              'error',
              `[Rejoin]: ${strategy} rejoin failed for ${this.reconnectAttempts} times. Giving up.`,
              err,
            );
            this.state.setCallingState(CallingState.RECONNECTING_FAILED);
          });
        } else {
          this.logger(
            'error',
            '[Rejoin]: Reconnect attempts exceeded. Giving up...',
          );
          this.state.setCallingState(CallingState.RECONNECTING_FAILED);
        }
      });
    });

    // handlers for connection online/offline events
    const unsubscribeOnlineEvent = this.streamClient.on(
      'connection.changed',
      async (e) => {
        if (e.type !== 'connection.changed') return;
        if (!e.online) return;
        unsubscribeOnlineEvent();
        const currentCallingState = this.state.callingState;
        const shouldReconnect =
          currentCallingState === CallingState.OFFLINE ||
          currentCallingState === CallingState.RECONNECTING_FAILED;
        if (!shouldReconnect) return;
        this.logger('info', '[Rejoin]: Going online...');
        let isFirstReconnectAttempt = true;
        do {
          try {
            sfuClient.isFastReconnecting = isFirstReconnectAttempt;
            await reconnect(isFirstReconnectAttempt ? 'fast' : 'full');
            return; // break the loop if rejoin is successful
          } catch (err) {
            this.logger(
              'error',
              `[Rejoin][Network]: Rejoin failed for attempt ${this.reconnectAttempts}`,
              err,
            );
          }
          // wait for a bit before trying to reconnect again
          await sleep(retryInterval(this.reconnectAttempts));
          isFirstReconnectAttempt = false;
        } while (this.reconnectAttempts < this.maxReconnectAttempts);

        // if we're here, it means that we've exhausted all the reconnect attempts
        this.logger('error', `[Rejoin][Network]: Rejoin failed. Giving up.`);
        this.state.setCallingState(CallingState.RECONNECTING_FAILED);
      },
    );
    const unsubscribeOfflineEvent = this.streamClient.on(
      'connection.changed',
      (e) => {
        if (e.type !== 'connection.changed') return;
        if (e.online) return;
        unsubscribeOfflineEvent();
        this.state.setCallingState(CallingState.OFFLINE);
      },
    );

    this.leaveCallHooks.add(() => {
      unsubscribeOnlineEvent();
      unsubscribeOfflineEvent();
    });

    if (!this.subscriber) {
      this.subscriber = new Subscriber({
        sfuClient,
        dispatcher: this.dispatcher,
        state: this.state,
        connectionConfig,
      });
    }

    const audioSettings = this.state.settings?.audio;
    const isDtxEnabled = !!audioSettings?.opus_dtx_enabled;
    const isRedEnabled = !!audioSettings?.redundant_coding_enabled;

    if (!this.publisher) {
      this.publisher = new Publisher({
        sfuClient,
        dispatcher: this.dispatcher,
        state: this.state,
        connectionConfig,
        isDtxEnabled,
        isRedEnabled,
      });
    }

    if (!this.statsReporter) {
      this.statsReporter = createStatsReporter({
        subscriber: this.subscriber,
        publisher: this.publisher,
        state: this.state,
      });
    }

    try {
      // 1. wait for the signal server to be ready before sending "joinRequest"
      sfuClient.signalReady
        .catch((err) => this.logger('error', 'Signal ready failed', err))
        // prepare a generic SDP and send it to the SFU.
        // this is a throw-away SDP that the SFU will use to determine
        // the capabilities of the client (codec support, etc.)
        .then(() => getGenericSdp('recvonly'))
        .then((sdp) => {
          const subscriptions = getCurrentValue(this.trackSubscriptionsSubject);
          const migration: Migration | undefined = isMigrating
            ? {
                fromSfuId: data?.migrating_from || '',
                subscriptions: subscriptions.data || [],
                announcedTracks: this.publisher?.getCurrentTrackInfos() || [],
              }
            : undefined;

          return sfuClient.join({
            subscriberSdp: sdp || '',
            clientDetails: getClientDetails(),
            migration,
            fastReconnect: previousSfuClient?.isFastReconnecting ?? false,
          });
        });

      // 2. in parallel, wait for the SFU to send us the "joinResponse"
      // this will throw an error if the SFU rejects the join request or
      // fails to respond in time
      const { callState, reconnected } = await this.waitForJoinResponse();
      if (isReconnecting) {
        this.logger('debug', '[Rejoin] fast reconnected:', reconnected);
      }
      if (isMigrating) {
        await this.subscriber.migrateTo(sfuClient, connectionConfig);
        await this.publisher.migrateTo(sfuClient, connectionConfig);
      } else if (isReconnecting) {
        if (reconnected) {
          // update the SFU client instance on the subscriber and publisher
          this.subscriber.setSfuClient(sfuClient);
          this.publisher.setSfuClient(sfuClient);
          // and perform a full ICE restart on the publisher
          await this.publisher.restartIce();
        } else if (previousSfuClient?.isFastReconnecting) {
          // reconnection wasn't possible, so we need to do a full rejoin
          return await reconnect('full').catch((err) => {
            this.logger(
              'error',
              `[Rejoin]: Rejoin failed forced full rejoin.`,
              err,
            );
          });
        }
      }
      const currentParticipants = callState?.participants || [];
      const participantCount = callState?.participantCount;
      const startedAt = callState?.startedAt
        ? Timestamp.toDate(callState.startedAt)
        : new Date();
      const pins = callState?.pins ?? [];
      this.state.setParticipants(() => {
        const participantLookup = this.state.getParticipantLookupBySessionId();
        return currentParticipants.map<StreamVideoParticipant>((p) => {
          // We need to preserve the local state of the participant
          // (e.g. videoDimension, visibilityState, pinnedAt, etc.)
          // as it doesn't exist on the server.
          const existingParticipant = participantLookup[p.sessionId];
          return Object.assign(p, existingParticipant, {
            isLocalParticipant: p.sessionId === sfuClient.sessionId,
            viewportVisibilityState:
              existingParticipant?.viewportVisibilityState ?? {
                videoTrack: VisibilityState.UNKNOWN,
                screenShareTrack: VisibilityState.UNKNOWN,
              },
          } satisfies Partial<StreamVideoParticipant>);
        });
      });
      this.state.setParticipantCount(participantCount?.total || 0);
      this.state.setAnonymousParticipantCount(participantCount?.anonymous || 0);
      this.state.setStartedAt(startedAt);
      this.state.setServerSidePins(pins);

      this.reconnectAttempts = 0; // reset the reconnect attempts counter
      this.state.setCallingState(CallingState.JOINED);

      try {
        await this.initCamera({ setStatus: true });
        await this.initMic({ setStatus: true });
      } catch (error) {
        this.logger(
          'warn',
          'Camera and/or mic init failed during join call',
          error,
        );
      }

      // 3. once we have the "joinResponse", and possibly reconciled the local state
      // we schedule a fast subscription update for all remote participants
      // that were visible before we reconnected or migrated to a new SFU.
      const { remoteParticipants } = this.state;
      if (remoteParticipants.length > 0) {
        this.updateSubscriptions(remoteParticipants, DebounceType.FAST);
      }

      this.logger('info', `Joined call ${this.cid}`);
    } catch (err) {
      // join failed, try to rejoin
      if (this.reconnectAttempts < this.maxReconnectAttempts) {
        this.logger(
          'error',
          `[Rejoin]: Rejoin ${this.reconnectAttempts} failed.`,
          err,
        );
        await reconnect();
        this.logger(
          'info',
          `[Rejoin]: Rejoin ${this.reconnectAttempts} successful!`,
        );
      } else {
        this.logger(
          'error',
          `[Rejoin]: Rejoin failed for ${this.reconnectAttempts} times. Giving up.`,
        );
        this.state.setCallingState(CallingState.RECONNECTING_FAILED);
        throw new Error('Join failed');
      }
    }
  };

  private waitForJoinResponse = (timeout: number = 5000) => {
    return new Promise<JoinResponse>((resolve, reject) => {
      const unsubscribe = this.on('joinResponse', (event) => {
        clearTimeout(timeoutId);
        unsubscribe();
        resolve(event);
      });

      const timeoutId = setTimeout(() => {
        unsubscribe();
        reject(new Error('Waiting for "joinResponse" has timed out'));
      }, timeout);
    });
  };

  /**
   * Starts publishing the given video stream to the call.
   * The stream will be stopped if the user changes an input device, or if the user leaves the call.
   *
   * Consecutive calls to this method will replace the previously published stream.
   * The previous video stream will be stopped.
   *
   * @param videoStream the video stream to publish.
   * @param opts the options to use when publishing the stream.
   */
  publishVideoStream = async (
    videoStream: MediaStream,
    opts: PublishOptions = {},
  ) => {
    // we should wait until we get a JoinResponse from the SFU,
    // otherwise we risk breaking the ICETrickle flow.
    await this.assertCallJoined();
    if (!this.publisher) {
      this.logger('error', 'Trying to publish video before join is completed');
      throw new Error(`Call not joined yet.`);
    }

    const [videoTrack] = videoStream.getVideoTracks();
    if (!videoTrack) {
      this.logger('error', `There is no video track to publish in the stream.`);
      return;
    }

    await this.publisher.publishStream(
      videoStream,
      videoTrack,
      TrackType.VIDEO,
      opts,
    );
  };

  /**
   * Starts publishing the given audio stream to the call.
   * The stream will be stopped if the user changes an input device, or if the user leaves the call.
   *
   * Consecutive calls to this method will replace the audio stream that is currently being published.
   * The previous audio stream will be stopped.
   *
   * @param audioStream the audio stream to publish.
   */
  publishAudioStream = async (audioStream: MediaStream) => {
    // we should wait until we get a JoinResponse from the SFU,
    // otherwise we risk breaking the ICETrickle flow.
    await this.assertCallJoined();
    if (!this.publisher) {
      this.logger('error', 'Trying to publish audio before join is completed');
      throw new Error(`Call not joined yet.`);
    }

    const [audioTrack] = audioStream.getAudioTracks();
    if (!audioTrack) {
      this.logger('error', `There is no audio track in the stream to publish`);
      return;
    }

    await this.publisher.publishStream(
      audioStream,
      audioTrack,
      TrackType.AUDIO,
    );
  };

  /**
   * Starts publishing the given screen-share stream to the call.
   *
   * Consecutive calls to this method will replace the previous screen-share stream.
   * The previous screen-share stream will be stopped.
   *
   * @param screenShareStream the screen-share stream to publish.
   * @param opts the options to use when publishing the stream.
   */
  publishScreenShareStream = async (
    screenShareStream: MediaStream,
    opts: PublishOptions = {},
  ) => {
    // we should wait until we get a JoinResponse from the SFU,
    // otherwise we risk breaking the ICETrickle flow.
    await this.assertCallJoined();
    if (!this.publisher) {
      this.logger(
        'error',
        'Trying to publish screen share before join is completed',
      );
      throw new Error(`Call not joined yet.`);
    }

    const [screenShareTrack] = screenShareStream.getVideoTracks();
    if (!screenShareTrack) {
      this.logger(
        'error',
        `There is no video track in the screen share stream to publish`,
      );
      return;
    }

    await this.publisher.publishStream(
      screenShareStream,
      screenShareTrack,
      TrackType.SCREEN_SHARE,
      opts,
    );

    const [screenShareAudioTrack] = screenShareStream.getAudioTracks();
    if (screenShareAudioTrack) {
      await this.publisher.publishStream(
        screenShareStream,
        screenShareAudioTrack,
        TrackType.SCREEN_SHARE_AUDIO,
        opts,
      );
    }
  };

  /**
   * Stops publishing the given track type to the call, if it is currently being published.
   * Underlying track will be stopped and removed from the publisher.
   *
   * @param trackType the track type to stop publishing.
   * @param stopTrack if `true` the track will be stopped, else it will be just disabled
   */
  stopPublish = async (trackType: TrackType, stopTrack: boolean = true) => {
    this.logger(
      'info',
      `stopPublish ${TrackType[trackType]}, stop tracks: ${stopTrack}`,
    );
    await this.publisher?.unpublishStream(trackType, stopTrack);
  };

  /**
   * Update track subscription configuration for one or more participants.
   * You have to create a subscription for each participant for all the different kinds of tracks you want to receive.
   * You can only subscribe for tracks after the participant started publishing the given kind of track.
   *
   * @param trackType the kind of subscription to update.
   * @param changes the list of subscription changes to do.
   * @param type the debounce type to use for the update.
   */
  updateSubscriptionsPartial = (
    trackType: VideoTrackType | 'video' | 'screen',
    changes: SubscriptionChanges,
    type: DebounceType = DebounceType.SLOW,
  ) => {
    if (trackType === 'video') {
      this.logger(
        'warn',
        `updateSubscriptionsPartial: ${trackType} is deprecated. Please switch to 'videoTrack'`,
      );
      trackType = 'videoTrack';
    } else if (trackType === 'screen') {
      this.logger(
        'warn',
        `updateSubscriptionsPartial: ${trackType} is deprecated. Please switch to 'screenShareTrack'`,
      );
      trackType = 'screenShareTrack';
    }

    const participants = this.state.updateParticipants(
      Object.entries(changes).reduce<StreamVideoParticipantPatches>(
        (acc, [sessionId, change]) => {
          if (change.dimension?.height) {
            change.dimension.height = Math.ceil(change.dimension.height);
          }
          if (change.dimension?.width) {
            change.dimension.width = Math.ceil(change.dimension.width);
          }
          const prop: keyof StreamVideoParticipant | undefined =
            trackType === 'videoTrack'
              ? 'videoDimension'
              : trackType === 'screenShareTrack'
              ? 'screenShareDimension'
              : undefined;
          if (prop) {
            acc[sessionId] = {
              [prop]: change.dimension,
            };
          }
          return acc;
        },
        {},
      ),
    );

    if (participants) {
      this.updateSubscriptions(participants, type);
    }
  };

  private updateSubscriptions = (
    participants: StreamVideoParticipant[],
    type: DebounceType = DebounceType.SLOW,
  ) => {
    const subscriptions: TrackSubscriptionDetails[] = [];
    for (const p of participants) {
      // we don't want to subscribe to our own tracks
      if (p.isLocalParticipant) continue;

      // NOTE: audio tracks don't have to be requested explicitly
      // as the SFU will implicitly subscribe us to all of them,
      // once they become available.

      if (p.videoDimension && p.publishedTracks.includes(TrackType.VIDEO)) {
        subscriptions.push({
          userId: p.userId,
          sessionId: p.sessionId,
          trackType: TrackType.VIDEO,
          dimension: p.videoDimension,
        });
      }
      if (
        p.screenShareDimension &&
        p.publishedTracks.includes(TrackType.SCREEN_SHARE)
      ) {
        subscriptions.push({
          userId: p.userId,
          sessionId: p.sessionId,
          trackType: TrackType.SCREEN_SHARE,
          dimension: p.screenShareDimension,
        });
      }
      if (p.publishedTracks.includes(TrackType.SCREEN_SHARE_AUDIO)) {
        subscriptions.push({
          userId: p.userId,
          sessionId: p.sessionId,
          trackType: TrackType.SCREEN_SHARE_AUDIO,
        });
      }
    }
    // schedule update
    this.trackSubscriptionsSubject.next({ type, data: subscriptions });
  };

  /**
   * Will enhance the reported stats with additional participant-specific information (`callStatsReport$` state [store variable](./StreamVideoClient.md/#readonlystatestore)).
   * This is usually helpful when detailed stats for a specific participant are needed.
   *
   * @param sessionId the sessionId to start reporting for.
   */
  startReportingStatsFor = (sessionId: string) => {
    return this.statsReporter?.startReportingStatsFor(sessionId);
  };

  /**
   * Opposite of `startReportingStatsFor`.
   * Will turn off stats reporting for a specific participant.
   *
   * @param sessionId the sessionId to stop reporting for.
   */
  stopReportingStatsFor = (sessionId: string) => {
    return this.statsReporter?.stopReportingStatsFor(sessionId);
  };

  /**
   * Resets the last sent reaction for the user holding the given `sessionId`. This is a local action, it won't reset the reaction on the backend.
   *
   * @param sessionId the session id.
   */
  resetReaction = (sessionId: string) => {
    this.state.updateParticipant(sessionId, {
      reaction: undefined,
    });
  };

  /**
   * Sets the list of criteria to sort the participants by.
   *
   * @param criteria the list of criteria to sort the participants by.
   */
  setSortParticipantsBy: CallState['setSortParticipantsBy'] = (criteria) => {
    return this.state.setSortParticipantsBy(criteria);
  };

  /**
   * Updates the list of video layers to publish.
   *
   * @internal
   * @param enabledLayers the list of layers to enable.
   */
  updatePublishQuality = async (enabledLayers: VideoLayerSetting[]) => {
    return this.publisher?.updateVideoPublishQuality(enabledLayers);
  };

  private assertCallJoined = () => {
    return new Promise<void>((resolve) => {
      this.state.callingState$
        .pipe(
          takeWhile((state) => state !== CallingState.JOINED, true),
          filter((s) => s === CallingState.JOINED),
        )
        .subscribe(() => resolve());
    });
  };

  /**
   * Sends a reaction to the other call participants.
   *
   * @param reaction the reaction to send.
   */
  sendReaction = async (
    reaction: SendReactionRequest,
  ): Promise<SendReactionResponse> => {
    return this.streamClient.post<SendReactionResponse, SendReactionRequest>(
      `${this.streamClientBasePath}/reaction`,
      reaction,
    );
  };

  /**
   * Blocks the user with the given `userId`.
   *
   * @param userId the id of the user to block.
   */
  blockUser = async (userId: string) => {
    return this.streamClient.post<BlockUserResponse, BlockUserRequest>(
      `${this.streamClientBasePath}/block`,
      {
        user_id: userId,
      },
    );
  };

  /**
   * Unblocks the user with the given `userId`.
   *
   * @param userId the id of the user to unblock.
   */
  unblockUser = async (userId: string) => {
    return this.streamClient.post<UnblockUserResponse, UnblockUserRequest>(
      `${this.streamClientBasePath}/unblock`,
      {
        user_id: userId,
      },
    );
  };

  /**
   * Mutes the current user.
   *
   * @param type the type of the mute operation.
   */
  muteSelf = (type: TrackMuteType) => {
    const myUserId = this.currentUserId;
    if (myUserId) {
      return this.muteUser(myUserId, type);
    }
  };

  /**
   * Mutes all the other participants.
   *
   * @param type the type of the mute operation.
   */
  muteOthers = (type: TrackMuteType) => {
    const trackType = muteTypeToTrackType(type);
    if (!trackType) return;
    const userIdsToMute: string[] = [];
    for (const participant of this.state.remoteParticipants) {
      if (participant.publishedTracks.includes(trackType)) {
        userIdsToMute.push(participant.userId);
      }
    }

    return this.muteUser(userIdsToMute, type);
  };

  /**
   * Mutes the user with the given `userId`.
   *
   * @param userId the id of the user to mute.
   * @param type the type of the mute operation.
   */
  muteUser = (userId: string | string[], type: TrackMuteType) => {
    return this.streamClient.post<MuteUsersResponse, MuteUsersRequest>(
      `${this.streamClientBasePath}/mute_users`,
      {
        user_ids: Array.isArray(userId) ? userId : [userId],
        [type]: true,
      },
    );
  };

  /**
   * Will mute all users in the call.
   *
   * @param type the type of the mute operation.
   */
  muteAllUsers = (type: TrackMuteType) => {
    return this.streamClient.post<MuteUsersResponse, MuteUsersRequest>(
      `${this.streamClientBasePath}/mute_users`,
      {
        mute_all_users: true,
        [type]: true,
      },
    );
  };

  /**
   * Starts recording the call
   */
  startRecording = async (request?: StartRecordingRequest) => {
    return this.streamClient.post<
      StartRecordingResponse,
      StartRecordingRequest
    >(`${this.streamClientBasePath}/start_recording`, request ? request : {});
  };

  /**
   * Stops recording the call
   */
  stopRecording = async () => {
    return this.streamClient.post<StopRecordingResponse>(
      `${this.streamClientBasePath}/stop_recording`,
      {},
    );
  };

  /**
   * Sends a `call.permission_request` event to all users connected to the call. The call settings object contains infomration about which permissions can be requested during a call (for example a user might be allowed to request permission to publish audio, but not video).
   */
  requestPermissions = async (
    data: RequestPermissionRequest,
  ): Promise<RequestPermissionResponse> => {
    const { permissions } = data;
    const canRequestPermissions = permissions.every((permission) =>
      this.permissionsContext.canRequest(permission as OwnCapability),
    );
    if (!canRequestPermissions) {
      throw new Error(
        `You are not allowed to request permissions: ${permissions.join(', ')}`,
      );
    }
    return this.streamClient.post<
      RequestPermissionResponse,
      RequestPermissionRequest
    >(`${this.streamClientBasePath}/request_permission`, data);
  };

  /**
   * Allows you to grant certain permissions to a user in a call.
   * The permissions are specific to the call experience and do not survive the call itself.
   *
   * Supported permissions that can be granted are:
   * - `send-audio`
   * - `send-video`
   * - `screenshare`
   *
   * @param userId the id of the user to grant permissions to.
   * @param permissions the permissions to grant.
   */
  grantPermissions = async (userId: string, permissions: string[]) => {
    return this.updateUserPermissions({
      user_id: userId,
      grant_permissions: permissions,
    });
  };

  /**
   * Allows you to revoke certain permissions from a user in a call.
   * The permissions are specific to the call experience and do not survive the call itself.
   *
   * Supported permissions that can be revoked are:
   * - `send-audio`
   * - `send-video`
   * - `screenshare`
   *
   * @param userId the id of the user to revoke permissions from.
   * @param permissions the permissions to revoke.
   */
  revokePermissions = async (userId: string, permissions: string[]) => {
    return this.updateUserPermissions({
      user_id: userId,
      revoke_permissions: permissions,
    });
  };

  /**
   * Allows you to grant or revoke a specific permission to a user in a call. The permissions are specific to the call experience and do not survive the call itself.
   *
   * When revoking a permission, this endpoint will also mute the relevant track from the user. This is similar to muting a user with the difference that the user will not be able to unmute afterwards.
   *
   * Supported permissions that can be granted or revoked: `send-audio`, `send-video` and `screenshare`.
   *
   * `call.permissions_updated` event is sent to all members of the call.
   *
   */
  updateUserPermissions = async (data: UpdateUserPermissionsRequest) => {
    return this.streamClient.post<
      UpdateUserPermissionsResponse,
      UpdateUserPermissionsRequest
    >(`${this.streamClientBasePath}/user_permissions`, data);
  };

  /**
   * Starts the livestreaming of the call.
   *
   * @param data the request data.
   * @param params the request params.
   */
  goLive = async (data: GoLiveRequest = {}, params?: { notify?: boolean }) => {
    return this.streamClient.post<GoLiveResponse, GoLiveRequest>(
      `${this.streamClientBasePath}/go_live`,
      data,
      params,
    );
  };

  /**
   * Stops the livestreaming of the call.
   */
  stopLive = async () => {
    return this.streamClient.post<StopLiveResponse>(
      `${this.streamClientBasePath}/stop_live`,
      {},
    );
  };

  /**
   * Starts the broadcasting of the call.
   */
  startHLS = async () => {
    return this.streamClient.post<StartHLSBroadcastingResponse>(
      `${this.streamClientBasePath}/start_broadcasting`,
      {},
    );
  };

  /**
   * Stops the broadcasting of the call.
   */
  stopHLS = async () => {
    return this.streamClient.post<StopHLSBroadcastingResponse>(
      `${this.streamClientBasePath}/stop_broadcasting`,
      {},
    );
  };

  /**
   * Updates the call settings or custom data.
   *
   * @param updates the updates to apply to the call.
   */
  update = async (updates: UpdateCallRequest) => {
    const response = await this.streamClient.patch<
      UpdateCallResponse,
      UpdateCallRequest
    >(`${this.streamClientBasePath}`, updates);

    const { call, members, own_capabilities } = response;
    this.state.updateFromCallResponse(call);
    this.state.setMembers(members);
    this.state.setOwnCapabilities(own_capabilities);

    return response;
  };

  /**
   * Ends the call. Once the call is ended, it cannot be re-joined.
   */
  endCall = async () => {
    return this.streamClient.post<EndCallResponse>(
      `${this.streamClientBasePath}/mark_ended`,
    );
  };

  /**
   * Pins the given session to the top of the participants list.
   *
   * @param sessionId the sessionId to pin.
   */
  pin = (sessionId: string) => {
    this.state.updateParticipant(sessionId, {
      pin: {
        isLocalPin: true,
        pinnedAt: Date.now(),
      },
    });
  };

  /**
   * Unpins the given session from the top of the participants list.
   *
   * @param sessionId the sessionId to unpin.
   */
  unpin = (sessionId: string) => {
    this.state.updateParticipant(sessionId, {
      pin: undefined,
    });
  };

  /**
   * Pins the given session to the top of the participants list for everyone
   * in the call.
   * You can execute this method only if you have the `pin-for-everyone` capability.
   *
   * @param request the request object.
   */
  pinForEveryone = async (request: PinRequest) => {
    return this.streamClient.post<PinResponse, PinRequest>(
      `${this.streamClientBasePath}/pin`,
      request,
    );
  };

  /**
   * Unpins the given session from the top of the participants list for everyone
   * in the call.
   * You can execute this method only if you have the `pin-for-everyone` capability.
   *
   * @param request the request object.
   */
  unpinForEveryone = async (request: UnpinRequest) => {
    return this.streamClient.post<UnpinResponse, UnpinRequest>(
      `${this.streamClientBasePath}/unpin`,
      request,
    );
  };

  /**
   * Query call members with filter query. The result won't be stored in call state.
   * @param request
   * @returns
   */
  queryMembers = (request?: Omit<QueryMembersRequest, 'type' | 'id'>) => {
    return this.streamClient.post<QueryMembersResponse, QueryMembersRequest>(
      '/call/members',
      {
        ...(request || {}),
        id: this.id,
        type: this.type,
      },
    );
  };

  /**
   * Will update the call members.
   *
   * @param data the request data.
   */
  updateCallMembers = async (
    data: UpdateCallMembersRequest,
  ): Promise<UpdateCallMembersResponse> => {
    return this.streamClient.post<
      UpdateCallMembersResponse,
      UpdateCallMembersRequest
    >(`${this.streamClientBasePath}/members`, data);
  };

  /**
   * Schedules an auto-drop timeout based on the call settings.
   * Applicable only for ringing calls.
   */
  private scheduleAutoDrop = () => {
    clearTimeout(this.dropTimeout);
    this.leaveCallHooks.add(
      createSubscription(this.state.settings$, (settings) => {
        if (!settings) return;
        // ignore if the call is not ringing
        if (this.state.callingState !== CallingState.RINGING) return;

        const timeoutInMs = settings.ring.auto_cancel_timeout_ms;
        // 0 means no auto-drop
        if (timeoutInMs <= 0) return;

        clearTimeout(this.dropTimeout);
        this.dropTimeout = setTimeout(() => {
          this.leave().catch((err) => {
            this.logger('error', 'Failed to drop call', err);
          });
        }, timeoutInMs);
      }),
    );
  };

  /**
   * Retrieves the list of recordings for the current call or call session.
   *
   * If `callSessionId` is provided, it will return the recordings for that call session.
   * Otherwise, all recordings for the current call will be returned.
   *
   * @param callSessionId the call session id to retrieve recordings for.
   */
  queryRecordings = async (
    callSessionId?: string,
  ): Promise<ListRecordingsResponse> => {
    let endpoint = this.streamClientBasePath;
    if (callSessionId) {
      endpoint = `${endpoint}/${callSessionId}`;
    }
    return this.streamClient.get<ListRecordingsResponse>(
      `${endpoint}/recordings`,
    );
  };

  /**
   * Sends a custom event to all call participants.
   *
   * @param payload the payload to send.
   */
  sendCustomEvent = async (payload: { [key: string]: any }) => {
    return this.streamClient.post<SendEventResponse, SendEventRequest>(
      `${this.streamClientBasePath}/event`,
      { custom: payload },
    );
  };

  applyDeviceConfig = () => {
    this.initCamera({ setStatus: false });
    this.initMic({ setStatus: false });
  };

  private async initCamera(options: { setStatus: boolean }) {
    // Wait for any in progress camera operation
    if (this.camera.enablePromise) {
      await this.camera.enablePromise;
    }
    if (this.camera.disablePromise) {
      await this.camera.disablePromise;
    }

    if (
      this.state.localParticipant?.videoStream ||
      !this.permissionsContext.hasPermission('send-video')
    ) {
      return;
    }

    // Set camera direction if it's not yet set
    if (!this.camera.state.direction && !this.camera.state.selectedDevice) {
      let defaultDirection: CameraDirection = 'front';
      const backendSetting = this.state.settings?.video.camera_facing;
      if (backendSetting) {
        defaultDirection = backendSetting === 'front' ? 'front' : 'back';
      }
      this.camera.state.setDirection(defaultDirection);
    }

    // Set target resolution
    const targetResolution = this.state.settings?.video.target_resolution;
    if (targetResolution) {
      await this.camera.selectTargetResolution(targetResolution);
    }

    if (options.setStatus) {
      // Publish already that was set before we joined
      if (
        this.camera.state.status === 'enabled' &&
        this.camera.state.mediaStream &&
        !this.publisher?.isPublishing(TrackType.VIDEO)
      ) {
        await this.publishVideoStream(this.camera.state.mediaStream, {
          preferredCodec: this.camera.preferredCodec,
        });
      }

      // Start camera if backend config specifies, and there is no local setting
      if (
        this.camera.state.status === undefined &&
        this.state.settings?.video.camera_default_on
      ) {
        await this.camera.enable();
      }
    }
  }

  private async initMic(options: { setStatus: boolean }) {
    // Wait for any in progress mic operation
    if (this.microphone.enablePromise) {
      await this.microphone.enablePromise;
    }
    if (this.microphone.disablePromise) {
      await this.microphone.disablePromise;
    }

    if (
      this.state.localParticipant?.audioStream ||
      !this.permissionsContext.hasPermission('send-audio')
    ) {
      return;
    }

    if (options.setStatus) {
      // Publish media stream that was set before we joined
      if (
        this.microphone.state.status === 'enabled' &&
        this.microphone.state.mediaStream &&
        !this.publisher?.isPublishing(TrackType.AUDIO)
      ) {
        await this.publishAudioStream(this.microphone.state.mediaStream);
      }

      // Start mic if backend config specifies, and there is no local setting
      if (
        this.microphone.state.status === undefined &&
        this.state.settings?.audio.mic_default_on
      ) {
        await this.microphone.enable();
      }
    }
  }

  /**
   * Will begin tracking the given element for visibility changes within the
   * configured viewport element (`call.setViewport`).
   *
   * @param element the element to track.
   * @param sessionId the session id.
   * @param trackType the video mode.
   */
  trackElementVisibility = <T extends HTMLElement>(
    element: T,
    sessionId: string,
    trackType: VideoTrackType,
  ) => {
    return this.dynascaleManager.trackElementVisibility(
      element,
      sessionId,
      trackType,
    );
  };

  /**
   * Sets the viewport element to track bound video elements for visibility.
   *
   * @param element the viewport element.
   */
  setViewport = <T extends HTMLElement>(element: T) => {
    return this.dynascaleManager.setViewport(element);
  };

  /**
   * Binds a DOM <video> element to the given session id.
   * This method will make sure that the video element will play
   * the correct video stream for the given session id.
   *
   * Under the hood, it would also keep track of the video element dimensions
   * and update the subscription accordingly in order to optimize the bandwidth.
   *
   * If a "viewport" is configured, the video element will be automatically
   * tracked for visibility and the subscription will be updated accordingly.
   *
   * @param videoElement the video element to bind to.
   * @param sessionId the session id.
   * @param trackType the kind of video.
   */
  bindVideoElement = (
    videoElement: HTMLVideoElement,
    sessionId: string,
    trackType: VideoTrackType,
  ) => {
    const unbind = this.dynascaleManager.bindVideoElement(
      videoElement,
      sessionId,
      trackType,
    );

    if (!unbind) return;
    this.leaveCallHooks.add(unbind);
    return () => {
      this.leaveCallHooks.delete(unbind);
      unbind();
    };
  };

  /**
   * Binds a DOM <audio> element to the given session id.
   *
   * This method will make sure that the audio element will
   * play the correct audio stream for the given session id.
   *
   * @param audioElement the audio element to bind to.
   * @param sessionId the session id.
   * @param trackType the kind of audio.
   */
  bindAudioElement = (
    audioElement: HTMLAudioElement,
    sessionId: string,
    trackType: AudioTrackType = 'audioTrack',
  ) => {
    const unbind = this.dynascaleManager.bindAudioElement(
      audioElement,
      sessionId,
      trackType,
    );

    if (!unbind) return;
    this.leaveCallHooks.add(unbind);
    return () => {
      this.leaveCallHooks.delete(unbind);
      unbind();
    };
  };

  /**
   * Binds a DOM <img> element to this call's thumbnail (if enabled in settings).
   *
   * @param imageElement the image element to bind to.
   * @param opts options for the binding.
   */
  bindCallThumbnailElement = (
    imageElement: HTMLImageElement,
    opts: {
      fallbackImageSource?: string;
    } = {},
  ) => {
    const handleError = () => {
      imageElement.src =
        opts.fallbackImageSource ||
        'https://getstream.io/random_svg/?name=x&id=x';
    };

    const unsubscribe = createSubscription(
      this.state.thumbnails$,
      (thumbnails) => {
        if (!thumbnails) return;
        imageElement.addEventListener('error', handleError);

        const thumbnailUrl = new URL(thumbnails.image_url);
        thumbnailUrl.searchParams.set('w', String(imageElement.clientWidth));
        thumbnailUrl.searchParams.set('h', String(imageElement.clientHeight));

        imageElement.src = thumbnailUrl.toString();
      },
    );

    return () => {
      unsubscribe();
      imageElement.removeEventListener('error', handleError);
    };
  };
}<|MERGE_RESOLUTION|>--- conflicted
+++ resolved
@@ -503,16 +503,10 @@
 
     this.clientStore.unregisterCall(this);
 
-<<<<<<< HEAD
     this.camera.dispose();
     this.microphone.dispose();
     this.screenShare.dispose();
     this.speaker.dispose();
-=======
-    this.camera.removeSubscriptions();
-    this.microphone.removeSubscriptions();
-    this.screenShare.removeSubscriptions();
-    this.speaker.removeSubscriptions();
 
     const stopOnLeavePromises: Promise<void>[] = [];
     if (this.camera.stopOnLeave) {
@@ -525,7 +519,6 @@
       stopOnLeavePromises.push(this.screenShare.disable(true));
     }
     await Promise.all(stopOnLeavePromises);
->>>>>>> b6d0ea9f
   };
 
   /**
