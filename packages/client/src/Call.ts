import { StreamSfuClient } from './StreamSfuClient';
import {
  Dispatcher,
  getGenericSdp,
  isSfuEvent,
  Publisher,
  SfuEventKinds,
  SfuEventListener,
  Subscriber,
} from './rtc';
import { muteTypeToTrackType } from './rtc/helpers/tracks';
import { GoAwayReason, TrackType } from './gen/video/sfu/models/models';
import {
  registerEventHandlers,
  registerRingingCallEventHandlers,
} from './events/callEventHandlers';
import {
  CallingState,
  CallState,
  StreamVideoWriteableStateStore,
} from './store';
import { createSubscription, getCurrentValue } from './store/rxUtils';
import {
  AcceptCallResponse,
  BlockUserRequest,
  BlockUserResponse,
  EndCallResponse,
  GetCallResponse,
  GetOrCreateCallRequest,
  GetOrCreateCallResponse,
  GoLiveResponse,
  ListRecordingsResponse,
  MuteUsersRequest,
  MuteUsersResponse,
  OwnCapability,
  QueryMembersRequest,
  QueryMembersResponse,
  RejectCallResponse,
  RequestPermissionRequest,
  RequestPermissionResponse,
  SendEventRequest,
  SendEventResponse,
  SendReactionRequest,
  SendReactionResponse,
  SFUResponse,
  StartBroadcastingResponse,
  StartRecordingResponse,
  StopBroadcastingResponse,
  StopLiveResponse,
  StopRecordingResponse,
  UnblockUserRequest,
  UnblockUserResponse,
  UpdateCallMembersRequest,
  UpdateCallMembersResponse,
  UpdateCallRequest,
  UpdateCallResponse,
  UpdateUserPermissionsRequest,
  UpdateUserPermissionsResponse,
} from './gen/coordinator';
import { join, reconcileParticipantLocalState } from './rtc/flows/join';
import {
  CallConstructor,
  CallLeaveOptions,
  DebounceType,
  JoinCallData,
  PublishOptions,
  StreamVideoParticipant,
  StreamVideoParticipantPatches,
  SubscriptionChanges,
  VisibilityState,
} from './types';
import {
  BehaviorSubject,
  debounce,
  map,
  pairwise,
  Subject,
  takeWhile,
  tap,
  timer,
} from 'rxjs';
import { TrackSubscriptionDetails } from './gen/video/sfu/signal_rpc/signal';
import { JoinResponse, Migration } from './gen/video/sfu/event/events';
import { Timestamp } from './gen/google/protobuf/timestamp';
import {
  createStatsReporter,
  StatsReporter,
} from './stats/state-store-stats-reporter';
import { ViewportTracker } from './helpers/ViewportTracker';
import { PermissionsContext } from './permissions';
import { CallTypes } from './CallType';
import { StreamClient } from './coordinator/connection/client';
import {
  KnownCodes,
  retryInterval,
  sleep,
} from './coordinator/connection/utils';
import {
  CallEventHandler,
  CallEventTypes,
  EventHandler,
  Logger,
  StreamCallEvent,
} from './coordinator/connection/types';
import { getClientDetails } from './client-details';
import { isReactNative } from './helpers/platforms';
import { getLogger } from './logger';

/**
 * An object representation of a `Call`.
 */
export class Call {
  /**
   * ViewportTracker instance
   */
  readonly viewportTracker = new ViewportTracker();

  /**
   * The type of the call.
   */
  readonly type: string;

  /**
   * The ID of the call.
   */
  readonly id: string;

  /**
   * The call CID.
   */
  readonly cid: string;

  /**
   * The state of this call.
   */
  readonly state = new CallState();

  private rejoinPromise: (() => Promise<void>) | undefined;

  /**
   * A promise that exposes the reconnection logic
   * The use-case is for the react-native platform where online/offline events are not available in the window
   */
  get rejoin(): (() => Promise<void>) | undefined {
    return this.rejoinPromise;
  }

  /**
   * Flag indicating whether this call is "watched" and receives
   * updates from the backend.
   */
  watching: boolean;

  /**
   * Flag telling whether this call is a "ringing" call.
   */
  private readonly ringingSubject: Subject<boolean>;

  /**
   * The permissions context of this call.
   */
  readonly permissionsContext = new PermissionsContext();
  readonly logger: Logger;

  /**
   * The event dispatcher instance dedicated to this Call instance.
   * @private
   */
  private readonly dispatcher = new Dispatcher();

  private subscriber?: Subscriber;
  private publisher?: Publisher;
  private trackSubscriptionsSubject = new BehaviorSubject<{
    type: DebounceType;
    data: TrackSubscriptionDetails[];
  }>({ type: DebounceType.MEDIUM, data: [] });

  private statsReporter?: StatsReporter;
  private dropTimeout: ReturnType<typeof setTimeout> | undefined;

  private readonly clientStore: StreamVideoWriteableStateStore;
  private readonly streamClient: StreamClient;
  private sfuClient?: StreamSfuClient;
  private reconnectAttempts = 0;
  private maxReconnectAttempts = 10;
  private attemptConnectionRecovery = true;

  /**
   * A list hooks/functions to invoke when the call is left.
   * A typical use case is to clean up some global event handlers.
   * @private
   */
  private readonly leaveCallHooks: Function[] = [];

  private readonly streamClientBasePath: string;
  private streamClientEventHandlers = new Map<Function, CallEventHandler>();

  /**
   * Constructs a new `Call` instance.
   *
   * NOTE: Don't call the constructor directly, instead
   * Use the [`StreamVideoClient.call`](./StreamVideoClient.md/#call)
   * method to construct a `Call` instance.
   */
  constructor({
    type,
    id,
    streamClient,
    metadata,
    members,
    ownCapabilities,
    sortParticipantsBy,
    clientStore,
    ringing = false,
    watching = false,
  }: CallConstructor) {
    this.type = type;
    this.id = id;
    this.cid = `${type}:${id}`;
    this.ringingSubject = new BehaviorSubject(ringing);
    this.watching = watching;
    this.streamClient = streamClient;
    this.clientStore = clientStore;
    this.streamClientBasePath = `/call/${this.type}/${this.id}`;
    this.logger = getLogger(['Call']);

    const callTypeConfig = CallTypes.get(type);
    const participantSorter =
      sortParticipantsBy || callTypeConfig.options.sortParticipantsBy;
    if (participantSorter) {
      this.state.setSortParticipantsBy(participantSorter);
    }

    this.state.setMetadata(metadata);
    this.state.setMembers(members || []);
    this.state.setOwnCapabilities(ownCapabilities || []);
    this.state.setCallingState(
      ringing ? CallingState.RINGING : CallingState.IDLE,
    );

    this.leaveCallHooks.push(
      registerEventHandlers(this, this.state, this.dispatcher),
    );
    this.registerEffects();

    this.leaveCallHooks.push(
      createSubscription(
        this.trackSubscriptionsSubject.pipe(
          debounce((v) => timer(v.type)),
          map((v) => v.data),
        ),
        (subscriptions) => this.sfuClient?.updateSubscriptions(subscriptions),
      ),
    );
  }

  private registerEffects() {
    this.leaveCallHooks.push(
      // handles updating the permissions context when the metadata changes.
      createSubscription(this.state.metadata$, (metadata) => {
        if (!metadata) return;
        this.permissionsContext.setCallSettings(metadata.settings);
      }),

      // handle the case when the user permissions are modified.
      createSubscription(this.state.ownCapabilities$, (ownCapabilities) => {
        // update the permission context.
        this.permissionsContext.setPermissions(ownCapabilities);

        if (!this.publisher) return;

        // check if the user still has publishing permissions and stop publishing if not.
        const permissionToTrackType = {
          [OwnCapability.SEND_AUDIO]: TrackType.AUDIO,
          [OwnCapability.SEND_VIDEO]: TrackType.VIDEO,
          [OwnCapability.SCREENSHARE]: TrackType.SCREEN_SHARE,
        };
        for (const [permission, trackType] of Object.entries(
          permissionToTrackType,
        )) {
          const hasPermission = this.permissionsContext.hasPermission(
            permission as OwnCapability,
          );
          if (!hasPermission && this.publisher.isPublishing(trackType)) {
            this.stopPublish(trackType).catch((err) => {
              this.logger('error', `Error stopping publish ${trackType}`, err);
            });
          }
        }
      }),

      // handles the case when the user is blocked by the call owner.
      createSubscription(this.state.metadata$, async (metadata) => {
        if (!metadata) return;
        const currentUserId = this.currentUserId;
        if (
          currentUserId &&
          metadata.blocked_user_ids.includes(currentUserId)
        ) {
          this.logger('info', 'Leaving call bacause of being blocked');
          await this.leave();
        }
      }),

      // watch for auto drop cancellation
      createSubscription(this.state.callingState$, (callingState) => {
        if (!this.ringing) return;
        if (
          callingState === CallingState.JOINED ||
          callingState === CallingState.JOINING ||
          callingState === CallingState.LEFT
        ) {
          clearTimeout(this.dropTimeout);
          this.dropTimeout = undefined;
        }
      }),

      // "ringing" mode effects and event handlers
      createSubscription(this.ringingSubject, (isRinging) => {
        if (!isRinging) return;
        this.scheduleAutoDrop();
        if (this.state.callingState === CallingState.IDLE) {
          this.state.setCallingState(CallingState.RINGING);
        }
        this.leaveCallHooks.push(registerRingingCallEventHandlers(this));
      }),
    );
  }

  /**
   * You can subscribe to WebSocket events provided by the API. To remove a subscription, call the `off` method.
   * Please note that subscribing to WebSocket events is an advanced use-case, for most use-cases it should be enough to watch for changes in the [reactive state store](./StreamVideoClient.md/#readonlystatestore).
   * @param eventName
   * @param fn
   * @returns a function which can be called to unsubscribe from the given event(s)
   */
  on(eventName: SfuEventKinds, fn: SfuEventListener): () => void;
  on(eventName: CallEventTypes, fn: CallEventHandler): () => void;
  on(
    eventName: SfuEventKinds | CallEventTypes,
    fn: SfuEventListener | CallEventHandler,
  ) {
    if (isSfuEvent(eventName)) {
      return this.dispatcher.on(eventName, fn as SfuEventListener);
    } else {
      const eventHandler: CallEventHandler = (event: StreamCallEvent) => {
        if (event.call_cid && event.call_cid === this.cid) {
          (fn as EventHandler)(event);
        }
      };
      this.streamClientEventHandlers.set(fn, eventHandler);

      return this.streamClient.on(eventName, eventHandler as EventHandler);
    }
  }

  /**
   * Remove subscription for WebSocket events that were created by the `on` method.
   * @param eventName
   * @param fn
   * @returns
   */
  off(eventName: SfuEventKinds, fn: SfuEventListener): void;
  off(eventName: CallEventTypes, fn: CallEventHandler): void;
  off(
    eventName: SfuEventKinds | CallEventTypes,
    fn: SfuEventListener | CallEventHandler,
  ) {
    if (isSfuEvent(eventName)) {
      return this.dispatcher.off(eventName, fn as SfuEventListener);
    } else {
      const registeredEventHandler = this.streamClientEventHandlers.get(fn);
      if (registeredEventHandler) {
        return this.streamClient.off(
          eventName,
          registeredEventHandler as EventHandler,
        );
      }
    }
  }

  /**
   * Leave the call and stop the media streams that were published by the call.
   */
  leave = async ({ reject = false }: CallLeaveOptions = {}) => {
    // TODO: handle case when leave is called during JOINING
    const callingState = this.state.callingState;
    if (callingState === CallingState.LEFT) {
      throw new Error('Cannot leave call that has already been left.');
    }
    this.rejoinPromise = undefined;

    if (this.ringing) {
      // I'm the one who started the call, so I should cancel it.
      const hasOtherParticipants = this.state.remoteParticipants.length > 0;
      if (this.isCreatedByMe && !hasOtherParticipants) {
        // Signals other users that I have cancelled my call to them
        // before they accepted it.
        await this.reject();
      } else if (reject && callingState === CallingState.RINGING) {
        // Signals other users that I have rejected the incoming call.
        await this.reject();
      }
    }

    this.statsReporter?.stop();
    this.statsReporter = undefined;

    this.subscriber?.close();
    this.subscriber = undefined;

    this.publisher?.close();
    this.publisher = undefined;

    this.sfuClient?.close();
    this.sfuClient = undefined;

    this.dispatcher.offAll();

    // Call all leave call hooks, e.g. to clean up global event handlers
    this.leaveCallHooks.forEach((hook) => hook());

    this.clientStore.unregisterCall(this);
    this.state.setCallingState(CallingState.LEFT);
  };

  /**
   * A getter for the call metadata.
   */
  get data() {
    return this.state.metadata;
  }

  /**
   * A flag indicating whether the call is "ringing" type of call.
   */
  get ringing() {
    return getCurrentValue(this.ringingSubject);
  }

  /**
   * Retrieves the current user ID.
   */
  get currentUserId() {
    return this.clientStore.connectedUser?.id;
  }

  /**
   * A flag indicating whether the call was created by the current user.
   */
  get isCreatedByMe() {
    return this.state.metadata?.created_by.id === this.currentUserId;
  }

  /**
   * Loads the information about the call.
   *
   * @param params.ring if set to true, a `call.ring` event will be sent to the call members.
   * @param params.notify if set to true, a `call.notification` event will be sent to the call members.
   * @param params.members_limit the members limit.
   */
  get = async (params?: {
    ring?: boolean;
    notify?: boolean;
    members_limit?: number;
  }) => {
    const response = await this.streamClient.get<GetCallResponse>(
      this.streamClientBasePath,
      params,
    );

    if (params?.ring && !this.ringing) {
      this.ringingSubject.next(true);
    }

    this.state.setMetadata(response.call);
    this.state.setMembers(response.members);
    this.state.setOwnCapabilities(response.own_capabilities);

    if (this.streamClient._hasConnectionID()) {
      this.watching = true;
      this.clientStore.registerCall(this);
    }

    return response;
  };

  /**
   * Loads the information about the call and creates it if it doesn't exist.
   *
   * @param data the data to create the call with.
   */
  getOrCreate = async (data?: GetOrCreateCallRequest) => {
    const response = await this.streamClient.post<
      GetOrCreateCallResponse,
      GetOrCreateCallRequest
    >(this.streamClientBasePath, data);

    if (data?.ring && !this.ringing) {
      this.ringingSubject.next(true);
    }

    this.state.setMetadata(response.call);
    this.state.setMembers(response.members);
    this.state.setOwnCapabilities(response.own_capabilities);

    if (this.streamClient._hasConnectionID()) {
      this.watching = true;
      this.clientStore.registerCall(this);
    }

    return response;
  };

  /**
   * A shortcut for {@link Call.get} with `ring` parameter set to `true`.
   * Will send a `call.ring` event to the call members.
   */
  ring = async (): Promise<GetCallResponse> => {
    return await this.get({ ring: true });
  };

  /**
   * A shortcut for {@link Call.get} with `notify` parameter set to `true`.
   * Will send a `call.notification` event to the call members.
   */
  notify = async (): Promise<GetCallResponse> => {
    return await this.get({ notify: true });
  };

  /**
   * Marks the incoming call as accepted.
   *
   * This method should be used only for "ringing" call flows.
   * {@link Call.join} invokes this method automatically for you when joining a call.
   * Unless you are implementing a custom "ringing" flow, you should not use this method.
   */
  accept = async () => {
    return this.streamClient.post<AcceptCallResponse>(
      `${this.streamClientBasePath}/accept`,
    );
  };

  /**
   * Marks the incoming call as rejected.
   *
   * This method should be used only for "ringing" call flows.
   * {@link Call.leave} invokes this method automatically for you when you leave or reject this call.
   * Unless you are implementing a custom "ringing" flow, you should not use this method.
   */
  reject = async () => {
    return this.streamClient.post<RejectCallResponse>(
      `${this.streamClientBasePath}/reject`,
    );
  };

  /**
   * Will start to watch for call related WebSocket events and initiate a call session with the server.
   *
   * @returns a promise which resolves once the call join-flow has finished.
   */
  join = async (data?: JoinCallData) => {
<<<<<<< HEAD
    const callingState = this.state.callingState;
    if ([CallingState.JOINED, CallingState.JOINING].includes(callingState)) {
=======
    if (
      [CallingState.JOINED, CallingState.JOINING].includes(
        this.state.callingState,
      )
    ) {
      this.logger(
        'warn',
        'Join method called twice, you should only call this once',
      );
>>>>>>> 15208c8e
      throw new Error(`Illegal State: Already joined.`);
    }

    if (callingState === CallingState.LEFT) {
      throw new Error(
        'Illegal State: Cannot join already left call. Create a new Call instance to join a call.',
      );
    }

    const isMigrating = callingState === CallingState.MIGRATING;
    this.state.setCallingState(CallingState.JOINING);
    this.logger('debug', 'Starting join flow');

    if (data?.ring && !this.ringing) {
      this.ringingSubject.next(true);
    }

    if (this.ringing && !this.isCreatedByMe) {
      // signals other users that I have accepted the incoming call.
      await this.accept();
    }

    let sfuServer: SFUResponse;
    let sfuToken: string;
    let connectionConfig: RTCConfiguration | undefined;
    try {
      // use the fast path and try to recover a connection to the
      // same SFU server
      if (!this.sfuClient?.isRecoveringConnection) {
        const call = await join(this.streamClient, this.type, this.id, data);
        this.state.setMetadata(call.metadata);
        this.state.setMembers(call.members);
        this.state.setOwnCapabilities(call.ownCapabilities);
        connectionConfig = call.connectionConfig;
        sfuServer = call.sfuServer;
        sfuToken = call.token;
      } else {
        sfuServer = this.sfuClient.sfuServer;
        sfuToken = this.sfuClient.token;
      }

      if (this.streamClient._hasConnectionID()) {
        this.watching = true;
        this.clientStore.registerCall(this);
      }
    } catch (error) {
      // restore the previous call state if the join-flow fails
      this.state.setCallingState(callingState);
      throw error;
    }

    // FIXME OL: remove once cascading is implemented
    if (typeof window !== 'undefined' && window.location.search) {
      const params = new URLSearchParams(window.location.search);
      sfuServer.url = params.get('sfuUrl') || sfuServer.url;
      sfuServer.ws_endpoint = params.get('sfuWsUrl') || sfuServer.ws_endpoint;
      sfuServer.edge_name = params.get('sfuUrl') || sfuServer.edge_name;
    }

    const previousSfuClient = this.sfuClient;
    const sfuClient = (this.sfuClient = new StreamSfuClient({
      dispatcher: this.dispatcher,
      sfuServer,
      token: sfuToken,
      sessionId: previousSfuClient?.sessionId,
    }));

    /**
     * A closure which hides away the re-connection logic.
     */
    const rejoin = async ({ migrate = false, recover = false } = {}) => {
      this.reconnectAttempts++;
      this.state.setCallingState(
        migrate ? CallingState.MIGRATING : CallingState.RECONNECTING,
      );

      if (migrate) {
        this.logger(
          'debug',
          `[Migration]: migrating call ${this.cid} away from ${sfuServer.edge_name}`,
        );
        sfuClient.isMigratingAway = true;
      } else {
        this.logger(
          'debug',
          `[Rejoin]: Rejoining call ${this.cid} (${this.reconnectAttempts})...`,
        );
      }

      if (recover) {
        this.logger(
          'debug',
          `[Rejoin]: Recovering connection. Attempt ${this.reconnectAttempts}`,
        );
        sfuClient.isRecoveringConnection = true;
      }

      // take a snapshot of the current "local participant" state
      // we'll need it for restoring the previous publishing state later
      const localParticipant = this.state.localParticipant;

      const disconnectFromPreviousSfu = () => {
        if (!migrate) {
          this.subscriber?.close();
          // this.subscriber = undefined;
          this.publisher?.stopPublishing();
          // this.publisher = undefined;
          this.statsReporter?.stop();
          // this.statsReporter = undefined;
        }
        previousSfuClient?.close(); // clean up previous connection
      };

      if (!recover || !migrate) {
        // in migration or recovery scenarios, we don't want to
        // wait before attempting to reconnect to an SFU server
        await sleep(retryInterval(this.reconnectAttempts));
      }
      await this.join({
        ...data,
        ...(migrate && { migrating_from: sfuServer.edge_name }),
      });

      // if `join` didn't throw, we can assume that the connection
      // was successfully recovered
      if (previousSfuClient) previousSfuClient.isRecoveringConnection = false;

      disconnectFromPreviousSfu();

      this.logger(
        'info',
        `[Rejoin]: Attempt ${this.reconnectAttempts} successful!`,
      );
      // we shouldn't be republishing the streams if we're migrating
      // as the underlying peer connection will take care of it as part
      // of the ice-restart process
      if (localParticipant && !isReactNative() && !migrate) {
        const {
          audioStream,
          videoStream,
          screenShareStream: screenShare,
        } = localParticipant;

        // restore previous publishing state
        if (audioStream) await this.publishAudioStream(audioStream);
        if (videoStream) await this.publishVideoStream(videoStream);
        if (screenShare) await this.publishScreenShareStream(screenShare);
      }
      this.logger(
        'info',
        `[Rejoin]: State restored. Attempt: ${this.reconnectAttempts}`,
      );
    };

    this.rejoinPromise = rejoin;

    // reconnect if the connection was closed unexpectedly. example:
    // - SFU crash or restart
    // - network change
    sfuClient.signalReady.then(() => {
      // register a handler for the "goAway" event
      const unregisterGoAway = this.dispatcher.on('goAway', (event) => {
        if (event.eventPayload.oneofKind !== 'goAway') return;
        const { reason } = event.eventPayload.goAway;
        console.log(
          `[Migration]: Going away from SFU... Reason: ${GoAwayReason[reason]}`,
        );
        rejoin({ migrate: true }).catch((err) => {
          console.warn(`[Migration]: Failed to migrate to another SFU.`, err);
        });
      });

      sfuClient.signalWs.addEventListener('close', (e) => {
        // unregister the "goAway" handler, as we won't need it anymore for this connection.
        // the upcoming re-join will register a new handler anyway
        unregisterGoAway();
        // do nothing if the connection was closed on purpose
        if (e.code === KnownCodes.WS_CLOSED_SUCCESS) return;
        // do nothing if the connection was closed because of a policy violation
        // e.g., the user has been blocked by an admin or moderator
        if (e.code === KnownCodes.WS_POLICY_VIOLATION) return;
        // When the SFU is being shut down, it sends a goAway message.
        // While we migrate to another SFU, we might have the WS connection
        // to the old SFU closed abruptly. In this case, we don't want
        // to reconnect to the old SFU, but rather to the new one.
        if (
          e.code === KnownCodes.WS_CLOSED_ABRUPTLY &&
          (sfuClient.isMigratingAway || sfuClient.isRecoveringConnection)
        )
          return;
        // do nothing for react-native as it is handled by SDK
        if (isReactNative()) return;
        if (this.reconnectAttempts < this.maxReconnectAttempts) {
          rejoin({ recover: this.attemptConnectionRecovery }).catch((err) => {
            this.logger(
              'error',
              `[Rejoin]: Rejoin failed for ${this.reconnectAttempts} times. Giving up.`,
              err,
            );
            this.attemptConnectionRecovery = false;
            this.state.setCallingState(CallingState.RECONNECTING_FAILED);
          });
        } else {
          this.logger(
            'error',
            '[Rejoin]: Reconnect attempts exceeded. Giving up...',
          );
          this.state.setCallingState(CallingState.RECONNECTING_FAILED);
        }
      });
    });

    // handlers for connection online/offline events
    // Note: window.addEventListener is not available in React Native, hence the check
    if (typeof window !== 'undefined' && window.addEventListener) {
      const handleOnOffline = () => {
        window.removeEventListener('offline', handleOnOffline);
        this.logger('warn', '[Rejoin]: Going offline...');
        this.state.setCallingState(CallingState.OFFLINE);
      };

      const handleOnOnline = () => {
        window.removeEventListener('online', handleOnOnline);
        if (this.state.callingState === CallingState.OFFLINE) {
          this.logger('info', '[Rejoin]: Going online...');
          rejoin({ recover: this.attemptConnectionRecovery }).catch((err) => {
            this.logger(
              'error',
              `[Rejoin]: Rejoin failed for ${this.reconnectAttempts} times. Giving up.`,
              err,
            );
            this.attemptConnectionRecovery = false;
            this.state.setCallingState(CallingState.RECONNECTING_FAILED);
          });
        }
      };

      window.addEventListener('offline', handleOnOffline);
      window.addEventListener('online', handleOnOnline);

      // register cleanup hooks
      this.leaveCallHooks.push(
        () => window.removeEventListener('offline', handleOnOffline),
        () => window.removeEventListener('online', handleOnOnline),
      );
    }

    if (!this.subscriber) {
      this.subscriber = new Subscriber({
        sfuClient,
        dispatcher: this.dispatcher,
        connectionConfig,
        onTrack: this.handleOnTrack,
      });
    }

    const audioSettings = this.data?.settings.audio;
    const isDtxEnabled = !!audioSettings?.opus_dtx_enabled;
    const isRedEnabled = !!audioSettings?.redundant_coding_enabled;

    if (!this.publisher) {
      this.publisher = new Publisher({
        sfuClient,
        state: this.state,
        connectionConfig,
        isDtxEnabled,
        isRedEnabled,
        preferredVideoCodec: this.streamClient.options.preferredVideoCodec,
      });
    }

    if (!isMigrating) {
      this.statsReporter = createStatsReporter({
        subscriber: this.subscriber,
        publisher: this.publisher,
        state: this.state,
      });
    }

    try {
      // 1. wait for the signal server to be ready before sending "joinRequest"
      sfuClient.signalReady
        .catch((err) => this.logger('error', 'Signal ready failed', err))
        // prepare a generic SDP and send it to the SFU.
        // this is a throw-away SDP that the SFU will use to determine
        // the capabilities of the client (codec support, etc.)
        .then(() =>
          getGenericSdp(
            'recvonly',
            isRedEnabled,
            this.streamClient.options.preferredVideoCodec,
          ),
        )
        .then((sdp) => {
          const subscriptions = getCurrentValue(this.trackSubscriptionsSubject);
          const migration: Migration | undefined = isMigrating
            ? {
                fromSfuId: data?.migrating_from || '',
                subscriptions: subscriptions.data || [],
                announcedTracks: this.publisher?.getCurrentTrackInfos() || [],
              }
            : undefined;

          return sfuClient.join({
            subscriberSdp: sdp || '',
            clientDetails: getClientDetails(),
            migration,
          });
        });

      // 2. in parallel, wait for the SFU to send us the "joinResponse"
      // this will throw an error if the SFU rejects the join request or
      // fails to respond in time
      const { callState } = await this.waitForJoinResponse();
      if (isMigrating) {
        await this.subscriber.migrateTo(sfuClient, connectionConfig);
        await this.publisher.migrateTo(sfuClient, connectionConfig);
      }
      const currentParticipants = callState?.participants || [];
      const participantCount = callState?.participantCount;
      const startedAt = callState?.startedAt
        ? Timestamp.toDate(callState.startedAt)
        : new Date();
      this.state.setParticipants(() => {
        const participantLookup = this.state.getParticipantLookupBySessionId();
        return currentParticipants.map((p) => {
          const participant: StreamVideoParticipant = Object.assign(p, {
            isLocalParticipant: p.sessionId === sfuClient.sessionId,
            viewportVisibilityState: VisibilityState.UNKNOWN,
          });
          // We need to preserve some of the local state of the participant
          // (e.g. videoDimension, visibilityState, pinnedAt, etc.)
          // as it doesn't exist on the server.
          const existingParticipant = participantLookup[p.sessionId];
          return reconcileParticipantLocalState(
            participant,
            existingParticipant,
          );
        });
      });
      this.state.setParticipantCount(participantCount?.total || 0);
      this.state.setAnonymousParticipantCount(participantCount?.anonymous || 0);
      this.state.setStartedAt(startedAt);

      this.reconnectAttempts = 0; // reset the reconnect attempts counter
      this.attemptConnectionRecovery = true; // enable connection recovery
      this.state.setCallingState(CallingState.JOINED);
      this.logger('info', `Joined call ${this.cid}`);
    } catch (err) {
      // join failed, try to rejoin
      if (this.reconnectAttempts < this.maxReconnectAttempts) {
        this.logger(
          'error',
          `[Rejoin]: Rejoin ${this.reconnectAttempts} failed.`,
          err,
        );
        await rejoin();
        this.logger(
          'info',
          `[Rejoin]: Rejoin ${this.reconnectAttempts} successful!`,
        );
      } else {
        this.logger(
          'error',
          `[Rejoin]: Rejoin failed for ${this.reconnectAttempts} times. Giving up.`,
        );
        this.state.setCallingState(CallingState.RECONNECTING_FAILED);
        throw new Error('Join failed');
      }
    }
  };

  private waitForJoinResponse = (timeout: number = 5000) => {
    return new Promise<JoinResponse>((resolve, reject) => {
      const unsubscribe = this.on('joinResponse', (event) => {
        if (event.eventPayload.oneofKind !== 'joinResponse') return;
        clearTimeout(timeoutId);
        unsubscribe();
        resolve(event.eventPayload.joinResponse);
      });

      const timeoutId = setTimeout(() => {
        unsubscribe();
        reject(new Error('Waiting for "joinResponse" has timed out'));
      }, timeout);
    });
  };

  /**
   * Starts publishing the given video stream to the call.
   * The stream will be stopped if the user changes an input device, or if the user leaves the call.
   *
   * Consecutive calls to this method will replace the previously published stream.
   * The previous video stream will be stopped.
   *
   * @param videoStream the video stream to publish.
   * @param opts the options to use when publishing the stream.
   */
  publishVideoStream = async (
    videoStream: MediaStream,
    opts: PublishOptions = {},
  ) => {
    // we should wait until we get a JoinResponse from the SFU,
    // otherwise we risk breaking the ICETrickle flow.
    await this.assertCallJoined();
    if (!this.publisher) {
      this.logger('error', 'Trying to publish video before join is completed');
      throw new Error(`Call not joined yet.`);
    }

    const [videoTrack] = videoStream.getVideoTracks();
    if (!videoTrack) {
      this.logger('error', `There is no video track to publish in the stream.`);
      return;
    }

    await this.publisher.publishStream(
      videoStream,
      videoTrack,
      TrackType.VIDEO,
      opts,
    );
  };

  /**
   * Starts publishing the given audio stream to the call.
   * The stream will be stopped if the user changes an input device, or if the user leaves the call.
   *
   * Consecutive calls to this method will replace the audio stream that is currently being published.
   * The previous audio stream will be stopped.
   *
   *
   * @param audioStream the audio stream to publish.
   */
  publishAudioStream = async (audioStream: MediaStream) => {
    // we should wait until we get a JoinResponse from the SFU,
    // otherwise we risk breaking the ICETrickle flow.
    await this.assertCallJoined();
    if (!this.publisher) {
      this.logger('error', 'Trying to publish audio before join is completed');
      throw new Error(`Call not joined yet.`);
    }

    const [audioTrack] = audioStream.getAudioTracks();
    if (!audioTrack) {
      this.logger('error', `There is no audio track in the stream to publish`);
      return;
    }

    await this.publisher.publishStream(
      audioStream,
      audioTrack,
      TrackType.AUDIO,
    );
  };

  /**
   * Starts publishing the given screen-share stream to the call.
   *
   * Consecutive calls to this method will replace the previous screen-share stream.
   * The previous screen-share stream will be stopped.
   *
   *
   * @param screenShareStream the screen-share stream to publish.
   */
  publishScreenShareStream = async (screenShareStream: MediaStream) => {
    // we should wait until we get a JoinResponse from the SFU,
    // otherwise we risk breaking the ICETrickle flow.
    await this.assertCallJoined();
    if (!this.publisher) {
      this.logger(
        'error',
        'Trying to publish screen share before join is completed',
      );
      throw new Error(`Call not joined yet.`);
    }

    const [screenShareTrack] = screenShareStream.getVideoTracks();
    if (!screenShareTrack) {
      this.logger(
        'error',
        `There is no video track in the screen share stream to publish`,
      );
      return;
    }

    await this.publisher.publishStream(
      screenShareStream,
      screenShareTrack,
      TrackType.SCREEN_SHARE,
    );
  };

  /**
   * Stops publishing the given track type to the call, if it is currently being published.
   * Underlying track will be stopped and removed from the publisher.
   *
   * The `audioDeviceId`/`videoDeviceId` property of the [`localParticipant$`](./StreamVideoClient.md/#readonlystatestore) won't be updated, you can do that by calling the [`setAudioDevice`](#setaudiodevice)/[`setVideoDevice`](#setvideodevice) method.
   *
   *
   * @param trackType the track type to stop publishing.
   */
  stopPublish = async (trackType: TrackType) => {
    this.logger('info', `stopPublish ${TrackType[trackType]}`);
    await this.publisher?.unpublishStream(trackType);
  };

  /**
   * Update track subscription configuration for one or more participants.
   * You have to create a subscription for each participant for all the different kinds of tracks you want to receive.
   * You can only subscribe for tracks after the participant started publishing the given kind of track.
   *
   * @param kind the kind of subscription to update.
   * @param changes the list of subscription changes to do.
   * @param type the debounce type to use for the update.
   */
  updateSubscriptionsPartial = (
    kind: 'video' | 'screen',
    changes: SubscriptionChanges,
    type: DebounceType = DebounceType.SLOW,
  ) => {
    const participants = this.state.updateParticipants(
      Object.entries(changes).reduce<StreamVideoParticipantPatches>(
        (acc, [sessionId, change]) => {
          const prop: keyof StreamVideoParticipant | undefined =
            kind === 'video'
              ? 'videoDimension'
              : kind === 'screen'
              ? 'screenShareDimension'
              : undefined;
          if (prop) {
            acc[sessionId] = {
              [prop]: change.dimension,
            };
          }
          return acc;
        },
        {},
      ),
    );

    if (participants) {
      this.updateSubscriptions(participants, type);
    }
  };

  private updateSubscriptions = (
    participants: StreamVideoParticipant[],
    type: DebounceType = DebounceType.SLOW,
  ) => {
    const subscriptions: TrackSubscriptionDetails[] = [];
    participants.forEach((p) => {
      // we don't want to subscribe to our own tracks
      if (p.isLocalParticipant) return;

      // NOTE: audio tracks don't have to be requested explicitly
      // as the SFU will implicitly subscribe us to all of them,
      // once they become available.

      if (p.videoDimension && p.publishedTracks.includes(TrackType.VIDEO)) {
        subscriptions.push({
          userId: p.userId,
          sessionId: p.sessionId,
          trackType: TrackType.VIDEO,
          dimension: p.videoDimension,
        });
      }
      if (
        p.screenShareDimension &&
        p.publishedTracks.includes(TrackType.SCREEN_SHARE)
      ) {
        subscriptions.push({
          userId: p.userId,
          sessionId: p.sessionId,
          trackType: TrackType.SCREEN_SHARE,
          dimension: p.screenShareDimension,
        });
      }
    });
    // schedule update
    this.trackSubscriptionsSubject.next({ type, data: subscriptions });
  };

  /**
   * Will enhance the reported stats with additional participant-specific information (`callStatsReport$` state [store variable](./StreamVideoClient.md/#readonlystatestore)).
   * This is usually helpful when detailed stats for a specific participant are needed.
   *
   * @param sessionId the sessionId to start reporting for.
   */
  startReportingStatsFor = (sessionId: string) => {
    return this.statsReporter?.startReportingStatsFor(sessionId);
  };

  /**
   * Opposite of `startReportingStatsFor`.
   * Will turn off stats reporting for a specific participant.
   *
   * @param sessionId the sessionId to stop reporting for.
   */
  stopReportingStatsFor = (sessionId: string) => {
    return this.statsReporter?.stopReportingStatsFor(sessionId);
  };

  /**
   * Sets the used audio output device (`audioOutputDeviceId` of the [`localParticipant$`](./StreamVideoClient.md/#readonlystatestore).
   *
   * This method only stores the selection, if you're using custom UI components, you'll have to implement the audio switching, for more information see: https://developer.mozilla.org/en-US/docs/Web/API/HTMLMediaElement/sinkId.
   *
   *
   * @param deviceId the selected device, `undefined` means the user wants to use the system's default audio output
   */
  setAudioOutputDevice = (deviceId?: string) => {
    this.state.updateParticipant(this.sfuClient!.sessionId, {
      audioOutputDeviceId: deviceId,
    });
  };

  /**
   * Sets the `audioDeviceId` property of the [`localParticipant$`](./StreamVideoClient.md/#readonlystatestore)).
   *
   * This method only stores the selection, if you want to start publishing a media stream call the [`publishAudioStream` method](#publishaudiostream) that will set `audioDeviceId` as well.
   *
   *
   * @param deviceId the selected device, pass `undefined` to clear the device selection
   */
  setAudioDevice = (deviceId?: string) => {
    this.state.updateParticipant(this.sfuClient!.sessionId, {
      audioDeviceId: deviceId,
    });
  };

  /**
   * Sets the `videoDeviceId` property of the [`localParticipant$`](./StreamVideoClient.md/#readonlystatestore).
   *
   * This method only stores the selection, if you want to start publishing a media stream call the [`publishVideoStream` method](#publishvideostream) that will set `videoDeviceId` as well.
   *
   * @param deviceId the selected device, pass `undefined` to clear the device selection
   */
  setVideoDevice = (deviceId?: string) => {
    this.state.updateParticipant(this.sfuClient!.sessionId, {
      videoDeviceId: deviceId,
    });
  };

  /**
   * Resets the last sent reaction for the user holding the given `sessionId`. This is a local action, it won't reset the reaction on the backend.
   *
   * @param sessionId the session id.
   */
  resetReaction = (sessionId: string) => {
    this.state.updateParticipant(sessionId, {
      reaction: undefined,
    });
  };

  /**
   * Sets the list of criteria to sort the participants by.
   *
   * @param criteria the list of criteria to sort the participants by.
   */
  setSortParticipantsBy: CallState['setSortParticipantsBy'] = (criteria) => {
    return this.state.setSortParticipantsBy(criteria);
  };

  /**
   * @internal
   * @param enabledRids
   * @returns
   */
  updatePublishQuality = async (enabledRids: string[]) => {
    return this.publisher?.updateVideoPublishQuality(enabledRids);
  };

  private handleOnTrack = (e: RTCTrackEvent) => {
    const [primaryStream] = e.streams;
    // example: `e3f6aaf8-b03d-4911-be36-83f47d37a76a:TRACK_TYPE_VIDEO`
    const [trackId, trackType] = primaryStream.id.split(':');
    const participantToUpdate = this.state.participants.find(
      (p) => p.trackLookupPrefix === trackId,
    );
    this.logger(
      'debug',
      `[onTrack]: Got remote ${trackType} track for userId: ${participantToUpdate?.userId}`,
      e.track,
    );
    if (!participantToUpdate) {
      this.logger(
        'error',
        `[onTrack]: Received track for unknown participant: ${trackId}`,
        e,
      );
      return;
    }

    e.track.addEventListener('mute', () => {
      this.logger(
        'info',
        `[onTrack]: Track muted: ${participantToUpdate.userId} ${trackType}:${trackId}`,
      );
    });

    e.track.addEventListener('unmute', () => {
      this.logger(
        'info',
        `[onTrack]: Track unmuted: ${participantToUpdate.userId} ${trackType}:${trackId}`,
      );
    });

    e.track.addEventListener('ended', () => {
      this.logger(
        'info',
        `[onTrack]: Track ended: ${participantToUpdate.userId} ${trackType}:${trackId}`,
      );
    });

    const streamKindProp = (
      {
        TRACK_TYPE_AUDIO: 'audioStream',
        TRACK_TYPE_VIDEO: 'videoStream',
        TRACK_TYPE_SCREEN_SHARE: 'screenShareStream',
      } as const
    )[trackType];

    if (!streamKindProp) {
      this.logger('error', `Unknown track type: ${trackType}`);
      return;
    }
    const previousStream = participantToUpdate[streamKindProp];
    if (previousStream) {
      this.logger(
        'info',
        `[onTrack]: Cleaning up previous remote ${e.track.kind} tracks for userId: ${participantToUpdate.userId}`,
      );
      previousStream.getTracks().forEach((t) => {
        t.stop();
        previousStream.removeTrack(t);
      });
    }
    this.state.updateParticipant(participantToUpdate.sessionId, {
      [streamKindProp]: primaryStream,
    });
  };

  private assertCallJoined = () => {
    return new Promise<void>((resolve) => {
      this.state.callingState$
        .pipe(takeWhile((state) => state !== CallingState.JOINED, true))
        .subscribe(() => resolve());
    });
  };

  /**
   * Sends a reaction to the other call participants.
   *
   * @param reaction the reaction to send.
   */
  sendReaction = async (
    reaction: SendReactionRequest,
  ): Promise<SendReactionResponse> => {
    return this.streamClient.post<SendReactionResponse, SendReactionRequest>(
      `${this.streamClientBasePath}/reaction`,
      reaction,
    );
  };

  /**
   * Blocks the user with the given `userId`.
   *
   * @param userId the id of the user to block.
   */
  blockUser = async (userId: string) => {
    return this.streamClient.post<BlockUserResponse, BlockUserRequest>(
      `${this.streamClientBasePath}/block`,
      {
        user_id: userId,
      },
    );
  };

  /**
   * Unblocks the user with the given `userId`.
   *
   * @param userId the id of the user to unblock.
   */
  unblockUser = async (userId: string) => {
    return this.streamClient.post<UnblockUserResponse, UnblockUserRequest>(
      `${this.streamClientBasePath}/unblock`,
      {
        user_id: userId,
      },
    );
  };

  /**
   * Mutes the current user.
   *
   * @param type the type of the mute operation.
   */
  muteSelf = (type: 'audio' | 'video' | 'screenshare') => {
    const myUserId = this.currentUserId;
    if (myUserId) {
      return this.muteUser(myUserId, type);
    }
  };

  /**
   * Mutes all the other participants.
   *
   * @param type the type of the mute operation.
   */
  muteOthers = (type: 'audio' | 'video' | 'screenshare') => {
    const trackType = muteTypeToTrackType(type);
    if (!trackType) return;
    const userIdsToMute: string[] = [];
    for (const participant of this.state.remoteParticipants) {
      if (participant.publishedTracks.includes(trackType)) {
        userIdsToMute.push(participant.userId);
      }
    }

    return this.muteUser(userIdsToMute, type);
  };

  /**
   * Mutes the user with the given `userId`.
   *
   * @param userId the id of the user to mute.
   * @param type the type of the mute operation.
   */
  muteUser = (
    userId: string | string[],
    type: 'audio' | 'video' | 'screenshare',
  ) => {
    return this.streamClient.post<MuteUsersResponse, MuteUsersRequest>(
      `${this.streamClientBasePath}/mute_users`,
      {
        user_ids: Array.isArray(userId) ? userId : [userId],
        [type]: true,
      },
    );
  };

  /**
   * Will mute all users in the call.
   *
   * @param type the type of the mute operation.
   */
  muteAllUsers = (type: 'audio' | 'video' | 'screenshare') => {
    return this.streamClient.post<MuteUsersResponse, MuteUsersRequest>(
      `${this.streamClientBasePath}/mute_users`,
      {
        mute_all_users: true,
        [type]: true,
      },
    );
  };

  /**
   * Starts recording the call
   */
  startRecording = async () => {
    return this.streamClient.post<StartRecordingResponse>(
      `${this.streamClientBasePath}/start_recording`,
      {},
    );
  };

  /**
   * Stops recording the call
   */
  stopRecording = async () => {
    return this.streamClient.post<StopRecordingResponse>(
      `${this.streamClientBasePath}/stop_recording`,
      {},
    );
  };

  /**
   * Sends a `call.permission_request` event to all users connected to the call. The call settings object contains infomration about which permissions can be requested during a call (for example a user might be allowed to request permission to publish audio, but not video).
   */
  requestPermissions = async (
    data: RequestPermissionRequest,
  ): Promise<RequestPermissionResponse> => {
    const { permissions } = data;
    const canRequestPermissions = permissions.every((permission) =>
      this.permissionsContext.canRequest(permission as OwnCapability),
    );
    if (!canRequestPermissions) {
      throw new Error(
        `You are not allowed to request permissions: ${permissions.join(', ')}`,
      );
    }
    return this.streamClient.post<
      RequestPermissionResponse,
      RequestPermissionRequest
    >(`${this.streamClientBasePath}/request_permission`, data);
  };

  /**
   * Allows you to grant certain permissions to a user in a call.
   * The permissions are specific to the call experience and do not survive the call itself.
   *
   * Supported permissions that can be granted are:
   * - `send-audio`
   * - `send-video`
   * - `screenshare`
   *
   * @param userId the id of the user to grant permissions to.
   * @param permissions the permissions to grant.
   */
  grantPermissions = async (userId: string, permissions: string[]) => {
    return this.updateUserPermissions({
      user_id: userId,
      grant_permissions: permissions,
    });
  };

  /**
   * Allows you to revoke certain permissions from a user in a call.
   * The permissions are specific to the call experience and do not survive the call itself.
   *
   * Supported permissions that can be revoked are:
   * - `send-audio`
   * - `send-video`
   * - `screenshare`
   *
   * @param userId the id of the user to revoke permissions from.
   * @param permissions the permissions to revoke.
   */
  revokePermissions = async (userId: string, permissions: string[]) => {
    return this.updateUserPermissions({
      user_id: userId,
      revoke_permissions: permissions,
    });
  };

  /**
   * Allows you to grant or revoke a specific permission to a user in a call. The permissions are specific to the call experience and do not survive the call itself.
   *
   * When revoking a permission, this endpoint will also mute the relevant track from the user. This is similar to muting a user with the difference that the user will not be able to unmute afterwards.
   *
   * Supported permissions that can be granted or revoked: `send-audio`, `send-video` and `screenshare`.
   *
   * `call.permissions_updated` event is sent to all members of the call.
   *
   */
  updateUserPermissions = async (data: UpdateUserPermissionsRequest) => {
    return this.streamClient.post<
      UpdateUserPermissionsResponse,
      UpdateUserPermissionsRequest
    >(`${this.streamClientBasePath}/user_permissions`, data);
  };

  /**
   * Starts the livestreaming of the call.
   */
  goLive = async () => {
    return this.streamClient.post<GoLiveResponse>(
      `${this.streamClientBasePath}/go_live`,
      {},
    );
  };

  /**
   * Stops the livestreaming of the call.
   */
  stopLive = async () => {
    return this.streamClient.post<StopLiveResponse>(
      `${this.streamClientBasePath}/stop_live`,
      {},
    );
  };

  /**
   * Starts the broadcasting of the call.
   */
  startBroadcasting = async () => {
    return this.streamClient.post<StartBroadcastingResponse>(
      `${this.streamClientBasePath}/start_broadcasting`,
      {},
    );
  };

  /**
   * Stops the broadcasting of the call.
   */
  stopBroadcasting = async () => {
    return this.streamClient.post<StopBroadcastingResponse>(
      `${this.streamClientBasePath}/stop_broadcasting`,
      {},
    );
  };

  /**
   * Updates the call settings or custom data.
   *
   * @param updates the updates to apply to the call.
   */
  update = async (updates: UpdateCallRequest) => {
    const response = await this.streamClient.patch<
      UpdateCallResponse,
      UpdateCallRequest
    >(`${this.streamClientBasePath}`, updates);

    const { call, members, own_capabilities } = response;
    this.state.setMetadata(call);
    this.state.setMembers(members);
    this.state.setOwnCapabilities(own_capabilities);

    return response;
  };

  /**
   * Ends the call. Once the call is ended, it cannot be re-joined.
   */
  endCall = async () => {
    return this.streamClient.post<EndCallResponse>(
      `${this.streamClientBasePath}/mark_ended`,
    );
  };

  /**
   * Sets the `participant.pinnedAt` value.
   * @param sessionId the session id of the participant
   * @param pinnedAt the value to set the participant.pinnedAt
   * @returns
   */
  setParticipantPinnedAt = (sessionId: string, pinnedAt?: number): void => {
    this.state.updateParticipant(sessionId, {
      pinnedAt,
    });
  };

  /**
   * Query call members with filter query. The result won't be stored in call state.
   * @param request
   * @returns
   */
  queryMembers = (request: Omit<QueryMembersRequest, 'type' | 'id'>) => {
    return this.streamClient.post<QueryMembersResponse, QueryMembersRequest>(
      '/call/members',
      {
        ...request,
        id: this.id,
        type: this.type,
      },
    );
  };

  /**
   * Will update the call members.
   *
   * @param data the request data.
   */
  updateCallMembers = async (
    data: UpdateCallMembersRequest,
  ): Promise<UpdateCallMembersResponse> => {
    return this.streamClient.post<
      UpdateCallMembersResponse,
      UpdateCallMembersRequest
    >(`${this.streamClientBasePath}/members`, data);
  };

  private scheduleAutoDrop = () => {
    if (this.dropTimeout) clearTimeout(this.dropTimeout);
    const subscription = this.state.metadata$
      .pipe(
        pairwise(),
        tap(([prevMeta, currentMeta]) => {
          if (!(currentMeta && this.clientStore.connectedUser)) return;

          const isOutgoingCall =
            this.currentUserId === currentMeta.created_by.id;

          const [prevTimeoutMs, timeoutMs] = isOutgoingCall
            ? [
                prevMeta?.settings.ring.auto_cancel_timeout_ms,
                currentMeta.settings.ring.auto_cancel_timeout_ms,
              ]
            : [
                prevMeta?.settings.ring.incoming_call_timeout_ms,
                currentMeta.settings.ring.incoming_call_timeout_ms,
              ];
          if (
            typeof timeoutMs === 'undefined' ||
            timeoutMs === prevTimeoutMs ||
            timeoutMs === 0
          )
            return;

          if (this.dropTimeout) clearTimeout(this.dropTimeout);
          this.dropTimeout = setTimeout(() => this.leave(), timeoutMs);
        }),
        takeWhile(
          () => !!this.clientStore.calls.find((call) => call.cid === this.cid),
        ),
      )
      .subscribe();

    this.leaveCallHooks.push(() => {
      !subscription.closed && subscription.unsubscribe();
    });
  };

  /**
   * Retrieves the list of recordings for the current call or call session.
   * Updates the call state with the returned array of CallRecording objects.
   *
   * If `callSessionId` is provided, it will return the recordings for that call session.
   * Otherwise, all recordings for the current call will be returned.
   *
   * @param callSessionId the call session id to retrieve recordings for.
   */
  queryRecordings = async (
    callSessionId?: string,
  ): Promise<ListRecordingsResponse> => {
    let endpoint = this.streamClientBasePath;
    if (callSessionId) {
      endpoint = `${endpoint}/${callSessionId}`;
    }
    const response = await this.streamClient.get<ListRecordingsResponse>(
      `${endpoint}/recordings`,
    );

    this.state.setCallRecordingsList(response.recordings);

    return response;
  };

  /**
   * Sends an event to all call participants.
   *
   * @param event the event to send.
   */
  sendEvent = async (
    event: SendEventRequest & { type: StreamCallEvent['type'] },
  ) => {
    return this.streamClient.post<SendEventResponse, SendEventRequest>(
      `${this.streamClientBasePath}/event`,
      event,
    );
  };
}<|MERGE_RESOLUTION|>--- conflicted
+++ resolved
@@ -560,20 +560,12 @@
    * @returns a promise which resolves once the call join-flow has finished.
    */
   join = async (data?: JoinCallData) => {
-<<<<<<< HEAD
     const callingState = this.state.callingState;
     if ([CallingState.JOINED, CallingState.JOINING].includes(callingState)) {
-=======
-    if (
-      [CallingState.JOINED, CallingState.JOINING].includes(
-        this.state.callingState,
-      )
-    ) {
       this.logger(
         'warn',
         'Join method called twice, you should only call this once',
       );
->>>>>>> 15208c8e
       throw new Error(`Illegal State: Already joined.`);
     }
 
