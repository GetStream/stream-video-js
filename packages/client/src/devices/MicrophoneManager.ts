--- conflicted
+++ resolved
@@ -1,4 +1,5 @@
 import { combineLatest, Observable } from 'rxjs';
+import type { INoiseCancellation } from '@stream-io/audio-filters-web';
 import { Call } from '../Call';
 import { InputMediaDeviceManager } from './InputMediaDeviceManager';
 import { MicrophoneManagerState } from './MicrophoneManagerState';
@@ -19,7 +20,6 @@
 } from '../store/rxUtils';
 import { RNSpeechDetector } from '../helpers/RNSpeechDetector';
 import { withoutConcurrency } from '../helpers/concurrency';
-import type { INoiseCancellation } from '@stream-io/audio-filters-web';
 
 export class MicrophoneManager extends InputMediaDeviceManager<MicrophoneManagerState> {
   private speakingWhileMutedNotificationEnabled = true;
@@ -145,28 +145,20 @@
         },
       );
 
-<<<<<<< HEAD
-      // Krisp recommends disabling the browser's built-in noise cancellation
-      // and echo cancellation when using Krisp, so we do that here.
-      // https://sdk-docs.krisp.ai/docs/getting-started-js
-      this.setDefaultConstraints({
-        ...this.state.defaultConstraints,
-        echoCancellation: false,
-        noiseSuppression: false,
-        autoGainControl: false,
-      });
-
-      const registrationResult = this.registerFilter(
-        noiseCancellation.toFilter(),
-      );
-      this.noiseCancellationRegistration = registrationResult.registered;
-      this.unregisterNoiseCancellation = registrationResult.unregister;
-      await this.noiseCancellationRegistration;
-=======
       if (isReactNative()) {
         // no filter registration in React Native, its done in the native code on app init
         this.noiseCancellationRegistration = Promise.resolve();
       } else {
+        // Krisp recommends disabling the browser's built-in noise cancellation
+        // and echo cancellation when using Krisp, so we do that here.
+        // https://sdk-docs.krisp.ai/docs/getting-started-js
+        this.setDefaultConstraints({
+          ...this.state.defaultConstraints,
+          echoCancellation: false,
+          noiseSuppression: false,
+          autoGainControl: false,
+        });
+
         const registrationResult = this.registerFilter(
           noiseCancellation.toFilter(),
         );
@@ -174,7 +166,6 @@
         this.unregisterNoiseCancellation = registrationResult.unregister;
         await this.noiseCancellationRegistration;
       }
->>>>>>> d7843e1a
 
       // handles an edge case where a noise cancellation is enabled after
       // the participant as joined the call -> we immediately enable NC
