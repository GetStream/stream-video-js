import { combineLatest, Observable, pairwise } from 'rxjs';
import { Call } from '../Call';
import type { TrackPublishOptions } from '../rtc';
import { CallingState } from '../store';
import { createSubscription } from '../store/rxUtils';
import { DeviceManagerState } from './DeviceManagerState';
import { isMobile } from '../helpers/compatibility';
import { isReactNative } from '../helpers/platforms';
<<<<<<< HEAD
import type { Logger } from '../coordinator/connection/types';
import { getLogger } from '../logger';
=======
import { ScopedLogger, videoLoggerSystem } from '../logger';
>>>>>>> b1a5b465
import { TrackType } from '../gen/video/sfu/models/models';
import { deviceIds$ } from './devices';
import {
  settled,
  withCancellation,
  withoutConcurrency,
} from '../helpers/concurrency';
import type {
  MediaStreamFilter,
  MediaStreamFilterEntry,
  MediaStreamFilterRegistrationResult,
} from './filters';

export abstract class DeviceManager<
  S extends DeviceManagerState<C>,
  C = MediaTrackConstraints,
> {
  /**
   * if true, stops the media stream when call is left
   */
  stopOnLeave = true;
  logger: ScopedLogger;

  state: S;

  protected readonly call: Call;
  protected readonly trackType: TrackType;
  protected subscriptions: Function[] = [];
  private areSubscriptionsSetUp = false;
  private isTrackStoppedDueToTrackEnd = false;
  private filters: MediaStreamFilterEntry[] = [];
  private statusChangeConcurrencyTag = Symbol('statusChangeConcurrencyTag');
  private filterRegistrationConcurrencyTag = Symbol(
    'filterRegistrationConcurrencyTag',
  );

  protected constructor(call: Call, state: S, trackType: TrackType) {
    this.call = call;
    this.state = state;
    this.trackType = trackType;
    this.logger = videoLoggerSystem.getLogger(
      `${TrackType[trackType].toLowerCase()} manager`,
    );
    this.setup();
  }

  setup() {
    if (this.areSubscriptionsSetUp) {
      return;
    }

    this.areSubscriptionsSetUp = true;

    if (
      deviceIds$ &&
      !isReactNative() &&
      (this.trackType === TrackType.AUDIO || this.trackType === TrackType.VIDEO)
    ) {
      this.handleDisconnectedOrReplacedDevices();
    }
  }

  /**
   * Lists the available audio/video devices
   *
   * Note: It prompts the user for a permission to use devices (if not already granted)
   *
   * @returns an Observable that will be updated if a device is connected or disconnected
   */
  listDevices() {
    return this.getDevices();
  }

  /**
   * Returns `true` when this device is in enabled state.
   */
  get enabled() {
    return this.state.status === 'enabled';
  }

  /**
   * Starts stream.
   */
  async enable() {
    this.state.prevStatus = this.state.optimisticStatus;
    if (this.state.optimisticStatus === 'enabled') {
      return;
    }
    this.state.setPendingStatus('enabled');

    await withCancellation(this.statusChangeConcurrencyTag, async (signal) => {
      try {
        await this.unmuteStream();
        this.state.setStatus('enabled');
      } finally {
        if (!signal.aborted) {
          this.state.setPendingStatus(this.state.status);
        }
      }
    });
  }

  /**
   * Stops or pauses the stream based on state.disableMode
   */
  async disable(options: { forceStop?: boolean }): Promise<void>;
  async disable(forceStop?: boolean): Promise<void>;
  async disable(forceStopOrOptions?: boolean | { forceStop?: boolean }) {
    const forceStop =
      typeof forceStopOrOptions === 'boolean'
        ? forceStopOrOptions
        : (forceStopOrOptions?.forceStop ?? false);

    this.state.prevStatus = this.state.optimisticStatus;
    if (!forceStop && this.state.optimisticStatus === 'disabled') {
      return;
    }

    this.state.setPendingStatus('disabled');

    await withCancellation(this.statusChangeConcurrencyTag, async (signal) => {
      try {
        const stopTracks =
          forceStop || this.state.disableMode === 'stop-tracks';
        await this.muteStream(stopTracks);
        this.state.setStatus('disabled');
      } finally {
        if (!signal.aborted) {
          this.state.setPendingStatus(this.state.status);
        }
      }
    });
  }

  /**
   * Returns a promise that resolves when all pe
   */
  async statusChangeSettled() {
    await settled(this.statusChangeConcurrencyTag);
  }

  /**
   * If status was previously enabled, it will re-enable the device.
   */
  async resume() {
    if (
      this.state.prevStatus === 'enabled' &&
      this.state.status !== 'enabled'
    ) {
      await this.enable();
    }
  }

  /**
   * If the current device status is disabled, it will enable the device,
   * else it will disable it.
   */
  async toggle() {
    if (this.state.optimisticStatus === 'enabled') {
      return await this.disable();
    } else {
      return await this.enable();
    }
  }

  /**
   * Registers a filter that will be applied to the stream.
   *
   * The registered filter will get the existing stream, and it should return
   * a new stream with the applied filter.
   *
   * @param filter the filter to register.
   * @returns MediaStreamFilterRegistrationResult
   */
  registerFilter(
    filter: MediaStreamFilter,
  ): MediaStreamFilterRegistrationResult {
    const entry: MediaStreamFilterEntry = {
      start: filter,
      stop: undefined,
    };
    this.call.tracer.trace(`registerFilter.${TrackType[this.trackType]}`, null);
    const registered = withoutConcurrency(
      this.filterRegistrationConcurrencyTag,
      async () => {
        await settled(this.statusChangeConcurrencyTag);
        this.filters.push(entry);
        await this.applySettingsToStream();
      },
    );

    return {
      registered,
      unregister: () =>
        withoutConcurrency(this.filterRegistrationConcurrencyTag, async () => {
          await settled(this.statusChangeConcurrencyTag);
          entry.stop?.();
          this.filters = this.filters.filter((f) => f !== entry);
          await this.applySettingsToStream();
          this.call.tracer.trace(
            `unregisterFilter.${TrackType[this.trackType]}`,
            null,
          );
        }),
    };
  }

  /**
   * Will set the default constraints for the device.
   *
   * @param constraints the constraints to set.
   */
  setDefaultConstraints(constraints: C) {
    this.state.setDefaultConstraints(constraints);
  }

  /**
   * Selects a device.
   *
   * Note: This method is not supported in React Native
   * @param deviceId the device id to select.
   */
  async select(deviceId: string | undefined) {
    if (isReactNative()) {
      throw new Error('This method is not supported in React Native.');
    }
    const prevDeviceId = this.state.selectedDevice;
    if (deviceId === prevDeviceId) {
      return;
    }
    try {
      this.state.setDevice(deviceId);
      await this.applySettingsToStream();
    } catch (error) {
      this.state.setDevice(prevDeviceId);
      throw error;
    }
  }

  /**
   * Disposes the manager.
   *
   * @internal
   */
  dispose = () => {
    this.subscriptions.forEach((s) => s());
    this.subscriptions = [];
    this.areSubscriptionsSetUp = false;
  };

  protected async applySettingsToStream() {
    await withCancellation(this.statusChangeConcurrencyTag, async (signal) => {
      if (this.enabled) {
        try {
          await this.muteStream();
          this.state.setStatus('disabled');

          if (signal.aborted) {
            return;
          }

          await this.unmuteStream();
          this.state.setStatus('enabled');
        } finally {
          if (!signal.aborted) {
            this.state.setPendingStatus(this.state.status);
          }
        }
      }
    });
  }

  protected abstract getDevices(): Observable<MediaDeviceInfo[]>;

  protected abstract getStream(constraints: C): Promise<MediaStream>;

  protected publishStream(
    stream: MediaStream,
    options?: TrackPublishOptions,
  ): Promise<void> {
    return this.call.publish(stream, this.trackType, options);
  }

  protected stopPublishStream(): Promise<void> {
    return this.call.stopPublish(this.trackType);
  }

  protected getTracks(): MediaStreamTrack[] {
    return this.state.mediaStream?.getTracks() ?? [];
  }

  protected async muteStream(stopTracks: boolean = true) {
    const mediaStream = this.state.mediaStream;
    if (!mediaStream) return;
    this.logger.debug(`${stopTracks ? 'Stopping' : 'Disabling'} stream`);
    if (this.call.state.callingState === CallingState.JOINED) {
      await this.stopPublishStream();
    }
    this.muteLocalStream(stopTracks);
    const allEnded = this.getTracks().every((t) => t.readyState === 'ended');
    if (allEnded) {
      // @ts-expect-error release() is present in react-native-webrtc
      if (typeof mediaStream.release === 'function') {
        // @ts-expect-error called to dispose the stream in RN
        mediaStream.release();
      }
      this.state.setMediaStream(undefined, undefined);
      this.filters.forEach((entry) => entry.stop?.());
    }
  }

  private disableTracks() {
    this.getTracks().forEach((track) => {
      if (track.enabled) track.enabled = false;
    });
  }

  private enableTracks() {
    this.getTracks().forEach((track) => {
      if (!track.enabled) track.enabled = true;
    });
  }

  private stopTracks() {
    this.getTracks().forEach((track) => {
      if (track.readyState === 'live') track.stop();
    });
  }

  private muteLocalStream(stopTracks: boolean) {
    if (!this.state.mediaStream) {
      return;
    }
    if (stopTracks) {
      this.stopTracks();
    } else {
      this.disableTracks();
    }
  }

  protected async unmuteStream() {
    this.logger.debug('Starting stream');
    let stream: MediaStream;
    let rootStream: Promise<MediaStream> | undefined;
    if (
      this.state.mediaStream &&
      this.getTracks().every((t) => t.readyState === 'live')
    ) {
      stream = this.state.mediaStream;
      this.enableTracks();
    } else {
      const defaultConstraints = this.state.defaultConstraints;
      const constraints: MediaTrackConstraints = {
        ...defaultConstraints,
        deviceId: this.state.selectedDevice
          ? { exact: this.state.selectedDevice }
          : undefined,
      };

      /**
       * Chains two media streams together.
       *
       * In our case, filters MediaStreams are derived from their parent MediaStream.
       * However, once a child filter's track is stopped,
       * the tracks of the parent MediaStream aren't automatically stopped.
       * This leads to a situation where the camera indicator light is still on
       * even though the user stopped publishing video.
       *
       * This function works around this issue by stopping the parent MediaStream's tracks
       * as well once the child filter's tracks are stopped.
       *
       * It works by patching the stop() method of the child filter's tracks to also stop
       * the parent MediaStream's tracks of the same type. Here we assume that
       * the parent MediaStream has only one track of each type.
       *
       * @param parentStream the parent MediaStream. Omit for the root stream.
       */
      const chainWith =
        (parentStream?: Promise<MediaStream>) =>
        async (filterStream: MediaStream): Promise<MediaStream> => {
          if (!parentStream) return filterStream;
          // TODO OL: take care of track.enabled property as well
          const parent = await parentStream;
          filterStream.getTracks().forEach((track) => {
            const originalStop = track.stop;
            track.stop = function stop() {
              originalStop.call(track);
              parent.getTracks().forEach((parentTrack) => {
                if (parentTrack.kind === track.kind) {
                  parentTrack.stop();
                }
              });
            };
          });

          parent.getTracks().forEach((parentTrack) => {
            // When the parent stream abruptly ends, we propagate the event
            // to the filter stream.
            // This usually happens when the camera/microphone permissions
            // are revoked or when the device is disconnected.
            const handleParentTrackEnded = () => {
              filterStream.getTracks().forEach((track) => {
                if (parentTrack.kind !== track.kind) return;
                track.stop();
                track.dispatchEvent(new Event('ended')); // propagate the event
              });
            };
            parentTrack.addEventListener('ended', handleParentTrackEnded);
            this.subscriptions.push(() => {
              parentTrack.removeEventListener('ended', handleParentTrackEnded);
            });
          });

          return filterStream;
        };

      // the rootStream represents the stream coming from the actual device
      // e.g. camera or microphone stream
      rootStream = this.getStream(constraints as C);
      // we publish the last MediaStream of the chain
      stream = await this.filters.reduce(
        (parent, entry) =>
          parent
            .then((inputStream) => {
              const { stop, output } = entry.start(inputStream);
              entry.stop = stop;
              return output;
            })
            .then(chainWith(parent), (error) => {
              this.logger.warn(
                'Filter failed to start and will be ignored',
                error,
              );
              return parent;
            }),
        rootStream,
      );
    }
    if (this.call.state.callingState === CallingState.JOINED) {
      await this.publishStream(stream);
    }
    if (this.state.mediaStream !== stream) {
      this.state.setMediaStream(stream, await rootStream);
      const handleTrackEnded = async () => {
        await this.statusChangeSettled();
        if (this.enabled) {
          this.isTrackStoppedDueToTrackEnd = true;
          setTimeout(() => {
            this.isTrackStoppedDueToTrackEnd = false;
          }, 2000);
          await this.disable();
        }
      };
      const createTrackMuteHandler = (muted: boolean) => () => {
        if (!isMobile() || this.trackType !== TrackType.VIDEO) return;
        this.call.notifyTrackMuteState(muted, this.trackType).catch((err) => {
          this.logger.warn('Error while notifying track mute state', err);
        });
      };
      stream.getTracks().forEach((track) => {
        const muteHandler = createTrackMuteHandler(true);
        const unmuteHandler = createTrackMuteHandler(false);
        track.addEventListener('mute', muteHandler);
        track.addEventListener('unmute', unmuteHandler);
        track.addEventListener('ended', handleTrackEnded);
        this.subscriptions.push(() => {
          track.removeEventListener('mute', muteHandler);
          track.removeEventListener('unmute', unmuteHandler);
          track.removeEventListener('ended', handleTrackEnded);
        });
      });
    }
  }

  private get mediaDeviceKind() {
    if (this.trackType === TrackType.AUDIO) {
      return 'audioinput';
    }
    if (this.trackType === TrackType.VIDEO) {
      return 'videoinput';
    }
    return '';
  }

  private handleDisconnectedOrReplacedDevices() {
    this.subscriptions.push(
      createSubscription(
        combineLatest([
          deviceIds$!.pipe(pairwise()),
          this.state.selectedDevice$,
        ]),
        async ([[prevDevices, currentDevices], deviceId]) => {
          try {
            if (!deviceId) return;
            await this.statusChangeSettled();

            let isDeviceDisconnected = false;
            let isDeviceReplaced = false;
            const currentDevice = this.findDevice(currentDevices, deviceId);
            const prevDevice = this.findDevice(prevDevices, deviceId);
            if (!currentDevice && prevDevice) {
              isDeviceDisconnected = true;
            } else if (
              currentDevice &&
              prevDevice &&
              currentDevice.deviceId === prevDevice.deviceId &&
              currentDevice.groupId !== prevDevice.groupId
            ) {
              isDeviceReplaced = true;
            }

            if (isDeviceDisconnected) {
              await this.disable();
              await this.select(undefined);
            }
            if (isDeviceReplaced) {
              if (
                this.isTrackStoppedDueToTrackEnd &&
                this.state.status === 'disabled'
              ) {
                await this.enable();
                this.isTrackStoppedDueToTrackEnd = false;
              } else {
                await this.applySettingsToStream();
              }
            }
          } catch (err) {
            this.logger.warn(
              'Unexpected error while handling disconnected or replaced device',
              err,
            );
          }
        },
      ),
    );
  }

  private findDevice(devices: MediaDeviceInfo[], deviceId: string) {
    const kind = this.mediaDeviceKind;
    return devices.find((d) => d.deviceId === deviceId && d.kind === kind);
  }
}<|MERGE_RESOLUTION|>--- conflicted
+++ resolved
@@ -6,12 +6,7 @@
 import { DeviceManagerState } from './DeviceManagerState';
 import { isMobile } from '../helpers/compatibility';
 import { isReactNative } from '../helpers/platforms';
-<<<<<<< HEAD
-import type { Logger } from '../coordinator/connection/types';
-import { getLogger } from '../logger';
-=======
-import { ScopedLogger, videoLoggerSystem } from '../logger';
->>>>>>> b1a5b465
+import { type ScopedLogger, videoLoggerSystem } from '../logger';
 import { TrackType } from '../gen/video/sfu/models/models';
 import { deviceIds$ } from './devices';
 import {
