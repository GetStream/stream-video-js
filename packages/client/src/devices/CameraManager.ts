--- conflicted
+++ resolved
@@ -64,17 +64,10 @@
         this.logger('warn', 'could not apply target resolution', error);
       }
     }
-<<<<<<< HEAD
-    if (this.state.status === 'enabled' && this.state.mediaStream) {
+    if (this.enabled && this.state.mediaStream) {
       const [videoTrack] = this.state.mediaStream.getVideoTracks();
       if (!videoTrack) return;
       const { width, height } = videoTrack.getSettings();
-=======
-    if (this.enabled) {
-      const { width, height } = this.state
-        .mediaStream!.getVideoTracks()[0]
-        ?.getSettings();
->>>>>>> 2f9cd2e6
       if (
         width !== this.targetResolution.width ||
         height !== this.targetResolution.height
