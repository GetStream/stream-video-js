import { Observable } from 'rxjs';
import { Call } from '../Call';
import { CameraDirection, CameraManagerState } from './CameraManagerState';
import { InputMediaDeviceManager } from './InputMediaDeviceManager';
import { getVideoDevices, getVideoStream } from './devices';
import { TrackType } from '../gen/video/sfu/models/models';
<<<<<<< HEAD

type PreferredCodec = 'vp8' | 'vp9' | 'av1' | 'h264' | string;
=======
import { PreferredCodec, PublishOptions } from '../types';
>>>>>>> d33f1887

export class CameraManager extends InputMediaDeviceManager<CameraManagerState> {
  private targetResolution = {
    width: 1280,
    height: 720,
  };

  /**
   * The options to use when publishing the video stream.
   *
   * @internal
   */
<<<<<<< HEAD
  preferredCodec: PreferredCodec | undefined;
  /**
   * The scalability mode to use for the codec.
   * @internal internal use only, not part of the public API.
   */
  scalabilityMode: string | undefined;
=======
  publishOptions: PublishOptions | undefined;
>>>>>>> d33f1887

  /**
   * Constructs a new CameraManager.
   *
   * @param call the call instance.
   */
  constructor(call: Call) {
    super(call, new CameraManagerState(), TrackType.VIDEO);
  }

  /**
   * Select the camera direction.
   *
   * @param direction the direction of the camera to select.
   */
  async selectDirection(direction: Exclude<CameraDirection, undefined>) {
    this.state.setDirection(direction);
    // Providing both device id and direction doesn't work, so we deselect the device
    this.state.setDevice(undefined);
    await this.applySettingsToStream();
  }

  /**
   * Flips the camera direction: if it's front it will change to back, if it's back, it will change to front.
   *
   * Note: if there is no available camera with the desired direction, this method will do nothing.
   * @returns
   */
  async flip() {
    const newDirection = this.state.direction === 'front' ? 'back' : 'front';
    await this.selectDirection(newDirection);
  }

  /**
   * @internal
   */
  async selectTargetResolution(resolution: { width: number; height: number }) {
    this.targetResolution.height = resolution.height;
    this.targetResolution.width = resolution.width;
    if (this.state.optimisticStatus === 'enabled') {
      try {
        await this.statusChangeSettled();
      } catch (error) {
        // couldn't enable device, target resolution will be applied the next time user attempts to start the device
        this.logger('warn', 'could not apply target resolution', error);
      }
    }
    if (this.enabled) {
      const { width, height } = this.state
        .mediaStream!.getVideoTracks()[0]
        ?.getSettings();
      if (
        width !== this.targetResolution.width ||
        height !== this.targetResolution.height
      ) {
        await this.applySettingsToStream();
        this.logger(
          'debug',
          `${width}x${height} target resolution applied to media stream`,
        );
      }
    }
  }

  /**
   * Sets the preferred codec for encoding the video.
   *
   * @internal internal use only, not part of the public API.
   * @param codec the codec to use for encoding the video.
   * @param scalabilityMode the scalability mode to use for the codec.
   */
<<<<<<< HEAD
  setPreferredCodec(codec: PreferredCodec, scalabilityMode?: string) {
    this.preferredCodec = codec;
    this.scalabilityMode = scalabilityMode;
=======
  setPreferredCodec(codec: PreferredCodec | undefined) {
    this.updatePublishOptions({ preferredCodec: codec });
  }

  /**
   * Updates the preferred publish options for the video stream.
   *
   * @internal
   * @param options the options to use.
   */
  updatePublishOptions(options: PublishOptions) {
    this.publishOptions = { ...this.publishOptions, ...options };
  }

  /**
   * Returns the capture resolution of the camera.
   */
  getCaptureResolution() {
    const { mediaStream } = this.state;
    if (!mediaStream) return;

    const [videoTrack] = mediaStream.getVideoTracks();
    if (!videoTrack) return;

    const settings = videoTrack.getSettings();
    return {
      width: settings.width,
      height: settings.height,
      frameRate: settings.frameRate,
    };
>>>>>>> d33f1887
  }

  protected getDevices(): Observable<MediaDeviceInfo[]> {
    return getVideoDevices();
  }

  protected getStream(
    constraints: MediaTrackConstraints,
  ): Promise<MediaStream> {
    constraints.width = this.targetResolution.width;
    constraints.height = this.targetResolution.height;
    // We can't set both device id and facing mode
    // Device id has higher priority
    if (!constraints.deviceId && this.state.direction) {
      constraints.facingMode =
        this.state.direction === 'front' ? 'user' : 'environment';
    }
    return getVideoStream(constraints);
  }

  protected publishStream(stream: MediaStream): Promise<void> {
<<<<<<< HEAD
    return this.call.publishVideoStream(stream, {
      preferredCodec: this.preferredCodec,
      scalabilityMode: this.scalabilityMode,
    });
=======
    return this.call.publishVideoStream(stream, this.publishOptions);
>>>>>>> d33f1887
  }

  protected stopPublishStream(stopTracks: boolean): Promise<void> {
    return this.call.stopPublish(TrackType.VIDEO, stopTracks);
  }
}<|MERGE_RESOLUTION|>--- conflicted
+++ resolved
@@ -4,12 +4,7 @@
 import { InputMediaDeviceManager } from './InputMediaDeviceManager';
 import { getVideoDevices, getVideoStream } from './devices';
 import { TrackType } from '../gen/video/sfu/models/models';
-<<<<<<< HEAD
-
-type PreferredCodec = 'vp8' | 'vp9' | 'av1' | 'h264' | string;
-=======
 import { PreferredCodec, PublishOptions } from '../types';
->>>>>>> d33f1887
 
 export class CameraManager extends InputMediaDeviceManager<CameraManagerState> {
   private targetResolution = {
@@ -22,16 +17,7 @@
    *
    * @internal
    */
-<<<<<<< HEAD
-  preferredCodec: PreferredCodec | undefined;
-  /**
-   * The scalability mode to use for the codec.
-   * @internal internal use only, not part of the public API.
-   */
-  scalabilityMode: string | undefined;
-=======
   publishOptions: PublishOptions | undefined;
->>>>>>> d33f1887
 
   /**
    * Constructs a new CameraManager.
@@ -101,13 +87,7 @@
    *
    * @internal internal use only, not part of the public API.
    * @param codec the codec to use for encoding the video.
-   * @param scalabilityMode the scalability mode to use for the codec.
    */
-<<<<<<< HEAD
-  setPreferredCodec(codec: PreferredCodec, scalabilityMode?: string) {
-    this.preferredCodec = codec;
-    this.scalabilityMode = scalabilityMode;
-=======
   setPreferredCodec(codec: PreferredCodec | undefined) {
     this.updatePublishOptions({ preferredCodec: codec });
   }
@@ -138,7 +118,6 @@
       height: settings.height,
       frameRate: settings.frameRate,
     };
->>>>>>> d33f1887
   }
 
   protected getDevices(): Observable<MediaDeviceInfo[]> {
@@ -160,14 +139,7 @@
   }
 
   protected publishStream(stream: MediaStream): Promise<void> {
-<<<<<<< HEAD
-    return this.call.publishVideoStream(stream, {
-      preferredCodec: this.preferredCodec,
-      scalabilityMode: this.scalabilityMode,
-    });
-=======
     return this.call.publishVideoStream(stream, this.publishOptions);
->>>>>>> d33f1887
   }
 
   protected stopPublishStream(stopTracks: boolean): Promise<void> {
