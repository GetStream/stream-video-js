--- conflicted
+++ resolved
@@ -1,8 +1,4 @@
 import { afterEach, beforeEach, describe, expect, it, vi } from 'vitest';
-<<<<<<< HEAD
-import { NoiseCancellationStub } from './NoiseCancellationStub';
-=======
->>>>>>> d7843e1a
 import { MicrophoneManager } from '../MicrophoneManager';
 import { Call } from '../../Call';
 import { StreamClient } from '../../coordinator/connection/client';
@@ -135,21 +131,6 @@
     expect(fn).toHaveBeenCalled();
   });
 
-<<<<<<< HEAD
-  describe('Noise Suppression', () => {
-    it('enable: should throw an error in React Native', async () => {
-      await expect(() => {
-        return manager.enableNoiseCancellation(new NoiseCancellationStub());
-      }).rejects.toThrow();
-    });
-
-    it('disable: should throw an error in React Native', async () => {
-      await expect(() => manager.disableNoiseCancellation()).rejects.toThrow();
-    });
-  });
-
-=======
->>>>>>> d7843e1a
   afterEach(() => {
     vi.clearAllMocks();
     vi.resetModules();
