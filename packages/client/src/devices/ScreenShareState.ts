import { BehaviorSubject, distinctUntilChanged } from 'rxjs';
<<<<<<< HEAD
import { InputMediaDeviceManagerState } from './InputMediaDeviceManagerState';
import type { ScreenShareSettings } from '../types';
=======
import { AudioDeviceManagerState } from './AudioDeviceManagerState';
import { AudioBitrateProfile } from '../gen/video/sfu/models/models';
import { ScreenShareSettings } from '../types';
>>>>>>> 847dd30d
import { RxUtils } from '../store';

export class ScreenShareState extends AudioDeviceManagerState<DisplayMediaStreamOptions> {
  private audioEnabledSubject = new BehaviorSubject<boolean>(true);
  private settingsSubject = new BehaviorSubject<
    ScreenShareSettings | undefined
  >(undefined);

  /**
   * An Observable that emits the current screen share audio status.
   */
  audioEnabled$ = this.audioEnabledSubject
    .asObservable()
    .pipe(distinctUntilChanged());

  /**
   * An Observable that emits the current screen share settings.
   */
  settings$ = this.settingsSubject.asObservable();

  /**
   * Constructs a new ScreenShareState instance.
   */
  constructor() {
    super('stop-tracks', undefined, AudioBitrateProfile.MUSIC_HIGH_QUALITY);
  }

  /**
   * @internal
   */
  protected override getDeviceIdFromStream = (
    stream: MediaStream,
  ): string | undefined => {
    const [track] = stream.getTracks();
    return track?.getSettings().deviceId;
  };

  /**
   * The current screen share audio status.
   */
  get audioEnabled() {
    return RxUtils.getCurrentValue(this.audioEnabled$);
  }

  /**
   * Set the current screen share audio status.
   */
  setAudioEnabled(isEnabled: boolean) {
    RxUtils.setCurrentValue(this.audioEnabledSubject, isEnabled);
  }

  /**
   * The current screen share settings.
   */
  get settings() {
    return RxUtils.getCurrentValue(this.settings$);
  }

  /**
   * Set the current screen share settings.
   *
   * @param settings the screen share settings to set.
   */
  setSettings(settings: ScreenShareSettings | undefined) {
    RxUtils.setCurrentValue(this.settingsSubject, settings);
  }
}<|MERGE_RESOLUTION|>--- conflicted
+++ resolved
@@ -1,12 +1,7 @@
 import { BehaviorSubject, distinctUntilChanged } from 'rxjs';
-<<<<<<< HEAD
-import { InputMediaDeviceManagerState } from './InputMediaDeviceManagerState';
-import type { ScreenShareSettings } from '../types';
-=======
 import { AudioDeviceManagerState } from './AudioDeviceManagerState';
 import { AudioBitrateProfile } from '../gen/video/sfu/models/models';
-import { ScreenShareSettings } from '../types';
->>>>>>> 847dd30d
+import type { ScreenShareSettings } from '../types';
 import { RxUtils } from '../store';
 
 export class ScreenShareState extends AudioDeviceManagerState<DisplayMediaStreamOptions> {
