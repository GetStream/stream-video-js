--- conflicted
+++ resolved
@@ -1,14 +1,7 @@
 import { BehaviorSubject, distinctUntilChanged } from 'rxjs';
 import { RxUtils } from '../store';
-<<<<<<< HEAD
-import {
-  InputMediaDeviceManagerState,
-  type TrackDisableMode,
-} from './InputMediaDeviceManagerState';
-=======
-import { TrackDisableMode } from './DeviceManagerState';
+import type { TrackDisableMode } from './DeviceManagerState';
 import { AudioDeviceManagerState } from './AudioDeviceManagerState';
->>>>>>> 847dd30d
 import { getAudioBrowserPermission, resolveDeviceId } from './devices';
 import { AudioBitrateProfile } from '../gen/video/sfu/models/models';
 
