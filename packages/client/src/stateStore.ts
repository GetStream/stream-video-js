import { BehaviorSubject, Observable, ReplaySubject, Subject } from 'rxjs';
<<<<<<< HEAD
import { combineLatestWith, map, take } from 'rxjs/operators';
import { UserInput } from './gen/video/coordinator/user_v1/user';
import {
  CallAccepted,
  CallCancelled,
  CallCreated,
  CallRejected,
} from './gen/video/coordinator/event_v1/event';
import {
  StreamVideoLocalParticipant,
  StreamVideoParticipant,
} from './rtc/types';
import { CallStatsReport } from './stats/types';
import { Call as CallController } from './rtc/Call';

type UserId = string;
=======
import {
  distinctUntilChanged,
  map,
  pairwise,
  startWith,
  take,
} from 'rxjs/operators';
import { Call } from './rtc/Call';
import type { UserInput } from './gen/video/coordinator/user_v1/user';
import {
  Call as CallMeta,
  CallDetails,
} from './gen/video/coordinator/call_v1/call';
import type {
  StreamVideoLocalParticipant,
  StreamVideoParticipant,
  StreamVideoParticipantPatch,
} from './rtc/types';
import { StreamVideoParticipantPatches } from './rtc/types';
import type { CallStatsReport } from './stats/types';
import { TrackType } from './gen/video/sfu/models/models';
>>>>>>> 0c542b40

export class StreamVideoWriteableStateStore {
  /**
   * A store keeping data of a successfully connected user over WS to the coordinator server.
   */
  connectedUserSubject = new BehaviorSubject<UserInput | undefined>(undefined);
  /**
   * A store that keeps track of all created calls that have not been yet accepted, rejected nor cancelled.
   */
  pendingCallsSubject = new BehaviorSubject<CallCreated[]>([]);
  /**
   * A list of objects describing incoming calls.
   */
  incomingCalls$: Observable<CallCreated[]>;
  /**
   * A list of objects describing calls initiated by the current user (connectedUser).
   */
  outgoingCalls$: Observable<CallCreated[]>;
  /**
   * A store that keeps track of all the notifications describing accepted call.
   */
  acceptedCallSubject = new BehaviorSubject<CallAccepted | undefined>(
    undefined,
  );
  /**
   * A store that keeps track of cancellations and rejections for both incoming and outgoing calls
   */
  hangupNotificationsSubject = new BehaviorSubject<
    (CallRejected | CallCancelled)[]
  >([]);
<<<<<<< HEAD
  /**
   * A store that keeps reference to a call controller instance.
   */
  activeCallSubject = new BehaviorSubject<CallController | undefined>(
=======
  dominantSpeakerSubject = new BehaviorSubject<
    StreamVideoParticipant | undefined
  >(undefined);
  callStatsReportSubject = new BehaviorSubject<CallStatsReport | undefined>(
>>>>>>> 0c542b40
    undefined,
  );
  /**
   * All participants of the current call (including the logged-in user).
   */
  participantsSubject = new ReplaySubject<
    (StreamVideoParticipant | StreamVideoLocalParticipant)[]
  >(1);
  /**
   * Remote participants of the current call (this includes every participant except the logged-in user).
   */
  remoteParticipants$: Observable<StreamVideoParticipant[]>;
  /**
   * The local participant of the current call (the logged-in user).
   */
  localParticipant$: Observable<StreamVideoLocalParticipant | undefined>;
  /**
   * Pinned participants of the current call.
   */
  pinnedParticipants$: Observable<StreamVideoParticipant[]>;
<<<<<<< HEAD
  dominantSpeakerSubject = new BehaviorSubject<UserId | undefined>(undefined);
  callStatsReportSubject = new BehaviorSubject<CallStatsReport | undefined>(
    undefined,
  );
  callRecordingInProgressSubject = new ReplaySubject<boolean>(1);
=======
  hasOngoingScreenShare$: Observable<boolean>;
>>>>>>> 0c542b40

  constructor() {
    this.localParticipant$ = this.participantsSubject.pipe(
      map((participants) => participants.find((p) => p.isLoggedInUser)),
    );

    this.remoteParticipants$ = this.participantsSubject.pipe(
      map((participants) => participants.filter((p) => !p.isLoggedInUser)),
    );

    this.pinnedParticipants$ = this.participantsSubject.pipe(
      map((participants) => participants.filter((p) => p.isPinned)),
    );

    this.incomingCalls$ = this.pendingCallsSubject.pipe(
      combineLatestWith(this.connectedUserSubject),
      map(([pendingCalls, connectedUser]) =>
        pendingCalls.filter(
          (call) => call.call?.createdByUserId !== connectedUser?.id,
        ),
      ),
    );

    this.outgoingCalls$ = this.pendingCallsSubject.pipe(
      combineLatestWith(this.connectedUserSubject),
      map(([pendingCalls, connectedUser]) =>
        pendingCalls.filter(
          (call) => call.call?.createdByUserId === connectedUser?.id,
        ),
      ),
    );

    this.activeCallSubject.subscribe((callController) => {
      if (callController) {
        this.setCurrentValue(
          this.pendingCallsSubject,
          this.getCurrentValue(this.pendingCallsSubject).filter(
            (call) => call.call?.callCid !== callController.data.call?.callCid,
          ),
        );
        this.setCurrentValue(this.acceptedCallSubject, undefined);
      } else {
        this.setCurrentValue(this.callRecordingInProgressSubject, false);
        this.setCurrentValue(this.participantsSubject, []);
        this.setCurrentValue(this.hangupNotificationsSubject, []);
      }
    });

    this.hasOngoingScreenShare$ = this.activeCallAllParticipantsSubject.pipe(
      map((participants) => {
        return participants.some((p) =>
          p.publishedTracks.includes(TrackType.SCREEN_SHARE),
        );
      }),
      distinctUntilChanged(),
    );
  }

  getCurrentValue<T>(observable: Observable<T>) {
    let value!: T;
    observable.pipe(take(1)).subscribe((v) => (value = v));

    return value;
  }

  /**
   * Updates the value of the provided Subject.
   * An `update` can either be a new value or a function which takes
   * the current value and returns a new value.
   *
   * @param subject the subject to update.
   * @param update the update to apply to the subject.
   * @return the updated value.
   */
  setCurrentValue<T>(
    subject: Subject<T>,
    update: T | ((currentValue: T) => T),
  ) {
    const currentValue = this.getCurrentValue(subject);
    const next =
      // TypeScript needs more context to infer the type of update
      typeof update === 'function' && update instanceof Function
        ? update(currentValue)
        : update;

    subject.next(next);
    return this.getCurrentValue(subject);
  }

  /**
   * Will try to find the participant with the given sessionId in the active call.
   *
   * @param sessionId the sessionId of the participant to find.
   * @returns the participant with the given sessionId or undefined if not found.
   */
  findParticipantBySessionId = (
    sessionId: string,
  ): StreamVideoParticipant | undefined => {
    const participants = this.getCurrentValue(
      this.activeCallAllParticipantsSubject,
    );
    return participants.find((p) => p.sessionId === sessionId);
  };

  /**
   * Updates a participant in the active call identified by the given `sessionId`.
   * If the participant can't be found, this operation is no-op.
   *
   * @param sessionId the session ID of the participant to update.
   * @param patch the patch to apply to the participant.
   * @returns the updated participant or `undefined` if the participant couldn't be found.
   */
  updateParticipant = (
    sessionId: string,
    patch:
      | StreamVideoParticipantPatch
      | ((p: StreamVideoParticipant) => StreamVideoParticipantPatch),
  ) => {
    const participant = this.findParticipantBySessionId(sessionId);
    if (!participant) {
      console.warn(`Participant with sessionId ${sessionId} not found`);
      return;
    }

    const thePatch = typeof patch === 'function' ? patch(participant) : patch;
    const updatedParticipant:
      | StreamVideoParticipant
      | StreamVideoLocalParticipant = {
      // FIXME OL: this is not a deep merge, we might want to revisit this
      ...participant,
      ...thePatch,
    };
    return this.setCurrentValue(
      this.activeCallAllParticipantsSubject,
      (participants) =>
        participants.map((p) =>
          p.sessionId === sessionId ? updatedParticipant : p,
        ),
    );
  };

  /**
   * Updates all participants in the active call whose session ID is in the given `sessionIds`.
   * If no patch are provided, this operation is no-op.
   *
   * @param patch the patch to apply to the participants.
   * @returns all participants, with all patch applied.
   */
  updateParticipants = (patch: StreamVideoParticipantPatches) => {
    if (Object.keys(patch).length === 0) {
      return;
    }
    return this.setCurrentValue(
      this.activeCallAllParticipantsSubject,
      (participants) =>
        participants.map((p) => {
          const thePatch = patch[p.sessionId];
          if (thePatch) {
            return {
              ...p,
              ...thePatch,
            };
          }
          return p;
        }),
    );
  };
}

/**
 * A reactive store that exposes state variables in a reactive manner - you can subscribe to changes of the different state variables. This central store contains all the state variables related to [`StreamVideoClient`](./StreamVideClient.md) and [`Call`](./Call.md).
 *
 */
export class StreamVideoReadOnlyStateStore {
  /**
   * Data describing a user successfully connected over WS to coordinator server.
   */
  connectedUser$: Observable<UserInput | undefined>;
  /**
   * A list of objects describing all created calls that have not been yet accepted, rejected nor cancelled.
   */
  pendingCalls$: Observable<CallCreated[]>;
  /**
   * A list of objects describing calls initiated by the current user (connectedUser).
   */
  outgoingCalls$: Observable<CallCreated[]>;
  /**
   * A list of objects describing incoming calls.
   */
  incomingCalls$: Observable<CallCreated[]>;
  /**
   * The call data describing an incoming call accepted by a participant.
   * Serves as a flag decide, whether an incoming call should be joined.
   */
  acceptedCall$: Observable<CallAccepted | undefined>;
  /**
   * A list of cancellations and rejections for both incoming and outgoing calls
   */
  hangupNotifications$: Observable<(CallRejected | CallCancelled)[]>;
  /**
   * The call controller instance representing the call the user attends.
   * The controller instance exposes call metadata as well.
   */
  activeCall$: Observable<CallController | undefined>;
  /**
   * The currently elected dominant speaker in the active call.
   */
<<<<<<< HEAD
  dominantSpeaker$: Observable<UserId | undefined>;
=======
  dominantSpeaker$: Observable<StreamVideoParticipant | undefined>;
  terminatedRingCallMeta$: Observable<CallMeta | undefined>;

>>>>>>> 0c542b40
  /**
   * All participants of the current call (this includes the current user and other participants as well).
   */
  participants$: Observable<
    (StreamVideoParticipant | StreamVideoLocalParticipant)[]
  >;
  /**
   * The local participant of the current call (the logged-in user).
   */
  localParticipant$: Observable<StreamVideoLocalParticipant | undefined>;
  /**
   * Remote participants of the current call (this includes every participant except the logged-in user).
   */
  remoteParticipants$: Observable<StreamVideoParticipant[]>;
  /**
   * Pinned participants of the current call.
   */
<<<<<<< HEAD
  pinnedParticipants$: Observable<StreamVideoParticipant[]>;
=======
  activeCallLocalParticipant$: Observable<
    StreamVideoLocalParticipant | undefined
  >;

  /**
   * Emits true whenever there is an active screen sharing session within
   * the current call. Useful for displaying a "screen sharing" indicator and
   * switching the layout to a screen sharing layout.
   *
   * The actual screen sharing track isn't exposed here, but can be retrieved
   * from the list of call participants. We also don't want to be limiting
   * to the number of share screen tracks are displayed in a call.
   */
  hasOngoingScreenShare$: Observable<boolean>;

>>>>>>> 0c542b40
  /**
   * The latest stats report of the current call.
   * When stats gathering is enabled, this observable will emit a new value
   * at a regular (configurable) interval.
   *
   * Consumers of this observable can implement their own batching logic
   * in case they want to show historical stats data.
   */
  callStatsReport$: Observable<CallStatsReport | undefined>;
  /**
   * Emits a boolean indicating whether a call recording is currently in progress.
   */
  callRecordingInProgress$: Observable<boolean>;

  constructor(store: StreamVideoWriteableStateStore) {
    this.connectedUser$ = store.connectedUserSubject.asObservable();
    this.pendingCalls$ = store.pendingCallsSubject.asObservable();
    this.incomingCalls$ = store.incomingCalls$;
    this.outgoingCalls$ = store.outgoingCalls$;
    this.acceptedCall$ = store.acceptedCallSubject.asObservable();
    this.hangupNotifications$ = store.hangupNotificationsSubject.asObservable();
    this.activeCall$ = store.activeCallSubject.asObservable();
    this.participants$ = store.participantsSubject.asObservable();
    this.localParticipant$ = store.localParticipant$;
    this.remoteParticipants$ = store.remoteParticipants$;
    this.pinnedParticipants$ = store.pinnedParticipants$;
    this.dominantSpeaker$ = store.dominantSpeakerSubject.asObservable();
    this.callStatsReport$ = store.callStatsReportSubject.asObservable();
    this.callRecordingInProgress$ =
      store.callRecordingInProgressSubject.asObservable();
<<<<<<< HEAD
=======
    this.activeCallAllParticipants$ =
      store.activeCallAllParticipantsSubject.asObservable();
    this.activeCallRemoteParticipants$ = store.activeCallRemoteParticipants$;
    this.activeCallLocalParticipant$ = store.activeCallLocalParticipant$;
    this.terminatedRingCallMeta$ = store.terminatedRingCallMeta$;

    this.hasOngoingScreenShare$ = store.hasOngoingScreenShare$;
>>>>>>> 0c542b40
  }

  /**
   * This method allows you the get the current value of a state variable.
   * @param observable
   * @returns
   */
  getCurrentValue<T>(observable: Observable<T>) {
    let value!: T;
    observable.pipe(take(1)).subscribe((v) => (value = v));

    return value;
  }
}<|MERGE_RESOLUTION|>--- conflicted
+++ resolved
@@ -1,6 +1,10 @@
 import { BehaviorSubject, Observable, ReplaySubject, Subject } from 'rxjs';
-<<<<<<< HEAD
-import { combineLatestWith, map, take } from 'rxjs/operators';
+import {
+  distinctUntilChanged,
+  map,
+  combineLatestWith,
+  take,
+} from 'rxjs/operators';
 import { UserInput } from './gen/video/coordinator/user_v1/user';
 import {
   CallAccepted,
@@ -11,34 +15,12 @@
 import {
   StreamVideoLocalParticipant,
   StreamVideoParticipant,
+  StreamVideoParticipantPatch,
+  StreamVideoParticipantPatches,
 } from './rtc/types';
 import { CallStatsReport } from './stats/types';
 import { Call as CallController } from './rtc/Call';
-
-type UserId = string;
-=======
-import {
-  distinctUntilChanged,
-  map,
-  pairwise,
-  startWith,
-  take,
-} from 'rxjs/operators';
-import { Call } from './rtc/Call';
-import type { UserInput } from './gen/video/coordinator/user_v1/user';
-import {
-  Call as CallMeta,
-  CallDetails,
-} from './gen/video/coordinator/call_v1/call';
-import type {
-  StreamVideoLocalParticipant,
-  StreamVideoParticipant,
-  StreamVideoParticipantPatch,
-} from './rtc/types';
-import { StreamVideoParticipantPatches } from './rtc/types';
-import type { CallStatsReport } from './stats/types';
 import { TrackType } from './gen/video/sfu/models/models';
->>>>>>> 0c542b40
 
 export class StreamVideoWriteableStateStore {
   /**
@@ -69,46 +51,39 @@
   hangupNotificationsSubject = new BehaviorSubject<
     (CallRejected | CallCancelled)[]
   >([]);
-<<<<<<< HEAD
   /**
    * A store that keeps reference to a call controller instance.
    */
   activeCallSubject = new BehaviorSubject<CallController | undefined>(
-=======
+    undefined,
+  );
+  /**
+   * All participants of the current call (including the logged-in user).
+   */
+  participantsSubject = new ReplaySubject<
+    (StreamVideoParticipant | StreamVideoLocalParticipant)[]
+  >(1);
+
+  /**
+   * Remote participants of the current call (this includes every participant except the logged-in user).
+   */
+  remoteParticipants$: Observable<StreamVideoParticipant[]>;
+  /**
+   * The local participant of the current call (the logged-in user).
+   */
+  localParticipant$: Observable<StreamVideoLocalParticipant | undefined>;
+  /**
+   * Pinned participants of the current call.
+   */
+  pinnedParticipants$: Observable<StreamVideoParticipant[]>;
   dominantSpeakerSubject = new BehaviorSubject<
     StreamVideoParticipant | undefined
   >(undefined);
   callStatsReportSubject = new BehaviorSubject<CallStatsReport | undefined>(
->>>>>>> 0c542b40
-    undefined,
-  );
-  /**
-   * All participants of the current call (including the logged-in user).
-   */
-  participantsSubject = new ReplaySubject<
-    (StreamVideoParticipant | StreamVideoLocalParticipant)[]
-  >(1);
-  /**
-   * Remote participants of the current call (this includes every participant except the logged-in user).
-   */
-  remoteParticipants$: Observable<StreamVideoParticipant[]>;
-  /**
-   * The local participant of the current call (the logged-in user).
-   */
-  localParticipant$: Observable<StreamVideoLocalParticipant | undefined>;
-  /**
-   * Pinned participants of the current call.
-   */
-  pinnedParticipants$: Observable<StreamVideoParticipant[]>;
-<<<<<<< HEAD
-  dominantSpeakerSubject = new BehaviorSubject<UserId | undefined>(undefined);
-  callStatsReportSubject = new BehaviorSubject<CallStatsReport | undefined>(
     undefined,
   );
   callRecordingInProgressSubject = new ReplaySubject<boolean>(1);
-=======
   hasOngoingScreenShare$: Observable<boolean>;
->>>>>>> 0c542b40
 
   constructor() {
     this.localParticipant$ = this.participantsSubject.pipe(
@@ -157,7 +132,7 @@
       }
     });
 
-    this.hasOngoingScreenShare$ = this.activeCallAllParticipantsSubject.pipe(
+    this.hasOngoingScreenShare$ = this.participantsSubject.pipe(
       map((participants) => {
         return participants.some((p) =>
           p.publishedTracks.includes(TrackType.SCREEN_SHARE),
@@ -207,9 +182,7 @@
   findParticipantBySessionId = (
     sessionId: string,
   ): StreamVideoParticipant | undefined => {
-    const participants = this.getCurrentValue(
-      this.activeCallAllParticipantsSubject,
-    );
+    const participants = this.getCurrentValue(this.participantsSubject);
     return participants.find((p) => p.sessionId === sessionId);
   };
 
@@ -241,12 +214,10 @@
       ...participant,
       ...thePatch,
     };
-    return this.setCurrentValue(
-      this.activeCallAllParticipantsSubject,
-      (participants) =>
-        participants.map((p) =>
-          p.sessionId === sessionId ? updatedParticipant : p,
-        ),
+    return this.setCurrentValue(this.participantsSubject, (participants) =>
+      participants.map((p) =>
+        p.sessionId === sessionId ? updatedParticipant : p,
+      ),
     );
   };
 
@@ -261,19 +232,17 @@
     if (Object.keys(patch).length === 0) {
       return;
     }
-    return this.setCurrentValue(
-      this.activeCallAllParticipantsSubject,
-      (participants) =>
-        participants.map((p) => {
-          const thePatch = patch[p.sessionId];
-          if (thePatch) {
-            return {
-              ...p,
-              ...thePatch,
-            };
-          }
-          return p;
-        }),
+    return this.setCurrentValue(this.participantsSubject, (participants) =>
+      participants.map((p) => {
+        const thePatch = patch[p.sessionId];
+        if (thePatch) {
+          return {
+            ...p,
+            ...thePatch,
+          };
+        }
+        return p;
+      }),
     );
   };
 }
@@ -316,13 +285,7 @@
   /**
    * The currently elected dominant speaker in the active call.
    */
-<<<<<<< HEAD
-  dominantSpeaker$: Observable<UserId | undefined>;
-=======
   dominantSpeaker$: Observable<StreamVideoParticipant | undefined>;
-  terminatedRingCallMeta$: Observable<CallMeta | undefined>;
-
->>>>>>> 0c542b40
   /**
    * All participants of the current call (this includes the current user and other participants as well).
    */
@@ -340,13 +303,7 @@
   /**
    * Pinned participants of the current call.
    */
-<<<<<<< HEAD
   pinnedParticipants$: Observable<StreamVideoParticipant[]>;
-=======
-  activeCallLocalParticipant$: Observable<
-    StreamVideoLocalParticipant | undefined
-  >;
-
   /**
    * Emits true whenever there is an active screen sharing session within
    * the current call. Useful for displaying a "screen sharing" indicator and
@@ -357,8 +314,6 @@
    * to the number of share screen tracks are displayed in a call.
    */
   hasOngoingScreenShare$: Observable<boolean>;
-
->>>>>>> 0c542b40
   /**
    * The latest stats report of the current call.
    * When stats gathering is enabled, this observable will emit a new value
@@ -389,16 +344,7 @@
     this.callStatsReport$ = store.callStatsReportSubject.asObservable();
     this.callRecordingInProgress$ =
       store.callRecordingInProgressSubject.asObservable();
-<<<<<<< HEAD
-=======
-    this.activeCallAllParticipants$ =
-      store.activeCallAllParticipantsSubject.asObservable();
-    this.activeCallRemoteParticipants$ = store.activeCallRemoteParticipants$;
-    this.activeCallLocalParticipant$ = store.activeCallLocalParticipant$;
-    this.terminatedRingCallMeta$ = store.terminatedRingCallMeta$;
-
     this.hasOngoingScreenShare$ = store.hasOngoingScreenShare$;
->>>>>>> 0c542b40
   }
 
   /**
