import { BehaviorSubject, Observable, ReplaySubject, Subject } from 'rxjs';
import {
  distinctUntilChanged,
  map,
  combineLatestWith,
  take,
} from 'rxjs/operators';
import { UserInput } from './gen/video/coordinator/user_v1/user';
import {
  CallAccepted,
  CallCancelled,
  CallCreated,
  CallRejected,
} from './gen/video/coordinator/event_v1/event';
import {
  StreamVideoLocalParticipant,
  StreamVideoParticipant,
  StreamVideoParticipantPatch,
  StreamVideoParticipantPatches,
} from './rtc/types';
import { CallStatsReport } from './stats/types';
import { Call as CallController } from './rtc/Call';
import { TrackType } from './gen/video/sfu/models/models';

export class StreamVideoWriteableStateStore {
  /**
   * A store keeping data of a successfully connected user over WS to the coordinator server.
   */
  connectedUserSubject = new BehaviorSubject<UserInput | undefined>(undefined);
  /**
   * A store that keeps track of all created calls that have not been yet accepted, rejected nor cancelled.
   */
  pendingCallsSubject = new BehaviorSubject<CallCreated[]>([]);
  /**
   * A list of objects describing incoming calls.
   */
  incomingCalls$: Observable<CallCreated[]>;
  /**
   * A list of objects describing calls initiated by the current user (connectedUser).
   */
  outgoingCalls$: Observable<CallCreated[]>;
  /**
   * A store that keeps track of all the notifications describing accepted call.
   */
  acceptedCallSubject = new BehaviorSubject<CallAccepted | undefined>(
    undefined,
  );
  /**
   * A store that keeps track of cancellations and rejections for both incoming and outgoing calls
   */
  hangupNotificationsSubject = new BehaviorSubject<
    (CallRejected | CallCancelled)[]
  >([]);
  /**
   * A collection of local user's call rejections or cancellations;
   */
  myHangupNotifications$: Observable<(CallRejected | CallCancelled)[]>;
  /**
   * A collection of remote users' call rejections or cancellations;
   */
  remoteHangupNotifications$: Observable<(CallRejected | CallCancelled)[]>;
  /**
   * A store that keeps reference to a call controller instance.
   */
  activeCallSubject = new BehaviorSubject<CallController | undefined>(
    undefined,
  );
  /**
   * All participants of the current call (including the logged-in user).
   */
  participantsSubject = new ReplaySubject<
    (StreamVideoParticipant | StreamVideoLocalParticipant)[]
  >(1);

  /**
   * Remote participants of the current call (this includes every participant except the logged-in user).
   */
  remoteParticipants$: Observable<StreamVideoParticipant[]>;
  /**
   * The local participant of the current call (the logged-in user).
   */
  localParticipant$: Observable<StreamVideoLocalParticipant | undefined>;
  /**
   * Pinned participants of the current call.
   */
  pinnedParticipants$: Observable<StreamVideoParticipant[]>;
  dominantSpeakerSubject = new BehaviorSubject<
    StreamVideoParticipant | undefined
  >(undefined);
  callStatsReportSubject = new BehaviorSubject<CallStatsReport | undefined>(
    undefined,
  );
  callRecordingInProgressSubject = new ReplaySubject<boolean>(1);
  hasOngoingScreenShare$: Observable<boolean>;
  /**
   * The call metadata of the ongoing call
   * The call metadata becomes available before the `activeCall$`
   */
  activeCallMetaSubject: BehaviorSubject<CallMeta | undefined> =
    new BehaviorSubject<CallMeta | undefined>(undefined);

  constructor() {
    this.localParticipant$ = this.participantsSubject.pipe(
      map((participants) => participants.find((p) => p.isLoggedInUser)),
    );

    this.remoteParticipants$ = this.participantsSubject.pipe(
      map((participants) => participants.filter((p) => !p.isLoggedInUser)),
    );

    this.pinnedParticipants$ = this.participantsSubject.pipe(
      map((participants) => participants.filter((p) => p.isPinned)),
    );

    this.incomingCalls$ = this.pendingCallsSubject.pipe(
      combineLatestWith(this.connectedUserSubject),
      map(([pendingCalls, connectedUser]) =>
        pendingCalls.filter(
          (call) => call.call?.createdByUserId !== connectedUser?.id,
        ),
      ),
    );

    this.outgoingCalls$ = this.pendingCallsSubject.pipe(
      combineLatestWith(this.connectedUserSubject),
      map(([pendingCalls, connectedUser]) =>
        pendingCalls.filter(
          (call) => call.call?.createdByUserId === connectedUser?.id,
        ),
      ),
    );

    this.myHangupNotifications$ = this.hangupNotificationsSubject.pipe(
      combineLatestWith(this.connectedUserSubject),
      map(([hangups, connectedUser]) =>
        hangups.filter((hangup) => hangup.senderUserId === connectedUser?.id),
      ),
    );
    this.remoteHangupNotifications$ = this.hangupNotificationsSubject.pipe(
      combineLatestWith(this.connectedUserSubject),
      map(([hangups, connectedUser]) =>
        hangups.filter((hangup) => hangup.senderUserId !== connectedUser?.id),
      ),
    );

    this.activeCallSubject.subscribe((callController) => {
      if (callController) {
        this.setCurrentValue(
          this.pendingCallsSubject,
          this.getCurrentValue(this.pendingCallsSubject).filter(
            (call) => call.call?.callCid !== callController.data.call?.callCid,
          ),
        );
        this.setCurrentValue(this.acceptedCallSubject, undefined);
      } else {
        this.setCurrentValue(this.callRecordingInProgressSubject, false);
<<<<<<< HEAD
        this.setCurrentValue(this.participantsSubject, []);
        this.setCurrentValue(this.hangupNotificationsSubject, []);
=======
        this.setCurrentValue(this.activeRingCallMetaSubject, undefined);
        this.setCurrentValue(this.activeRingCallDetailsSubject, undefined);
        this.setCurrentValue(this.activeCallAllParticipantsSubject, []);
        this.setCurrentValue(this.activeCallMetaSubject, undefined);
>>>>>>> 20bee88a
      }
    });

    this.hasOngoingScreenShare$ = this.participantsSubject.pipe(
      map((participants) => {
        return participants.some((p) =>
          p.publishedTracks.includes(TrackType.SCREEN_SHARE),
        );
      }),
      distinctUntilChanged(),
    );
  }

  getCurrentValue<T>(observable: Observable<T>) {
    let value!: T;
    observable.pipe(take(1)).subscribe((v) => (value = v));

    return value;
  }

  /**
   * Updates the value of the provided Subject.
   * An `update` can either be a new value or a function which takes
   * the current value and returns a new value.
   *
   * @param subject the subject to update.
   * @param update the update to apply to the subject.
   * @return the updated value.
   */
  setCurrentValue<T>(
    subject: Subject<T>,
    update: T | ((currentValue: T) => T),
  ) {
    const currentValue = this.getCurrentValue(subject);
    const next =
      // TypeScript needs more context to infer the type of update
      typeof update === 'function' && update instanceof Function
        ? update(currentValue)
        : update;

    subject.next(next);
    return this.getCurrentValue(subject);
  }

  /**
   * Will try to find the participant with the given sessionId in the active call.
   *
   * @param sessionId the sessionId of the participant to find.
   * @returns the participant with the given sessionId or undefined if not found.
   */
  findParticipantBySessionId = (
    sessionId: string,
  ): StreamVideoParticipant | undefined => {
    const participants = this.getCurrentValue(this.participantsSubject);
    return participants.find((p) => p.sessionId === sessionId);
  };

  /**
   * Updates a participant in the active call identified by the given `sessionId`.
   * If the participant can't be found, this operation is no-op.
   *
   * @param sessionId the session ID of the participant to update.
   * @param patch the patch to apply to the participant.
   * @returns the updated participant or `undefined` if the participant couldn't be found.
   */
  updateParticipant = (
    sessionId: string,
    patch:
      | StreamVideoParticipantPatch
      | ((p: StreamVideoParticipant) => StreamVideoParticipantPatch),
  ) => {
    const participant = this.findParticipantBySessionId(sessionId);
    if (!participant) {
      console.warn(`Participant with sessionId ${sessionId} not found`);
      return;
    }

    const thePatch = typeof patch === 'function' ? patch(participant) : patch;
    const updatedParticipant:
      | StreamVideoParticipant
      | StreamVideoLocalParticipant = {
      // FIXME OL: this is not a deep merge, we might want to revisit this
      ...participant,
      ...thePatch,
    };
    return this.setCurrentValue(this.participantsSubject, (participants) =>
      participants.map((p) =>
        p.sessionId === sessionId ? updatedParticipant : p,
      ),
    );
  };

  /**
   * Updates all participants in the active call whose session ID is in the given `sessionIds`.
   * If no patch are provided, this operation is no-op.
   *
   * @param patch the patch to apply to the participants.
   * @returns all participants, with all patch applied.
   */
  updateParticipants = (patch: StreamVideoParticipantPatches) => {
    if (Object.keys(patch).length === 0) {
      return;
    }
    return this.setCurrentValue(this.participantsSubject, (participants) =>
      participants.map((p) => {
        const thePatch = patch[p.sessionId];
        if (thePatch) {
          return {
            ...p,
            ...thePatch,
          };
        }
        return p;
      }),
    );
  };
}

/**
 * A reactive store that exposes state variables in a reactive manner - you can subscribe to changes of the different state variables. This central store contains all the state variables related to [`StreamVideoClient`](./StreamVideClient.md) and [`Call`](./Call.md).
 *
 */
export class StreamVideoReadOnlyStateStore {
  /**
   * Data describing a user successfully connected over WS to coordinator server.
   */
  connectedUser$: Observable<UserInput | undefined>;
  /**
   * A list of objects describing all created calls that have not been yet accepted, rejected nor cancelled.
   */
  pendingCalls$: Observable<CallCreated[]>;
  /**
   * A list of objects describing calls initiated by the current user (connectedUser).
   */
  outgoingCalls$: Observable<CallCreated[]>;
  /**
   * A list of objects describing incoming calls.
   */
  incomingCalls$: Observable<CallCreated[]>;
  /**
   * The call data describing an incoming call accepted by a participant.
   * Serves as a flag decide, whether an incoming call should be joined.
   */
  acceptedCall$: Observable<CallAccepted | undefined>;
  /**
   * A list of cancellations and rejections for both incoming and outgoing calls
   */
  hangupNotifications$: Observable<(CallRejected | CallCancelled)[]>;
  /**
   * A collection of local user's call rejections or cancellations;
   */
  myHangupNotifications$: Observable<(CallRejected | CallCancelled)[]>;
  /**
   * A collection of remote users' call rejections or cancellations;
   */
  remoteHangupNotifications$: Observable<(CallRejected | CallCancelled)[]>;
  /**
   * The call controller instance representing the call the user attends.
   * The controller instance exposes call metadata as well.
   */
  activeCall$: Observable<CallController | undefined>;
  /**
   * The currently elected dominant speaker in the active call.
   */
  dominantSpeaker$: Observable<StreamVideoParticipant | undefined>;
  /**
   * All participants of the current call (this includes the current user and other participants as well).
   */
  participants$: Observable<
    (StreamVideoParticipant | StreamVideoLocalParticipant)[]
  >;
  /**
   * The local participant of the current call (the logged-in user).
   */
  localParticipant$: Observable<StreamVideoLocalParticipant | undefined>;
  /**
   * Remote participants of the current call (this includes every participant except the logged-in user).
   */
  remoteParticipants$: Observable<StreamVideoParticipant[]>;
  /**
   * Pinned participants of the current call.
   */
  pinnedParticipants$: Observable<StreamVideoParticipant[]>;
  /**
   * Emits true whenever there is an active screen sharing session within
   * the current call. Useful for displaying a "screen sharing" indicator and
   * switching the layout to a screen sharing layout.
   *
   * The actual screen sharing track isn't exposed here, but can be retrieved
   * from the list of call participants. We also don't want to be limiting
   * to the number of share screen tracks are displayed in a call.
   */
  hasOngoingScreenShare$: Observable<boolean>;
  /**
   * The latest stats report of the current call.
   * When stats gathering is enabled, this observable will emit a new value
   * at a regular (configurable) interval.
   *
   * Consumers of this observable can implement their own batching logic
   * in case they want to show historical stats data.
   */
  callStatsReport$: Observable<CallStatsReport | undefined>;
  /**
   * Emits a boolean indicating whether a call recording is currently in progress.
   */
  callRecordingInProgress$: Observable<boolean>;
  /**
   * The call metadata of the ongoing call
   * The call metadata becomes available before the `activeCall$`
   */
  activeCallMeta$: Observable<CallMeta | undefined> = new Observable<
    CallMeta | undefined
  >(undefined);

  constructor(store: StreamVideoWriteableStateStore) {
    this.connectedUser$ = store.connectedUserSubject.asObservable();
    this.pendingCalls$ = store.pendingCallsSubject.asObservable();
    this.incomingCalls$ = store.incomingCalls$;
    this.outgoingCalls$ = store.outgoingCalls$;
    this.acceptedCall$ = store.acceptedCallSubject.asObservable();
    this.hangupNotifications$ = store.hangupNotificationsSubject.asObservable();
    this.myHangupNotifications$ = store.myHangupNotifications$;
    this.remoteHangupNotifications$ = store.remoteHangupNotifications$;
    this.activeCall$ = store.activeCallSubject.asObservable();
    this.participants$ = store.participantsSubject.asObservable();
    this.localParticipant$ = store.localParticipant$;
    this.remoteParticipants$ = store.remoteParticipants$;
    this.pinnedParticipants$ = store.pinnedParticipants$;
    this.dominantSpeaker$ = store.dominantSpeakerSubject.asObservable();
    this.callStatsReport$ = store.callStatsReportSubject.asObservable();
    this.callRecordingInProgress$ =
      store.callRecordingInProgressSubject.asObservable();
    this.hasOngoingScreenShare$ = store.hasOngoingScreenShare$;
    this.activeCallMeta$ = store.activeCallMetaSubject.asObservable();
  }

  /**
   * This method allows you the get the current value of a state variable.
   * @param observable
   * @returns
   */
  getCurrentValue<T>(observable: Observable<T>) {
    let value!: T;
    observable.pipe(take(1)).subscribe((v) => (value = v));

    return value;
  }
}<|MERGE_RESOLUTION|>--- conflicted
+++ resolved
@@ -154,15 +154,8 @@
         this.setCurrentValue(this.acceptedCallSubject, undefined);
       } else {
         this.setCurrentValue(this.callRecordingInProgressSubject, false);
-<<<<<<< HEAD
         this.setCurrentValue(this.participantsSubject, []);
         this.setCurrentValue(this.hangupNotificationsSubject, []);
-=======
-        this.setCurrentValue(this.activeRingCallMetaSubject, undefined);
-        this.setCurrentValue(this.activeRingCallDetailsSubject, undefined);
-        this.setCurrentValue(this.activeCallAllParticipantsSubject, []);
-        this.setCurrentValue(this.activeCallMetaSubject, undefined);
->>>>>>> 20bee88a
       }
     });
 
