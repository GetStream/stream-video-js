--- conflicted
+++ resolved
@@ -1,10 +1,5 @@
-<<<<<<< HEAD
-import { BehaviorSubject, Observable } from 'rxjs';
+import { BehaviorSubject, Observable, ReplaySubject, Subject } from 'rxjs';
 import { find, map, pairwise, startWith, take } from 'rxjs/operators';
-=======
-import { BehaviorSubject, Observable, ReplaySubject, Subject } from 'rxjs';
-import { take, map, pairwise, startWith } from 'rxjs/operators';
->>>>>>> 61cbef69
 import { Call } from './rtc/Call';
 import type { UserInput } from './gen/video/coordinator/user_v1/user';
 import {
@@ -84,7 +79,13 @@
     });
   }
 
-<<<<<<< HEAD
+  getCurrentValue<T>(observable: Observable<T>) {
+    let value!: T;
+    observable.pipe(take(1)).subscribe((v) => (value = v));
+
+    return value;
+  }
+
   /**
    * Updates the value of the provided Subject.
    * An `update` can either be a new value or a function which takes
@@ -108,10 +109,6 @@
     subject.next(next);
     return subject.getValue();
   }
-
-  asReadOnlyStore = () => {
-    return new StreamVideoReadOnlyStateStore(this);
-  };
 
   /**
    * Will try to find the participant with the given sessionId in the active call.
@@ -195,18 +192,6 @@
         }),
     );
   };
-=======
-  getCurrentValue<T>(observable: Observable<T>) {
-    let value!: T;
-    observable.pipe(take(1)).subscribe((v) => (value = v));
-
-    return value;
-  }
-
-  setCurrentValue<T>(subject: Subject<T>, value: T) {
-    subject.next(value);
-  }
->>>>>>> 61cbef69
 }
 
 /**
@@ -284,15 +269,6 @@
     this.incomingRingCalls$ = store.incomingRingCallsSubject.asObservable();
     this.dominantSpeaker$ = store.dominantSpeakerSubject.asObservable();
 
-    this.hasOngoingScreenShare$ = this.activeCallAllParticipants$.pipe(
-      find((participants) =>
-        participants.some((p) =>
-          p.publishedTracks.includes(TrackType.SCREEN_SHARE),
-        ),
-      ),
-      map((participant) => !!participant),
-    );
-
     this.callStatsReport$ = store.callStatsReportSubject.asObservable();
     this.callRecordingInProgress$ =
       store.callRecordingInProgressSubject.asObservable();
@@ -301,6 +277,15 @@
     this.activeCallRemoteParticipants$ = store.activeCallRemoteParticipants$;
     this.activeCallLocalParticipant$ = store.activeCallLocalParticipant$;
     this.terminatedRingCallMeta$ = store.terminatedRingCallMeta$;
+
+    this.hasOngoingScreenShare$ = this.activeCallAllParticipants$.pipe(
+      find((participants) =>
+        participants.some((p) =>
+          p.publishedTracks.includes(TrackType.SCREEN_SHARE),
+        ),
+      ),
+      map((participant) => !!participant),
+    );
   }
 
   /**
