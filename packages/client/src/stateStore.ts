import { BehaviorSubject, Observable, ReplaySubject, Subject } from 'rxjs';
import {
  combineLatestWith,
  distinctUntilChanged,
  map,
  take,
} from 'rxjs/operators';
import { UserInput } from './gen/video/coordinator/user_v1/user';
import { Call, CallDetails } from './gen/video/coordinator/call_v1/call';
import { CallAccepted } from './gen/video/coordinator/event_v1/event';
import {
  StreamVideoLocalParticipant,
  StreamVideoParticipant,
  StreamVideoParticipantPatch,
  StreamVideoParticipantPatches,
} from './rtc/types';
import { CallStatsReport } from './stats/types';
import { Call as CallController } from './rtc/Call';
import { TrackType } from './gen/video/sfu/models/models';

export type PendingCall = {
  call?: Call;
  callDetails?: CallDetails;
  ringing: boolean; // FIXME: CreateCallInput.ring vs CallCreated.ringing
};

export class StreamVideoWriteableStateStore {
  /**
   * A store keeping data of a successfully connected user over WS to the coordinator server.
   */
  connectedUserSubject = new BehaviorSubject<UserInput | undefined>(undefined);
  /**
   * A store that keeps track of all created calls that have not been yet accepted, rejected nor cancelled.
   */
  pendingCallsSubject = new BehaviorSubject<PendingCall[]>([]);
  /**
   * A list of objects describing incoming calls.
   */
  incomingCalls$: Observable<PendingCall[]>;
  /**
   * A list of objects describing calls initiated by the current user (connectedUser).
   */
  outgoingCalls$: Observable<PendingCall[]>;
  /**
   * A store that keeps track of all the notifications describing accepted call.
   */
  // todo: Currently not updating this Subject
  acceptedCallSubject = new BehaviorSubject<CallAccepted | undefined>(
    undefined,
  );
<<<<<<< HEAD

  activeCallAllParticipantsSubject = new ReplaySubject<
    (StreamVideoParticipant | StreamVideoLocalParticipant)[]
  >(1);
  activeCallLocalParticipantSubject = new BehaviorSubject<
    StreamVideoParticipant | undefined
  >(undefined);
  // FIXME OL: this subject is unused?
  activeCallRemoteParticipantSubject = new BehaviorSubject<
    StreamVideoParticipant[]
  >([]);
  callStatsReportSubject = new BehaviorSubject<CallStatsReport | undefined>(
=======
  /**
   * A store that keeps reference to a call controller instance.
   */
  activeCallSubject = new BehaviorSubject<CallController | undefined>(
>>>>>>> 7eba321e
    undefined,
  );
  /**
   * All participants of the current call (including the logged-in user).
   */
  participantsSubject = new ReplaySubject<
    (StreamVideoParticipant | StreamVideoLocalParticipant)[]
  >(1);

  /**
   * Remote participants of the current call (this includes every participant except the logged-in user).
   */
  remoteParticipants$: Observable<StreamVideoParticipant[]>;
  /**
   * The local participant of the current call (the logged-in user).
   */
  localParticipant$: Observable<StreamVideoLocalParticipant | undefined>;
  /**
   * Pinned participants of the current call.
   */
  pinnedParticipants$: Observable<StreamVideoParticipant[]>;
<<<<<<< HEAD

  /**
   * The currently elected dominant speaker in the active call.
   */
  dominantSpeaker$: Observable<StreamVideoParticipant | undefined>;

  /**
   * An observable which emits whenever a screen share is started or stopped.
   */
=======
  dominantSpeakerSubject = new BehaviorSubject<
    StreamVideoParticipant | undefined
  >(undefined);
  callStatsReportSubject = new BehaviorSubject<CallStatsReport | undefined>(
    undefined,
  );
  callRecordingInProgressSubject = new ReplaySubject<boolean>(1);
>>>>>>> 7eba321e
  hasOngoingScreenShare$: Observable<boolean>;

  constructor() {
    this.localParticipant$ = this.participantsSubject.pipe(
      map((participants) => participants.find((p) => p.isLoggedInUser)),
    );

    this.remoteParticipants$ = this.participantsSubject.pipe(
      map((participants) => participants.filter((p) => !p.isLoggedInUser)),
    );

    this.pinnedParticipants$ = this.participantsSubject.pipe(
      map((participants) => participants.filter((p) => p.isPinned)),
    );

<<<<<<< HEAD
    this.dominantSpeaker$ = this.activeCallAllParticipantsSubject.pipe(
      map((participants) => participants.find((p) => p.isDominantSpeaker)),
    );

    this.activeCallSubject.subscribe((c) => {
      if (!c) {
=======
    this.incomingCalls$ = this.pendingCallsSubject.pipe(
      combineLatestWith(this.connectedUserSubject),
      map(([pendingCalls, connectedUser]) =>
        pendingCalls.filter(
          (call) => call.call?.createdByUserId !== connectedUser?.id,
        ),
      ),
    );

    this.outgoingCalls$ = this.pendingCallsSubject.pipe(
      combineLatestWith(this.connectedUserSubject),
      map(([pendingCalls, connectedUser]) =>
        pendingCalls.filter(
          (call) => call.call?.createdByUserId === connectedUser?.id,
        ),
      ),
    );

    this.activeCallSubject.subscribe((callController) => {
      if (callController) {
        this.setCurrentValue(
          this.pendingCallsSubject,
          this.getCurrentValue(this.pendingCallsSubject).filter(
            (call) => call.call?.callCid !== callController.data.call?.callCid,
          ),
        );
        this.setCurrentValue(this.acceptedCallSubject, undefined);
      } else {
>>>>>>> 7eba321e
        this.setCurrentValue(this.callRecordingInProgressSubject, false);
        this.setCurrentValue(this.participantsSubject, []);
      }
    });

    this.hasOngoingScreenShare$ = this.participantsSubject.pipe(
      map((participants) => {
        return participants.some((p) =>
          p.publishedTracks.includes(TrackType.SCREEN_SHARE),
        );
      }),
      distinctUntilChanged(),
    );
  }

  getCurrentValue<T>(observable: Observable<T>) {
    let value!: T;
    observable.pipe(take(1)).subscribe((v) => (value = v));

    return value;
  }

  /**
   * Updates the value of the provided Subject.
   * An `update` can either be a new value or a function which takes
   * the current value and returns a new value.
   *
   * @param subject the subject to update.
   * @param update the update to apply to the subject.
   * @return the updated value.
   */
  setCurrentValue<T>(
    subject: Subject<T>,
    update: T | ((currentValue: T) => T),
  ) {
    const currentValue = this.getCurrentValue(subject);
    const next =
      // TypeScript needs more context to infer the type of update
      typeof update === 'function' && update instanceof Function
        ? update(currentValue)
        : update;

    subject.next(next);
    return this.getCurrentValue(subject);
  }

  /**
   * Will try to find the participant with the given sessionId in the active call.
   *
   * @param sessionId the sessionId of the participant to find.
   * @returns the participant with the given sessionId or undefined if not found.
   */
  findParticipantBySessionId = (
    sessionId: string,
  ): StreamVideoParticipant | undefined => {
    const participants = this.getCurrentValue(this.participantsSubject);
    return participants.find((p) => p.sessionId === sessionId);
  };

  /**
   * Updates a participant in the active call identified by the given `sessionId`.
   * If the participant can't be found, this operation is no-op.
   *
   * @param sessionId the session ID of the participant to update.
   * @param patch the patch to apply to the participant.
   * @returns the updated participant or `undefined` if the participant couldn't be found.
   */
  updateParticipant = (
    sessionId: string,
    patch:
      | StreamVideoParticipantPatch
      | ((p: StreamVideoParticipant) => StreamVideoParticipantPatch),
  ) => {
    const participant = this.findParticipantBySessionId(sessionId);
    if (!participant) {
      console.warn(`Participant with sessionId ${sessionId} not found`);
      return;
    }

    const thePatch = typeof patch === 'function' ? patch(participant) : patch;
    const updatedParticipant:
      | StreamVideoParticipant
      | StreamVideoLocalParticipant = {
      // FIXME OL: this is not a deep merge, we might want to revisit this
      ...participant,
      ...thePatch,
    };
    return this.setCurrentValue(this.participantsSubject, (participants) =>
      participants.map((p) =>
        p.sessionId === sessionId ? updatedParticipant : p,
      ),
    );
  };

  /**
   * Updates all participants in the active call whose session ID is in the given `sessionIds`.
   * If no patch are provided, this operation is no-op.
   *
   * @param patch the patch to apply to the participants.
   * @returns all participants, with all patch applied.
   */
  updateParticipants = (patch: StreamVideoParticipantPatches) => {
    if (Object.keys(patch).length === 0) {
      return;
    }
    return this.setCurrentValue(this.participantsSubject, (participants) =>
      participants.map((p) => {
        const thePatch = patch[p.sessionId];
        if (thePatch) {
          return {
            ...p,
            ...thePatch,
          };
        }
        return p;
      }),
    );
  };
}

/**
 * A reactive store that exposes state variables in a reactive manner - you can subscribe to changes of the different state variables. This central store contains all the state variables related to [`StreamVideoClient`](./StreamVideClient.md) and [`Call`](./Call.md).
 *
 */
export class StreamVideoReadOnlyStateStore {
  /**
   * Data describing a user successfully connected over WS to coordinator server.
   */
  connectedUser$: Observable<UserInput | undefined>;
  /**
   * A list of objects describing all created calls that have not been yet accepted, rejected nor cancelled.
   */
  pendingCalls$: Observable<PendingCall[]>;
  /**
   * A list of objects describing calls initiated by the current user (connectedUser).
   */
  outgoingCalls$: Observable<PendingCall[]>;
  /**
   * A list of objects describing incoming calls.
   */
  incomingCalls$: Observable<PendingCall[]>;
  /**
   * The call data describing an incoming call accepted by a participant.
   * Serves as a flag decide, whether an incoming call should be joined.
   */
  acceptedCall$: Observable<CallAccepted | undefined>;
  /**
   * The call controller instance representing the call the user attends.
   * The controller instance exposes call metadata as well.
   */
  activeCall$: Observable<CallController | undefined>;
  /**
   * The currently elected dominant speaker in the active call.
   */
  dominantSpeaker$: Observable<StreamVideoParticipant | undefined>;
<<<<<<< HEAD

  terminatedRingCallMeta$: Observable<CallMeta | undefined>;

=======
>>>>>>> 7eba321e
  /**
   * All participants of the current call (this includes the current user and other participants as well).
   */
  participants$: Observable<
    (StreamVideoParticipant | StreamVideoLocalParticipant)[]
  >;
  /**
   * The local participant of the current call (the logged-in user).
   */
  localParticipant$: Observable<StreamVideoLocalParticipant | undefined>;
  /**
   * Remote participants of the current call (this includes every participant except the logged-in user).
   */
  remoteParticipants$: Observable<StreamVideoParticipant[]>;
  /**
   * Pinned participants of the current call.
   */
  pinnedParticipants$: Observable<StreamVideoParticipant[]>;
  /**
   * Emits true whenever there is an active screen sharing session within
   * the current call. Useful for displaying a "screen sharing" indicator and
   * switching the layout to a screen sharing layout.
   *
   * The actual screen sharing track isn't exposed here, but can be retrieved
   * from the list of call participants. We also don't want to be limiting
   * to the number of share screen tracks are displayed in a call.
   */
  hasOngoingScreenShare$: Observable<boolean>;
  /**
   * The latest stats report of the current call.
   * When stats gathering is enabled, this observable will emit a new value
   * at a regular (configurable) interval.
   *
   * Consumers of this observable can implement their own batching logic
   * in case they want to show historical stats data.
   */
  callStatsReport$: Observable<CallStatsReport | undefined>;
  /**
   * Emits a boolean indicating whether a call recording is currently in progress.
   */
  callRecordingInProgress$: Observable<boolean>;

  /**
   * This method allows you the get the current value of a state variable.
   *
   * @param observable the observable to get the current value of.
   * @returns the current value of the observable.
   */
  getCurrentValue: <T>(observable: Observable<T>) => T;

  constructor(store: StreamVideoWriteableStateStore) {
    this.connectedUser$ = store.connectedUserSubject.asObservable();
    this.pendingCalls$ = store.pendingCallsSubject.asObservable();
    this.incomingCalls$ = store.incomingCalls$;
    this.outgoingCalls$ = store.outgoingCalls$;
    this.acceptedCall$ = store.acceptedCallSubject.asObservable();
    this.activeCall$ = store.activeCallSubject.asObservable();
<<<<<<< HEAD
    this.activeRingCallMeta$ = store.activeRingCallMetaSubject.asObservable();
    this.activeRingCallDetails$ =
      store.activeRingCallDetailsSubject.asObservable();
    this.incomingRingCalls$ = store.incomingRingCallsSubject.asObservable();
    this.dominantSpeaker$ = store.dominantSpeaker$;

=======
    this.participants$ = store.participantsSubject.asObservable();
    this.localParticipant$ = store.localParticipant$;
    this.remoteParticipants$ = store.remoteParticipants$;
    this.pinnedParticipants$ = store.pinnedParticipants$;
    this.dominantSpeaker$ = store.dominantSpeakerSubject.asObservable();
>>>>>>> 7eba321e
    this.callStatsReport$ = store.callStatsReportSubject.asObservable();
    this.callRecordingInProgress$ =
      store.callRecordingInProgressSubject.asObservable();
    this.hasOngoingScreenShare$ = store.hasOngoingScreenShare$;
<<<<<<< HEAD
    this.activeCallMeta$ = store.activeCallMetaSubject.asObservable();
=======
  }
>>>>>>> 7eba321e

    // re-expose
    this.getCurrentValue = store.getCurrentValue;
  }
}<|MERGE_RESOLUTION|>--- conflicted
+++ resolved
@@ -48,25 +48,10 @@
   acceptedCallSubject = new BehaviorSubject<CallAccepted | undefined>(
     undefined,
   );
-<<<<<<< HEAD
-
-  activeCallAllParticipantsSubject = new ReplaySubject<
-    (StreamVideoParticipant | StreamVideoLocalParticipant)[]
-  >(1);
-  activeCallLocalParticipantSubject = new BehaviorSubject<
-    StreamVideoParticipant | undefined
-  >(undefined);
-  // FIXME OL: this subject is unused?
-  activeCallRemoteParticipantSubject = new BehaviorSubject<
-    StreamVideoParticipant[]
-  >([]);
-  callStatsReportSubject = new BehaviorSubject<CallStatsReport | undefined>(
-=======
   /**
    * A store that keeps reference to a call controller instance.
    */
   activeCallSubject = new BehaviorSubject<CallController | undefined>(
->>>>>>> 7eba321e
     undefined,
   );
   /**
@@ -88,25 +73,16 @@
    * Pinned participants of the current call.
    */
   pinnedParticipants$: Observable<StreamVideoParticipant[]>;
-<<<<<<< HEAD
 
   /**
    * The currently elected dominant speaker in the active call.
    */
   dominantSpeaker$: Observable<StreamVideoParticipant | undefined>;
 
-  /**
-   * An observable which emits whenever a screen share is started or stopped.
-   */
-=======
-  dominantSpeakerSubject = new BehaviorSubject<
-    StreamVideoParticipant | undefined
-  >(undefined);
   callStatsReportSubject = new BehaviorSubject<CallStatsReport | undefined>(
     undefined,
   );
   callRecordingInProgressSubject = new ReplaySubject<boolean>(1);
->>>>>>> 7eba321e
   hasOngoingScreenShare$: Observable<boolean>;
 
   constructor() {
@@ -122,14 +98,10 @@
       map((participants) => participants.filter((p) => p.isPinned)),
     );
 
-<<<<<<< HEAD
-    this.dominantSpeaker$ = this.activeCallAllParticipantsSubject.pipe(
+    this.dominantSpeaker$ = this.participantsSubject.pipe(
       map((participants) => participants.find((p) => p.isDominantSpeaker)),
     );
 
-    this.activeCallSubject.subscribe((c) => {
-      if (!c) {
-=======
     this.incomingCalls$ = this.pendingCallsSubject.pipe(
       combineLatestWith(this.connectedUserSubject),
       map(([pendingCalls, connectedUser]) =>
@@ -158,7 +130,6 @@
         );
         this.setCurrentValue(this.acceptedCallSubject, undefined);
       } else {
->>>>>>> 7eba321e
         this.setCurrentValue(this.callRecordingInProgressSubject, false);
         this.setCurrentValue(this.participantsSubject, []);
       }
@@ -314,12 +285,6 @@
    * The currently elected dominant speaker in the active call.
    */
   dominantSpeaker$: Observable<StreamVideoParticipant | undefined>;
-<<<<<<< HEAD
-
-  terminatedRingCallMeta$: Observable<CallMeta | undefined>;
-
-=======
->>>>>>> 7eba321e
   /**
    * All participants of the current call (this includes the current user and other participants as well).
    */
@@ -377,29 +342,15 @@
     this.outgoingCalls$ = store.outgoingCalls$;
     this.acceptedCall$ = store.acceptedCallSubject.asObservable();
     this.activeCall$ = store.activeCallSubject.asObservable();
-<<<<<<< HEAD
-    this.activeRingCallMeta$ = store.activeRingCallMetaSubject.asObservable();
-    this.activeRingCallDetails$ =
-      store.activeRingCallDetailsSubject.asObservable();
-    this.incomingRingCalls$ = store.incomingRingCallsSubject.asObservable();
-    this.dominantSpeaker$ = store.dominantSpeaker$;
-
-=======
     this.participants$ = store.participantsSubject.asObservable();
     this.localParticipant$ = store.localParticipant$;
     this.remoteParticipants$ = store.remoteParticipants$;
     this.pinnedParticipants$ = store.pinnedParticipants$;
-    this.dominantSpeaker$ = store.dominantSpeakerSubject.asObservable();
->>>>>>> 7eba321e
+    this.dominantSpeaker$ = store.dominantSpeaker$;
     this.callStatsReport$ = store.callStatsReportSubject.asObservable();
     this.callRecordingInProgress$ =
       store.callRecordingInProgressSubject.asObservable();
     this.hasOngoingScreenShare$ = store.hasOngoingScreenShare$;
-<<<<<<< HEAD
-    this.activeCallMeta$ = store.activeCallMetaSubject.asObservable();
-=======
-  }
->>>>>>> 7eba321e
 
     // re-expose
     this.getCurrentValue = store.getCurrentValue;
