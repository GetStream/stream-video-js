--- conflicted
+++ resolved
@@ -153,13 +153,10 @@
 2. **Accepted call** - the app can start the process of joining the outgoing call
 2. **Active call** - the app shows the active call UI
 
-<<<<<<< HEAD
-=======
 ### Call calling state
 In an individual call lifespan various situations can occur that are then reflected in something we named **calling state**. Thus, a call can be in state of joining, reconnection, left etc.
 This is reflected within the [`Call` objects internal state](../../call-engine/Call#state).
 
->>>>>>> e451035d
 ### Reconnections
 
 ### Hybrid scenarios
