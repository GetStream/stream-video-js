--- conflicted
+++ resolved
@@ -8,8 +8,7 @@
 
 ### Start-stop camera
 
-```typescript
-<<<<<<< HEAD
+````typescript
 const toggleCamera = () => {
   call.camera.toggle();
 
@@ -17,17 +16,11 @@
   call.camera.enable();
   call.camera.disable();
 };
-=======
-call.state.settings$.subscribe((settings) => {
-  console.log(settings?.video.camera_default_on);
-});
->>>>>>> 441dbd4f
 ```
 
 Here is how you can access the status:
 
 ```typescript
-<<<<<<< HEAD
 call.camera.state.status; // enabled, disabled or undefined
 call.camera.state.status$.subscribe(console.log); // Reactive value for status, you can subscribe to changes
 ```
@@ -41,21 +34,6 @@
 const defaultCameraStatus =
   call.state.metadata.settings.video.camera_default_on;
 defaultCameraStatus ? call.camera.enable() : call.camera.disable();
-=======
-import { getVideoStream, SfuModels } from '@stream-io/video-client';
-
-const toggleCamera = () => {
-  const { localParticipant } = call.state;
-  if (!localParticipant) return;
-  if (localParticipant.publishedTracks.includes(SfuModels.TrackType.VIDEO)) {
-    // This will take care of disposing the media stream
-    await call.stopPublish(SfuModels.TrackType.VIDEO);
-  } else {
-    const videoStream = await getVideoStream();
-    await call.publishVideoStream(videoStream);
-  }
-};
->>>>>>> 441dbd4f
 ```
 
 ### List and select devices
@@ -63,7 +41,6 @@
 ```typescript
 // List devices
 // The error handler is called if the user denies permission to use camera
-<<<<<<< HEAD
 call.camera
   .listDevices()
   .subscribe({ next: console.log, error: console.error });
@@ -77,18 +54,6 @@
 ```typescript
 call.camera.state.selectedDevice; // currently selected camera
 call.camera.state.selectedDevice$.subscribe(console.log); // Reactive value for selected device, you can subscribe to changes
-=======
-getVideoDevices().subscribe({
-  next: (cameras) => console.log(cameras),
-  error: (err) => console.error(err),
-});
-
-// Select device and store selected device for participant
-call.setVideoDevice('device Id');
-
-// Take a video stream
-const videoStream = await getVideoStream({ deviceId: 'device Id' });
->>>>>>> 441dbd4f
 ```
 
 ### Camera direction
@@ -114,7 +79,6 @@
 If you're building a lobby screen, this is how you can apply the backend settings:
 
 ```typescript
-<<<<<<< HEAD
 await call.get();
 // fallback in case no backend setting
 let defaultDirection: CameraDirection = 'front';
@@ -123,11 +87,6 @@
   defaultDirection = backendSetting === 'front' ? 'front' : 'back';
 }
 this.camera.selectDirection(defaultDirection);
-=======
-call.state.settings$.subscribe((settings) => {
-  console.log(settings?.audio.mic_default_on);
-});
->>>>>>> 441dbd4f
 ```
 
 ### Render video
@@ -137,33 +96,18 @@
 This is how you can render video of a participant:
 
 ```typescript
-<<<<<<< HEAD
 const videoEl = document.createElement('video');
 videoEl.autoplay = true;
 
 if (videoEl.srcObject !== participant.videoStream) {
   videoEl.srcObject = participant.videoStream || null;
 }
-=======
-const toggleMicrophone = () => {
-  const { localParticipant } = call.state;
-  if (!localParticipant) return;
-  if (localParticipant.publishedTracks.includes(SfuModels.TrackType.AUDIO)) {
-    // This will take care of disposing the media stream
-    await call.stopPublish(SfuModels.TrackType.AUDIO);
-  } else {
-    const audioStream = await getAudioStream();
-    await call.publishAudioStream(audioStream);
-  }
-};
->>>>>>> 441dbd4f
 ```
 
 #### Lobby preview
 
 This is how you can show a preview video before joining the call:
 
-<<<<<<< HEAD
 ```typescript
 const call = client.call('default', '123');
 
@@ -174,20 +118,6 @@
 if (videoEl.srcObject !== call.camera.state.mediaStream) {
   videoEl.srcObject = call.camera.state.mediaStream || null;
 }
-=======
-// List devices
-// The error handler is called if the user denies permission to use microphone
-getAudioDevices().subscribe({
-  next: (mics) => console.log(mics),
-  error: (err) => console.error(err),
-});
-
-// Select device and store selected device for participant
-call.setAudioDevice('device Id');
-
-// Take an audio stream
-const audioStream = await getAudioStream({ deviceId: 'device Id' });
->>>>>>> 441dbd4f
 ```
 
 ## Microphone management
@@ -225,7 +155,6 @@
 
 ```typescript
 // List devices
-<<<<<<< HEAD
 // The error handler is called if the user denies permission to use microphone
 call.microphone
   .listDevices()
@@ -233,16 +162,6 @@
 
 // Select device
 call.microphone.select('device Id');
-=======
-// The error handler is called if the user denies permission to use play audio through device's speakers
-getAudioOutputDevices().subscribe({
-  next: (speakers) => console.log(speakers),
-  error: (err) => console.error(err),
-});
-
-// store selected device for participant
-call.setAudioOutputDevice('device Id');
->>>>>>> 441dbd4f
 ```
 
 This is how you can access the selected device:
@@ -297,4 +216,5 @@
 
 ```typescript
 // This feature is coming soon 🏗️
-```+```
+````