--- conflicted
+++ resolved
@@ -2,10 +2,6 @@
   "$schema": "./node_modules/@openapitools/openapi-generator-cli/config.schema.json",
   "spaces": 2,
   "generator-cli": {
-<<<<<<< HEAD
-    "version": "6.5.0"
-=======
     "version": "6.6.0"
->>>>>>> a338a196
   }
 }