// RollupError: @rollup/plugin-typescript TS7016: Could not find a declaration file for module './krispai/krispsdk.mjs'
// eslint-disable-next-line @typescript-eslint/ban-ts-comment
// @ts-ignore - issues with typescript on CI
import KrispSDK from './krispai/krispsdk.mjs';
import type {
  IAudioFilterNode,
  IKrispSDK,
  ISDKPartialOptions,
} from './krispai/krispsdk';
import { packageName, packageVersion } from './version';
import { promiseWithResolvers } from './withResolvers';
import { simd } from 'wasm-feature-detect';

/**
 * Options to pass to the NoiseCancellation instance.
 */
export type NoiseCancellationOptions = {
  /**
   * The base path to load the models from.
   * You can override this if you want to host the models yourself.
   * @default `https://unpkg.com/@stream-io/audio-filters-web@${packageVersion}/src/krispai/models`.
   */
  basePath?: string;

  /**
   * When Krisp SDK detects buffer overflow, it will disable the filter and
   * wait for this timeout before enabling it again.
   * Defaults to 15000 ms.
   */
  restoreTimeoutMs?: number;

  /**
   * The number of attempts to restore the filter after a buffer overflow.
   * Defaults to 3.
   */
  restoreAttempts?: number;

  /**
   * Optional Krisp SDK parameters.
   */
  krispSDKParams?: ISDKPartialOptions['params'];
};

/**
 * An interface for the NoiseCancellation implementation.
 * Provided for easier unit testing.
 */
export interface INoiseCancellation {
  isSupported: () => boolean | Promise<boolean>;
  init: () => Promise<void>;
<<<<<<< HEAD
  isEnabled: () => boolean;
=======
  canAutoEnable?: () => Promise<boolean>;
>>>>>>> d7843e1a
  enable: () => void;
  disable: () => void;
  dispose: () => Promise<void>;
  setSuppressionLevel: (level: number) => void;
  toFilter: () => (mediaStream: MediaStream) => {
    output: MediaStream;
  };
  on: <E extends keyof Events, T = Events[E]>(
    event: E,
    callback: T,
  ) => () => void;
  off: <E extends keyof Events, T = Events[E]>(event: E, callback: T) => void;
}

/**
 * A list of events one can subscribe to.
 */
export type Events = {
  /**
   * Fires when Noise Cancellation state changes.
   *
   * @param enabled true when enabled, false otherwise.
   */
  change: (enabled: boolean) => void;
};

/**
 * A wrapper around the Krisp.AI SDK.
 */
export class NoiseCancellation implements INoiseCancellation {
  private sdk?: IKrispSDK;
  private filterNode?: IAudioFilterNode;
  private audioContext?: AudioContext;
  private restoreTimeoutId?: number;

  private readonly basePath: string;
  private readonly restoreTimeoutMs: number;
  private readonly restoreAttempts: number;
  private readonly krispSDKParams?: ISDKPartialOptions['params'];

  private readonly listeners: Partial<Record<keyof Events, Array<any>>> = {};

  /**
   * Constructs a new instance.
   */
  constructor({
    basePath = `https://unpkg.com/${packageName}@${packageVersion}/src/krispai/models`,
    restoreTimeoutMs = 15000,
    restoreAttempts = 3,
    krispSDKParams,
  }: NoiseCancellationOptions = {}) {
    this.basePath = basePath;
    this.restoreTimeoutMs = restoreTimeoutMs;
    this.restoreAttempts = restoreAttempts;
    this.krispSDKParams = krispSDKParams;
  }

  /**
   * Checks if the noise cancellation is supported on this platform.
   * Make sure you call this method before trying to enable the noise cancellation.
   */
  isSupported = () => {
    if (!KrispSDK.isSupported()) {
      return false;
    } else {
      return simd();
    }
  };

  /**
   * Initializes the KrispAI SDK.
   *
   * Will throw in case the noise cancellation is not supported on this platform
   * or if the SDK is already initialized.
   */
  init = async () => {
    if (!(await this.isSupported())) {
      throw new Error('NoiseCancellation is not supported on this platform');
    }
    if (this.sdk) {
      throw new Error('NoiseCancellation is already initialized');
    }
    const sdk = new KrispSDK({
      params: {
        debugLogs: false,
        logProcessStats: false,
        useSharedArrayBuffer: false,
        models: {
          // https://sdk-docs.krisp.ai/docs/krisp-audio-sdk-model-selection-guide
          modelNC: `${this.basePath}/c6.f.s.da1785.kef`,
        },
        ...this.krispSDKParams,
      },
    });
    await sdk.init();
    this.sdk = sdk;

    this.audioContext = new AudioContext();

    // AudioContext requires user interaction to start:
    // https://developer.chrome.com/blog/autoplay/#webaudio
    const resume = () => {
      // resume if still suspended
      if (this.audioContext?.state === 'suspended') {
        this.audioContext.resume().catch((err) => {
          console.warn(
            'Failed to resume the audio context. Noise Cancellation may not work correctly',
            err,
          );
        });
      }
      document.removeEventListener('click', resume);
    };

    if (this.audioContext.state === 'suspended') {
      document.addEventListener('click', resume);
    }

    const { promise: ready, resolve: filterReady } = promiseWithResolvers();
    const filterNode = await sdk.createNoiseFilter(
      this.audioContext,
      () => filterReady(),
      () => document.removeEventListener('click', resume),
    );
    filterNode.addEventListener('buffer_overflow', this.handleBufferOverflow);
    this.filterNode = filterNode;
    return ready;
  };

  /**
   * Checks if the noise cancellation is enabled.
   */
  isEnabled = () => {
    if (!this.filterNode) return false;
    return this.filterNode.isEnabled();
  };

  /**
   * Enables the noise cancellation.
   */
  enable = () => {
    if (!this.filterNode) return;
    this.filterNode.enable();
    this.dispatch('change', true);
  };

  /**
   * Disables the noise cancellation.
   */
  disable = () => {
    if (!this.filterNode) return;
    this.filterNode.disable();
    this.dispatch('change', false);
  };

  /**
   * Disposes the instance and releases all resources.
   */
  dispose = async () => {
    window.clearTimeout(this.restoreTimeoutId);
    if (this.audioContext && this.audioContext.state !== 'closed') {
      await this.audioContext.close().catch((err) => {
        console.warn('Failed to close the audio context', err);
      });
      this.audioContext = undefined;
    }
    if (this.filterNode) {
      this.disable();
      this.filterNode.removeEventListener(
        'buffer_overflow',
        this.handleBufferOverflow,
      );
      this.filterNode.dispose();
      this.filterNode = undefined;
    }
    if (this.sdk) {
      this.sdk.dispose();
      this.sdk = undefined;
    }
  };

  /**
   * Sets the noise suppression level (0-100).
   *
   * @param level 0 for no suppression, 100 for maximum suppression.
   */
  setSuppressionLevel = (level: number) => {
    // @ts-expect-error not yet in the types, but exists in the implementation
    if (!this.filterNode || !this.filterNode.setNoiseSuppressionLevel) {
      throw new Error(
        'NoiseCancellation is not initialized with a filter node that supports noise suppression level',
      );
    }
    if (level < 0 || level > 100) {
      throw new Error('NoiseCancellation level must be between 0 and 100');
    }
    // @ts-expect-error not yet in the types, but exists in the implementation
    this.filterNode.setNoiseSuppressionLevel(level);
  };

  /**
   * A utility method convenient for our Microphone filters API.
   */
  toFilter = () => (mediaStream: MediaStream) => {
    if (!this.filterNode || !this.audioContext) {
      throw new Error('NoiseCancellation is not initialized');
    }
    const source = this.audioContext.createMediaStreamSource(mediaStream);
    const destination = this.audioContext.createMediaStreamDestination();

    source.connect(this.filterNode).connect(destination);
    return { output: destination.stream };
  };

  /**
   * Registers the given callback to the event type;
   *
   * @param event the event to listen.
   * @param callback the callback to call.
   */
  on = <E extends keyof Events, T = Events[E]>(event: E, callback: T) => {
    (this.listeners[event] ??= [] as T[]).push(callback);
    return () => {
      this.off(event, callback);
    };
  };

  /**
   * Unregisters the given callback for the event type.
   *
   * @param event the event.
   * @param callback the callback to unregister.
   */
  off = <E extends keyof Events, T = Events[E]>(event: E, callback: T) => {
    const listeners = this.listeners[event] || [];
    this.listeners[event] = listeners.filter((cb) => cb !== callback);
  };

  /**
   * Dispatches a new event payload for the given event type.
   *
   * @param event the event.
   * @param payload the payload.
   */
  private dispatch = <E extends keyof Events, P = Parameters<Events[E]>[0]>(
    event: E,
    payload: P,
  ) => {
    const listeners = this.listeners[event] || [];
    for (const listener of listeners) {
      listener(payload);
    }
  };

  /**
   * Handles the buffer overflow event.
   * Disables the filter and waits for the restore timeout before enabling it again.
   *
   * Based on: https://sdk-docs.krisp.ai/docs/getting-started-js#system-overload-handling
   */
  private handleBufferOverflow = (
    // extending the Event type to include the data property as it is not yet
    // in the types but exists in the implementation
    e: Event & { data?: { overflowCount: number } },
  ) => {
    window.clearTimeout(this.restoreTimeoutId);
    this.disable();

    const count = (e && e.data && e.data.overflowCount) ?? 0;
    if (count < this.restoreAttempts) {
      this.restoreTimeoutId = window.setTimeout(() => {
        this.enable();
      }, this.restoreTimeoutMs);
    }
  };
}<|MERGE_RESOLUTION|>--- conflicted
+++ resolved
@@ -48,11 +48,8 @@
 export interface INoiseCancellation {
   isSupported: () => boolean | Promise<boolean>;
   init: () => Promise<void>;
-<<<<<<< HEAD
   isEnabled: () => boolean;
-=======
   canAutoEnable?: () => Promise<boolean>;
->>>>>>> d7843e1a
   enable: () => void;
   disable: () => void;
   dispose: () => Promise<void>;
