{
  "name": "@stream-io/audio-filters-web",
<<<<<<< HEAD
  "version": "0.6.0",
  "main": "./dist/cjs/index.js",
  "types": "./dist/types/index.d.ts",
  "exports": {
    ".": {
      "types": "./dist/types/index.d.ts",
      "default": "./dist/cjs/index.js"
    }
  },
=======
  "version": "0.6.1",
  "main": "./dist/index.cjs.js",
  "module": "./dist/index.es.js",
  "types": "./dist/index.d.ts",
>>>>>>> 91f16682
  "license": "See license in LICENSE",
  "scripts": {
    "clean": "rimraf dist",
    "start": "vite build --watch",
    "build": "yarn clean && concurrently 'vite build' 'tsc'"
  },
  "repository": {
    "type": "git",
    "url": "https://github.com/GetStream/stream-video-js.git",
    "directory": "packages/audio-filters-web"
  },
  "sideEffects": false,
  "files": [
    "dist",
    "src",
    "!src/krispai/*",
    "index.ts",
    "package.json",
    "README.md",
    "LICENSE",
    "CHANGELOG.md"
  ],
  "dependencies": {
    "wasm-feature-detect": "^1.8.0"
  },
  "devDependencies": {
    "concurrently": "^9.2.1",
    "rimraf": "^6.0.1",
    "typescript": "^5.9.3",
    "vite": "^7.1.9"
  }
}<|MERGE_RESOLUTION|>--- conflicted
+++ resolved
@@ -1,7 +1,6 @@
 {
   "name": "@stream-io/audio-filters-web",
-<<<<<<< HEAD
-  "version": "0.6.0",
+  "version": "0.6.1",
   "main": "./dist/cjs/index.js",
   "types": "./dist/types/index.d.ts",
   "exports": {
@@ -10,12 +9,6 @@
       "default": "./dist/cjs/index.js"
     }
   },
-=======
-  "version": "0.6.1",
-  "main": "./dist/index.cjs.js",
-  "module": "./dist/index.es.js",
-  "types": "./dist/index.d.ts",
->>>>>>> 91f16682
   "license": "See license in LICENSE",
   "scripts": {
     "clean": "rimraf dist",
