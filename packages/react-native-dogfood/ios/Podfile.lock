--- conflicted
+++ resolved
@@ -1,9 +1,9 @@
 PODS:
-  - AppAuth (1.6.0):
-    - AppAuth/Core (= 1.6.0)
-    - AppAuth/ExternalUserAgent (= 1.6.0)
-  - AppAuth/Core (1.6.0)
-  - AppAuth/ExternalUserAgent (1.6.0):
+  - AppAuth (1.6.1):
+    - AppAuth/Core (= 1.6.1)
+    - AppAuth/ExternalUserAgent (= 1.6.1)
+  - AppAuth/Core (1.6.1)
+  - AppAuth/ExternalUserAgent (1.6.1):
     - AppAuth/Core
   - boost (1.76.0)
   - DoubleConversion (1.1.6)
@@ -26,9 +26,9 @@
     - GoogleUtilities/Logger (~> 7.8)
   - FirebaseCoreExtension (10.3.0):
     - FirebaseCore (~> 10.0)
-  - FirebaseCoreInternal (10.6.0):
+  - FirebaseCoreInternal (10.9.0):
     - "GoogleUtilities/NSData+zlib (~> 7.8)"
-  - FirebaseInstallations (10.6.0):
+  - FirebaseInstallations (10.9.0):
     - FirebaseCore (~> 10.0)
     - GoogleUtilities/Environment (~> 7.8)
     - GoogleUtilities/UserDefaults (~> 7.8)
@@ -44,7 +44,7 @@
     - nanopb (< 2.30910.0, >= 2.30908.0)
   - fmt (6.2.1)
   - glog (0.3.5)
-  - GoogleDataTransport (9.2.1):
+  - GoogleDataTransport (9.2.2):
     - GoogleUtilities/Environment (~> 7.7)
     - nanopb (< 2.30910.0, >= 2.30908.0)
     - PromisesObjC (< 3.0, >= 1.2)
@@ -52,22 +52,22 @@
     - AppAuth (~> 1.5)
     - GTMAppAuth (~> 1.3)
     - GTMSessionFetcher/Core (< 3.0, >= 1.1)
-  - GoogleUtilities/AppDelegateSwizzler (7.11.0):
+  - GoogleUtilities/AppDelegateSwizzler (7.11.1):
     - GoogleUtilities/Environment
     - GoogleUtilities/Logger
     - GoogleUtilities/Network
-  - GoogleUtilities/Environment (7.11.0):
+  - GoogleUtilities/Environment (7.11.1):
     - PromisesObjC (< 3.0, >= 1.2)
-  - GoogleUtilities/Logger (7.11.0):
+  - GoogleUtilities/Logger (7.11.1):
     - GoogleUtilities/Environment
-  - GoogleUtilities/Network (7.11.0):
+  - GoogleUtilities/Network (7.11.1):
     - GoogleUtilities/Logger
     - "GoogleUtilities/NSData+zlib"
     - GoogleUtilities/Reachability
-  - "GoogleUtilities/NSData+zlib (7.11.0)"
-  - GoogleUtilities/Reachability (7.11.0):
+  - "GoogleUtilities/NSData+zlib (7.11.1)"
+  - GoogleUtilities/Reachability (7.11.1):
     - GoogleUtilities/Logger
-  - GoogleUtilities/UserDefaults (7.11.0):
+  - GoogleUtilities/UserDefaults (7.11.1):
     - GoogleUtilities/Logger
   - GTMAppAuth (1.3.1):
     - AppAuth/Core (~> 1.6)
@@ -597,12 +597,7 @@
     :path: "../node_modules/react-native/ReactCommon/yoga"
 
 SPEC CHECKSUMS:
-<<<<<<< HEAD
-  AppAuth: 8fca6b5563a5baef2c04bee27538025e4ceb2add
-  Base64: cecfb41a004124895a7bcee567a89bae5a89d49b
-=======
   AppAuth: e48b432bb4ba88b10cb2bcc50d7f3af21e78b9c2
->>>>>>> 75150244
   boost: a7c83b31436843459a1961bfd74b96033dc77234
   DoubleConversion: 5189b271737e1565bdce30deb4a08d647e3f5f54
   FBLazyVector: 48289402952f4f7a4e235de70a9a590aa0b79ef4
@@ -610,14 +605,14 @@
   Firebase: f92fc551ead69c94168d36c2b26188263860acd9
   FirebaseCore: 988754646ab3bd4bdcb740f1bfe26b9f6c0d5f2a
   FirebaseCoreExtension: 93d252fabdc9696bf14a73b04d84877ab9b3a832
-  FirebaseCoreInternal: c7cd505e2136811096b225ac388d6254a2622362
-  FirebaseInstallations: 13dde135fa0524e15bddb133ccc8465c53a1b3f3
+  FirebaseCoreInternal: d2b4acb827908e72eca47a9fd896767c3053921e
+  FirebaseInstallations: c58489c9caacdbf27d1da60891a87318e20218e0
   FirebaseMessaging: e345b219fd15d325f0cf2fef28cb8ce00d851b3f
   fmt: ff9d55029c625d3757ed641535fd4a75fedc7ce9
   glog: 04b94705f318337d7ead9e6d17c019bd9b1f6b1b
-  GoogleDataTransport: ea169759df570f4e37bdee1623ec32a7e64e67c4
+  GoogleDataTransport: 8378d1fa8ac49753ea6ce70d65a7cb70ce5f66e6
   GoogleSignIn: 5651ce3a61e56ca864160e79b484cd9ed3f49b7a
-  GoogleUtilities: c2bdc4cf2ce786c4d2e6b3bcfd599a25ca78f06f
+  GoogleUtilities: 9aa0ad5a7bc171f8bae016300bfcfa3fb8425749
   GTMAppAuth: 0ff230db599948a9ad7470ca667337803b3fc4dd
   GTMSessionFetcher: 3a63d75eecd6aa32c2fc79f578064e1214dfdec2
   hermes-engine: 2af7b7a59128f250adfd86f15aa1d5a2ecd39995
@@ -672,4 +667,4 @@
 
 PODFILE CHECKSUM: 89f12fe5c2ae4f9306852e0c3520cd5bff67328a
 
-COCOAPODS: 1.12.1+COCOAPODS: 1.11.3