PODS:
  - AppAuth (1.6.1):
    - AppAuth/Core (= 1.6.1)
    - AppAuth/ExternalUserAgent (= 1.6.1)
  - AppAuth/Core (1.6.1)
  - AppAuth/ExternalUserAgent (1.6.1):
    - AppAuth/Core
  - boost (1.76.0)
  - DoubleConversion (1.1.6)
  - FBLazyVector (0.70.6)
  - FBReactNativeSpec (0.70.6):
    - RCT-Folly (= 2021.07.22.00)
    - RCTRequired (= 0.70.6)
    - RCTTypeSafety (= 0.70.6)
    - React-Core (= 0.70.6)
    - React-jsi (= 0.70.6)
    - ReactCommon/turbomodule/core (= 0.70.6)
  - Firebase/CoreOnly (10.3.0):
    - FirebaseCore (= 10.3.0)
  - Firebase/Messaging (10.3.0):
    - Firebase/CoreOnly
    - FirebaseMessaging (~> 10.3.0)
  - FirebaseCore (10.3.0):
    - FirebaseCoreInternal (~> 10.0)
    - GoogleUtilities/Environment (~> 7.8)
    - GoogleUtilities/Logger (~> 7.8)
  - FirebaseCoreExtension (10.3.0):
    - FirebaseCore (~> 10.0)
  - FirebaseCoreInternal (10.9.0):
    - "GoogleUtilities/NSData+zlib (~> 7.8)"
  - FirebaseInstallations (10.9.0):
    - FirebaseCore (~> 10.0)
    - GoogleUtilities/Environment (~> 7.8)
    - GoogleUtilities/UserDefaults (~> 7.8)
    - PromisesObjC (~> 2.1)
  - FirebaseMessaging (10.3.0):
    - FirebaseCore (~> 10.0)
    - FirebaseInstallations (~> 10.0)
    - GoogleDataTransport (~> 9.2)
    - GoogleUtilities/AppDelegateSwizzler (~> 7.8)
    - GoogleUtilities/Environment (~> 7.8)
    - GoogleUtilities/Reachability (~> 7.8)
    - GoogleUtilities/UserDefaults (~> 7.8)
    - nanopb (< 2.30910.0, >= 2.30908.0)
  - fmt (6.2.1)
  - glog (0.3.5)
  - GoogleDataTransport (9.2.2):
    - GoogleUtilities/Environment (~> 7.7)
    - nanopb (< 2.30910.0, >= 2.30908.0)
    - PromisesObjC (< 3.0, >= 1.2)
  - GoogleSignIn (6.2.4):
    - AppAuth (~> 1.5)
    - GTMAppAuth (~> 1.3)
    - GTMSessionFetcher/Core (< 3.0, >= 1.1)
  - GoogleUtilities/AppDelegateSwizzler (7.11.1):
    - GoogleUtilities/Environment
    - GoogleUtilities/Logger
    - GoogleUtilities/Network
  - GoogleUtilities/Environment (7.11.1):
    - PromisesObjC (< 3.0, >= 1.2)
  - GoogleUtilities/Logger (7.11.1):
    - GoogleUtilities/Environment
  - GoogleUtilities/Network (7.11.1):
    - GoogleUtilities/Logger
    - "GoogleUtilities/NSData+zlib"
    - GoogleUtilities/Reachability
  - "GoogleUtilities/NSData+zlib (7.11.1)"
  - GoogleUtilities/Reachability (7.11.1):
    - GoogleUtilities/Logger
  - GoogleUtilities/UserDefaults (7.11.1):
    - GoogleUtilities/Logger
  - GTMAppAuth (1.3.1):
    - AppAuth/Core (~> 1.6)
    - GTMSessionFetcher/Core (< 3.0, >= 1.5)
  - GTMSessionFetcher/Core (2.3.0)
  - hermes-engine (0.70.6)
  - JitsiWebRTC (111.0.2)
  - libevent (2.1.12)
  - MMKV (1.2.16):
    - MMKVCore (~> 1.2.16)
  - MMKVCore (1.2.16)
  - nanopb (2.30909.0):
    - nanopb/decode (= 2.30909.0)
    - nanopb/encode (= 2.30909.0)
  - nanopb/decode (2.30909.0)
  - nanopb/encode (2.30909.0)
  - PromisesObjC (2.2.0)
  - RCT-Folly (2021.07.22.00):
    - boost
    - DoubleConversion
    - fmt (~> 6.2.1)
    - glog
    - RCT-Folly/Default (= 2021.07.22.00)
  - RCT-Folly/Default (2021.07.22.00):
    - boost
    - DoubleConversion
    - fmt (~> 6.2.1)
    - glog
  - RCT-Folly/Futures (2021.07.22.00):
    - boost
    - DoubleConversion
    - fmt (~> 6.2.1)
    - glog
    - libevent
  - RCTRequired (0.70.6)
  - RCTTypeSafety (0.70.6):
    - FBLazyVector (= 0.70.6)
    - RCTRequired (= 0.70.6)
    - React-Core (= 0.70.6)
  - React (0.70.6):
    - React-Core (= 0.70.6)
    - React-Core/DevSupport (= 0.70.6)
    - React-Core/RCTWebSocket (= 0.70.6)
    - React-RCTActionSheet (= 0.70.6)
    - React-RCTAnimation (= 0.70.6)
    - React-RCTBlob (= 0.70.6)
    - React-RCTImage (= 0.70.6)
    - React-RCTLinking (= 0.70.6)
    - React-RCTNetwork (= 0.70.6)
    - React-RCTSettings (= 0.70.6)
    - React-RCTText (= 0.70.6)
    - React-RCTVibration (= 0.70.6)
  - React-bridging (0.70.6):
    - RCT-Folly (= 2021.07.22.00)
    - React-jsi (= 0.70.6)
  - React-callinvoker (0.70.6)
  - React-Codegen (0.70.6):
    - FBReactNativeSpec (= 0.70.6)
    - RCT-Folly (= 2021.07.22.00)
    - RCTRequired (= 0.70.6)
    - RCTTypeSafety (= 0.70.6)
    - React-Core (= 0.70.6)
    - React-jsi (= 0.70.6)
    - React-jsiexecutor (= 0.70.6)
    - ReactCommon/turbomodule/core (= 0.70.6)
  - React-Core (0.70.6):
    - glog
    - RCT-Folly (= 2021.07.22.00)
    - React-Core/Default (= 0.70.6)
    - React-cxxreact (= 0.70.6)
    - React-jsi (= 0.70.6)
    - React-jsiexecutor (= 0.70.6)
    - React-perflogger (= 0.70.6)
    - Yoga
  - React-Core/CoreModulesHeaders (0.70.6):
    - glog
    - RCT-Folly (= 2021.07.22.00)
    - React-Core/Default
    - React-cxxreact (= 0.70.6)
    - React-jsi (= 0.70.6)
    - React-jsiexecutor (= 0.70.6)
    - React-perflogger (= 0.70.6)
    - Yoga
  - React-Core/Default (0.70.6):
    - glog
    - RCT-Folly (= 2021.07.22.00)
    - React-cxxreact (= 0.70.6)
    - React-jsi (= 0.70.6)
    - React-jsiexecutor (= 0.70.6)
    - React-perflogger (= 0.70.6)
    - Yoga
  - React-Core/DevSupport (0.70.6):
    - glog
    - RCT-Folly (= 2021.07.22.00)
    - React-Core/Default (= 0.70.6)
    - React-Core/RCTWebSocket (= 0.70.6)
    - React-cxxreact (= 0.70.6)
    - React-jsi (= 0.70.6)
    - React-jsiexecutor (= 0.70.6)
    - React-jsinspector (= 0.70.6)
    - React-perflogger (= 0.70.6)
    - Yoga
  - React-Core/RCTActionSheetHeaders (0.70.6):
    - glog
    - RCT-Folly (= 2021.07.22.00)
    - React-Core/Default
    - React-cxxreact (= 0.70.6)
    - React-jsi (= 0.70.6)
    - React-jsiexecutor (= 0.70.6)
    - React-perflogger (= 0.70.6)
    - Yoga
  - React-Core/RCTAnimationHeaders (0.70.6):
    - glog
    - RCT-Folly (= 2021.07.22.00)
    - React-Core/Default
    - React-cxxreact (= 0.70.6)
    - React-jsi (= 0.70.6)
    - React-jsiexecutor (= 0.70.6)
    - React-perflogger (= 0.70.6)
    - Yoga
  - React-Core/RCTBlobHeaders (0.70.6):
    - glog
    - RCT-Folly (= 2021.07.22.00)
    - React-Core/Default
    - React-cxxreact (= 0.70.6)
    - React-jsi (= 0.70.6)
    - React-jsiexecutor (= 0.70.6)
    - React-perflogger (= 0.70.6)
    - Yoga
  - React-Core/RCTImageHeaders (0.70.6):
    - glog
    - RCT-Folly (= 2021.07.22.00)
    - React-Core/Default
    - React-cxxreact (= 0.70.6)
    - React-jsi (= 0.70.6)
    - React-jsiexecutor (= 0.70.6)
    - React-perflogger (= 0.70.6)
    - Yoga
  - React-Core/RCTLinkingHeaders (0.70.6):
    - glog
    - RCT-Folly (= 2021.07.22.00)
    - React-Core/Default
    - React-cxxreact (= 0.70.6)
    - React-jsi (= 0.70.6)
    - React-jsiexecutor (= 0.70.6)
    - React-perflogger (= 0.70.6)
    - Yoga
  - React-Core/RCTNetworkHeaders (0.70.6):
    - glog
    - RCT-Folly (= 2021.07.22.00)
    - React-Core/Default
    - React-cxxreact (= 0.70.6)
    - React-jsi (= 0.70.6)
    - React-jsiexecutor (= 0.70.6)
    - React-perflogger (= 0.70.6)
    - Yoga
  - React-Core/RCTSettingsHeaders (0.70.6):
    - glog
    - RCT-Folly (= 2021.07.22.00)
    - React-Core/Default
    - React-cxxreact (= 0.70.6)
    - React-jsi (= 0.70.6)
    - React-jsiexecutor (= 0.70.6)
    - React-perflogger (= 0.70.6)
    - Yoga
  - React-Core/RCTTextHeaders (0.70.6):
    - glog
    - RCT-Folly (= 2021.07.22.00)
    - React-Core/Default
    - React-cxxreact (= 0.70.6)
    - React-jsi (= 0.70.6)
    - React-jsiexecutor (= 0.70.6)
    - React-perflogger (= 0.70.6)
    - Yoga
  - React-Core/RCTVibrationHeaders (0.70.6):
    - glog
    - RCT-Folly (= 2021.07.22.00)
    - React-Core/Default
    - React-cxxreact (= 0.70.6)
    - React-jsi (= 0.70.6)
    - React-jsiexecutor (= 0.70.6)
    - React-perflogger (= 0.70.6)
    - Yoga
  - React-Core/RCTWebSocket (0.70.6):
    - glog
    - RCT-Folly (= 2021.07.22.00)
    - React-Core/Default (= 0.70.6)
    - React-cxxreact (= 0.70.6)
    - React-jsi (= 0.70.6)
    - React-jsiexecutor (= 0.70.6)
    - React-perflogger (= 0.70.6)
    - Yoga
  - React-CoreModules (0.70.6):
    - RCT-Folly (= 2021.07.22.00)
    - RCTTypeSafety (= 0.70.6)
    - React-Codegen (= 0.70.6)
    - React-Core/CoreModulesHeaders (= 0.70.6)
    - React-jsi (= 0.70.6)
    - React-RCTImage (= 0.70.6)
    - ReactCommon/turbomodule/core (= 0.70.6)
  - React-cxxreact (0.70.6):
    - boost (= 1.76.0)
    - DoubleConversion
    - glog
    - RCT-Folly (= 2021.07.22.00)
    - React-callinvoker (= 0.70.6)
    - React-jsi (= 0.70.6)
    - React-jsinspector (= 0.70.6)
    - React-logger (= 0.70.6)
    - React-perflogger (= 0.70.6)
    - React-runtimeexecutor (= 0.70.6)
  - React-hermes (0.70.6):
    - DoubleConversion
    - glog
    - hermes-engine
    - RCT-Folly (= 2021.07.22.00)
    - RCT-Folly/Futures (= 2021.07.22.00)
    - React-cxxreact (= 0.70.6)
    - React-jsi (= 0.70.6)
    - React-jsiexecutor (= 0.70.6)
    - React-jsinspector (= 0.70.6)
    - React-perflogger (= 0.70.6)
  - React-jsi (0.70.6):
    - boost (= 1.76.0)
    - DoubleConversion
    - glog
    - RCT-Folly (= 2021.07.22.00)
    - React-jsi/Default (= 0.70.6)
  - React-jsi/Default (0.70.6):
    - boost (= 1.76.0)
    - DoubleConversion
    - glog
    - RCT-Folly (= 2021.07.22.00)
  - React-jsiexecutor (0.70.6):
    - DoubleConversion
    - glog
    - RCT-Folly (= 2021.07.22.00)
    - React-cxxreact (= 0.70.6)
    - React-jsi (= 0.70.6)
    - React-perflogger (= 0.70.6)
  - React-jsinspector (0.70.6)
  - React-logger (0.70.6):
    - glog
  - react-native-get-random-values (1.8.0):
    - React-Core
<<<<<<< HEAD
=======
  - react-native-mmkv (2.5.1):
    - MMKV (>= 1.2.13)
    - React-Core
>>>>>>> 25b26363
  - react-native-netinfo (9.3.9):
    - React-Core
  - react-native-safe-area-context (4.5.0):
    - RCT-Folly
    - RCTRequired
    - RCTTypeSafety
    - React-Core
    - ReactCommon/turbomodule/core
  - react-native-webrtc (111.0.1):
    - JitsiWebRTC (~> 111.0.0)
    - React-Core
  - React-perflogger (0.70.6)
  - React-RCTActionSheet (0.70.6):
    - React-Core/RCTActionSheetHeaders (= 0.70.6)
  - React-RCTAnimation (0.70.6):
    - RCT-Folly (= 2021.07.22.00)
    - RCTTypeSafety (= 0.70.6)
    - React-Codegen (= 0.70.6)
    - React-Core/RCTAnimationHeaders (= 0.70.6)
    - React-jsi (= 0.70.6)
    - ReactCommon/turbomodule/core (= 0.70.6)
  - React-RCTBlob (0.70.6):
    - RCT-Folly (= 2021.07.22.00)
    - React-Codegen (= 0.70.6)
    - React-Core/RCTBlobHeaders (= 0.70.6)
    - React-Core/RCTWebSocket (= 0.70.6)
    - React-jsi (= 0.70.6)
    - React-RCTNetwork (= 0.70.6)
    - ReactCommon/turbomodule/core (= 0.70.6)
  - React-RCTImage (0.70.6):
    - RCT-Folly (= 2021.07.22.00)
    - RCTTypeSafety (= 0.70.6)
    - React-Codegen (= 0.70.6)
    - React-Core/RCTImageHeaders (= 0.70.6)
    - React-jsi (= 0.70.6)
    - React-RCTNetwork (= 0.70.6)
    - ReactCommon/turbomodule/core (= 0.70.6)
  - React-RCTLinking (0.70.6):
    - React-Codegen (= 0.70.6)
    - React-Core/RCTLinkingHeaders (= 0.70.6)
    - React-jsi (= 0.70.6)
    - ReactCommon/turbomodule/core (= 0.70.6)
  - React-RCTNetwork (0.70.6):
    - RCT-Folly (= 2021.07.22.00)
    - RCTTypeSafety (= 0.70.6)
    - React-Codegen (= 0.70.6)
    - React-Core/RCTNetworkHeaders (= 0.70.6)
    - React-jsi (= 0.70.6)
    - ReactCommon/turbomodule/core (= 0.70.6)
  - React-RCTSettings (0.70.6):
    - RCT-Folly (= 2021.07.22.00)
    - RCTTypeSafety (= 0.70.6)
    - React-Codegen (= 0.70.6)
    - React-Core/RCTSettingsHeaders (= 0.70.6)
    - React-jsi (= 0.70.6)
    - ReactCommon/turbomodule/core (= 0.70.6)
  - React-RCTText (0.70.6):
    - React-Core/RCTTextHeaders (= 0.70.6)
  - React-RCTVibration (0.70.6):
    - RCT-Folly (= 2021.07.22.00)
    - React-Codegen (= 0.70.6)
    - React-Core/RCTVibrationHeaders (= 0.70.6)
    - React-jsi (= 0.70.6)
    - ReactCommon/turbomodule/core (= 0.70.6)
  - React-runtimeexecutor (0.70.6):
    - React-jsi (= 0.70.6)
  - ReactCommon/turbomodule/core (0.70.6):
    - DoubleConversion
    - glog
    - RCT-Folly (= 2021.07.22.00)
    - React-bridging (= 0.70.6)
    - React-callinvoker (= 0.70.6)
    - React-Core (= 0.70.6)
    - React-cxxreact (= 0.70.6)
    - React-jsi (= 0.70.6)
    - React-logger (= 0.70.6)
    - React-perflogger (= 0.70.6)
  - ReactNativeIncallManager (4.0.1):
    - React-Core
  - RNCallKeep (4.3.8):
    - React
  - RNCClipboard (1.11.2):
    - React-Core
  - RNFBApp (16.7.0):
    - Firebase/CoreOnly (= 10.3.0)
    - React-Core
  - RNFBMessaging (16.7.0):
    - Firebase/Messaging (= 10.3.0)
    - FirebaseCoreExtension (= 10.3.0)
    - React-Core
    - RNFBApp
  - RNGoogleSignin (8.2.2):
    - GoogleSignIn (~> 6.2)
    - React-Core
  - RNNotifee (7.6.1):
    - React-Core
    - RNNotifee/NotifeeCore (= 7.6.1)
  - RNNotifee/NotifeeCore (7.6.1):
    - React-Core
  - RNScreens (3.20.0):
    - React-Core
    - React-RCTImage
  - RNSentry (5.0.0-alpha.11):
    - React-Core
    - Sentry/HybridSDK (= 7.31.5)
  - RNSVG (13.9.0):
    - React-Core
  - RNVoipPushNotification (3.3.1):
    - React-Core
  - Sentry/HybridSDK (7.31.5)
  - Yoga (1.14.0)

DEPENDENCIES:
  - boost (from `../node_modules/react-native/third-party-podspecs/boost.podspec`)
  - DoubleConversion (from `../node_modules/react-native/third-party-podspecs/DoubleConversion.podspec`)
  - FBLazyVector (from `../node_modules/react-native/Libraries/FBLazyVector`)
  - FBReactNativeSpec (from `../node_modules/react-native/React/FBReactNativeSpec`)
  - glog (from `../node_modules/react-native/third-party-podspecs/glog.podspec`)
  - hermes-engine (from `../node_modules/react-native/sdks/hermes/hermes-engine.podspec`)
  - libevent (~> 2.1.12)
  - RCT-Folly (from `../node_modules/react-native/third-party-podspecs/RCT-Folly.podspec`)
  - RCTRequired (from `../node_modules/react-native/Libraries/RCTRequired`)
  - RCTTypeSafety (from `../node_modules/react-native/Libraries/TypeSafety`)
  - React (from `../node_modules/react-native/`)
  - React-bridging (from `../node_modules/react-native/ReactCommon`)
  - React-callinvoker (from `../node_modules/react-native/ReactCommon/callinvoker`)
  - React-Codegen (from `build/generated/ios`)
  - React-Core (from `../node_modules/react-native/`)
  - React-Core/RCTWebSocket (from `../node_modules/react-native/`)
  - React-CoreModules (from `../node_modules/react-native/React/CoreModules`)
  - React-cxxreact (from `../node_modules/react-native/ReactCommon/cxxreact`)
  - React-hermes (from `../node_modules/react-native/ReactCommon/hermes`)
  - React-jsi (from `../node_modules/react-native/ReactCommon/jsi`)
  - React-jsiexecutor (from `../node_modules/react-native/ReactCommon/jsiexecutor`)
  - React-jsinspector (from `../node_modules/react-native/ReactCommon/jsinspector`)
  - React-logger (from `../node_modules/react-native/ReactCommon/logger`)
  - react-native-get-random-values (from `../node_modules/react-native-get-random-values`)
<<<<<<< HEAD
=======
  - react-native-mmkv (from `../node_modules/react-native-mmkv`)
>>>>>>> 25b26363
  - "react-native-netinfo (from `../node_modules/@react-native-community/netinfo`)"
  - react-native-safe-area-context (from `../node_modules/react-native-safe-area-context`)
  - react-native-webrtc (from `../node_modules/react-native-webrtc`)
  - React-perflogger (from `../node_modules/react-native/ReactCommon/reactperflogger`)
  - React-RCTActionSheet (from `../node_modules/react-native/Libraries/ActionSheetIOS`)
  - React-RCTAnimation (from `../node_modules/react-native/Libraries/NativeAnimation`)
  - React-RCTBlob (from `../node_modules/react-native/Libraries/Blob`)
  - React-RCTImage (from `../node_modules/react-native/Libraries/Image`)
  - React-RCTLinking (from `../node_modules/react-native/Libraries/LinkingIOS`)
  - React-RCTNetwork (from `../node_modules/react-native/Libraries/Network`)
  - React-RCTSettings (from `../node_modules/react-native/Libraries/Settings`)
  - React-RCTText (from `../node_modules/react-native/Libraries/Text`)
  - React-RCTVibration (from `../node_modules/react-native/Libraries/Vibration`)
  - React-runtimeexecutor (from `../node_modules/react-native/ReactCommon/runtimeexecutor`)
  - ReactCommon/turbomodule/core (from `../node_modules/react-native/ReactCommon`)
  - ReactNativeIncallManager (from `../node_modules/react-native-incall-manager`)
  - RNCallKeep (from `../node_modules/react-native-callkeep`)
  - "RNCClipboard (from `../node_modules/@react-native-clipboard/clipboard`)"
  - "RNFBApp (from `../node_modules/@react-native-firebase/app`)"
  - "RNFBMessaging (from `../node_modules/@react-native-firebase/messaging`)"
  - "RNGoogleSignin (from `../node_modules/@react-native-google-signin/google-signin`)"
  - "RNNotifee (from `../node_modules/@notifee/react-native`)"
  - RNScreens (from `../node_modules/react-native-screens`)
  - "RNSentry (from `../node_modules/@sentry/react-native`)"
  - RNSVG (from `../node_modules/react-native-svg`)
  - RNVoipPushNotification (from `../node_modules/react-native-voip-push-notification`)
  - Yoga (from `../node_modules/react-native/ReactCommon/yoga`)

SPEC REPOS:
  trunk:
    - AppAuth
    - Firebase
    - FirebaseCore
    - FirebaseCoreExtension
    - FirebaseCoreInternal
    - FirebaseInstallations
    - FirebaseMessaging
    - fmt
    - GoogleDataTransport
    - GoogleSignIn
    - GoogleUtilities
    - GTMAppAuth
    - GTMSessionFetcher
    - JitsiWebRTC
    - libevent
    - MMKV
    - MMKVCore
    - nanopb
    - PromisesObjC
    - Sentry

EXTERNAL SOURCES:
  boost:
    :podspec: "../node_modules/react-native/third-party-podspecs/boost.podspec"
  DoubleConversion:
    :podspec: "../node_modules/react-native/third-party-podspecs/DoubleConversion.podspec"
  FBLazyVector:
    :path: "../node_modules/react-native/Libraries/FBLazyVector"
  FBReactNativeSpec:
    :path: "../node_modules/react-native/React/FBReactNativeSpec"
  glog:
    :podspec: "../node_modules/react-native/third-party-podspecs/glog.podspec"
  hermes-engine:
    :podspec: "../node_modules/react-native/sdks/hermes/hermes-engine.podspec"
  RCT-Folly:
    :podspec: "../node_modules/react-native/third-party-podspecs/RCT-Folly.podspec"
  RCTRequired:
    :path: "../node_modules/react-native/Libraries/RCTRequired"
  RCTTypeSafety:
    :path: "../node_modules/react-native/Libraries/TypeSafety"
  React:
    :path: "../node_modules/react-native/"
  React-bridging:
    :path: "../node_modules/react-native/ReactCommon"
  React-callinvoker:
    :path: "../node_modules/react-native/ReactCommon/callinvoker"
  React-Codegen:
    :path: build/generated/ios
  React-Core:
    :path: "../node_modules/react-native/"
  React-CoreModules:
    :path: "../node_modules/react-native/React/CoreModules"
  React-cxxreact:
    :path: "../node_modules/react-native/ReactCommon/cxxreact"
  React-hermes:
    :path: "../node_modules/react-native/ReactCommon/hermes"
  React-jsi:
    :path: "../node_modules/react-native/ReactCommon/jsi"
  React-jsiexecutor:
    :path: "../node_modules/react-native/ReactCommon/jsiexecutor"
  React-jsinspector:
    :path: "../node_modules/react-native/ReactCommon/jsinspector"
  React-logger:
    :path: "../node_modules/react-native/ReactCommon/logger"
  react-native-get-random-values:
    :path: "../node_modules/react-native-get-random-values"
<<<<<<< HEAD
=======
  react-native-mmkv:
    :path: "../node_modules/react-native-mmkv"
>>>>>>> 25b26363
  react-native-netinfo:
    :path: "../node_modules/@react-native-community/netinfo"
  react-native-safe-area-context:
    :path: "../node_modules/react-native-safe-area-context"
  react-native-webrtc:
    :path: "../node_modules/react-native-webrtc"
  React-perflogger:
    :path: "../node_modules/react-native/ReactCommon/reactperflogger"
  React-RCTActionSheet:
    :path: "../node_modules/react-native/Libraries/ActionSheetIOS"
  React-RCTAnimation:
    :path: "../node_modules/react-native/Libraries/NativeAnimation"
  React-RCTBlob:
    :path: "../node_modules/react-native/Libraries/Blob"
  React-RCTImage:
    :path: "../node_modules/react-native/Libraries/Image"
  React-RCTLinking:
    :path: "../node_modules/react-native/Libraries/LinkingIOS"
  React-RCTNetwork:
    :path: "../node_modules/react-native/Libraries/Network"
  React-RCTSettings:
    :path: "../node_modules/react-native/Libraries/Settings"
  React-RCTText:
    :path: "../node_modules/react-native/Libraries/Text"
  React-RCTVibration:
    :path: "../node_modules/react-native/Libraries/Vibration"
  React-runtimeexecutor:
    :path: "../node_modules/react-native/ReactCommon/runtimeexecutor"
  ReactCommon:
    :path: "../node_modules/react-native/ReactCommon"
  ReactNativeIncallManager:
    :path: "../node_modules/react-native-incall-manager"
  RNCallKeep:
    :path: "../node_modules/react-native-callkeep"
  RNCClipboard:
    :path: "../node_modules/@react-native-clipboard/clipboard"
  RNFBApp:
    :path: "../node_modules/@react-native-firebase/app"
  RNFBMessaging:
    :path: "../node_modules/@react-native-firebase/messaging"
  RNGoogleSignin:
    :path: "../node_modules/@react-native-google-signin/google-signin"
  RNNotifee:
    :path: "../node_modules/@notifee/react-native"
  RNScreens:
    :path: "../node_modules/react-native-screens"
  RNSentry:
    :path: "../node_modules/@sentry/react-native"
  RNSVG:
    :path: "../node_modules/react-native-svg"
  RNVoipPushNotification:
    :path: "../node_modules/react-native-voip-push-notification"
  Yoga:
    :path: "../node_modules/react-native/ReactCommon/yoga"

SPEC CHECKSUMS:
  AppAuth: e48b432bb4ba88b10cb2bcc50d7f3af21e78b9c2
  boost: a7c83b31436843459a1961bfd74b96033dc77234
  DoubleConversion: 5189b271737e1565bdce30deb4a08d647e3f5f54
  FBLazyVector: 48289402952f4f7a4e235de70a9a590aa0b79ef4
  FBReactNativeSpec: dd1186fd05255e3457baa2f4ca65e94c2cd1e3ac
  Firebase: f92fc551ead69c94168d36c2b26188263860acd9
  FirebaseCore: 988754646ab3bd4bdcb740f1bfe26b9f6c0d5f2a
  FirebaseCoreExtension: 93d252fabdc9696bf14a73b04d84877ab9b3a832
  FirebaseCoreInternal: d2b4acb827908e72eca47a9fd896767c3053921e
  FirebaseInstallations: c58489c9caacdbf27d1da60891a87318e20218e0
  FirebaseMessaging: e345b219fd15d325f0cf2fef28cb8ce00d851b3f
  fmt: ff9d55029c625d3757ed641535fd4a75fedc7ce9
  glog: 04b94705f318337d7ead9e6d17c019bd9b1f6b1b
  GoogleDataTransport: 8378d1fa8ac49753ea6ce70d65a7cb70ce5f66e6
  GoogleSignIn: 5651ce3a61e56ca864160e79b484cd9ed3f49b7a
  GoogleUtilities: 9aa0ad5a7bc171f8bae016300bfcfa3fb8425749
  GTMAppAuth: 0ff230db599948a9ad7470ca667337803b3fc4dd
  GTMSessionFetcher: 3a63d75eecd6aa32c2fc79f578064e1214dfdec2
  hermes-engine: 2af7b7a59128f250adfd86f15aa1d5a2ecd39995
  JitsiWebRTC: 80f62908fcf2a1160e0d14b584323fb6e6be630b
  libevent: 4049cae6c81cdb3654a443be001fb9bdceff7913
  MMKV: 784471ce430a2e2d16afef9053d63fab1b357d9e
  MMKVCore: 9cfef4c48c6c46f66226fc2e4634d78490206a48
  nanopb: b552cce312b6c8484180ef47159bc0f65a1f0431
  PromisesObjC: 09985d6d70fbe7878040aa746d78236e6946d2ef
  RCT-Folly: 0080d0a6ebf2577475bda044aa59e2ca1f909cda
  RCTRequired: e1866f61af7049eb3d8e08e8b133abd38bc1ca7a
  RCTTypeSafety: 27c2ac1b00609a432ced1ae701247593f07f901e
  React: bb3e06418d2cc48a84f9666a576c7b38e89cd7db
  React-bridging: 572502ec59c9de30309afdc4932e278214288913
  React-callinvoker: 6b708b79c69f3359d42f1abb4663f620dbd4dadf
  React-Codegen: 74e1cd7cee692a8b983c18df3274b5e749de07c8
  React-Core: b587d0a624f9611b0e032505f3d6f25e8daa2bee
  React-CoreModules: c6ff48b985e7aa622e82ca51c2c353c7803eb04e
  React-cxxreact: ade3d9e63c599afdead3c35f8a8bd12b3da6730b
  React-hermes: ed09ae33512bbb8d31b2411778f3af1a2eb681a1
  React-jsi: 5a3952e0c6d57460ad9ee2c905025b4c28f71087
  React-jsiexecutor: b4a65947391c658450151275aa406f2b8263178f
  React-jsinspector: 60769e5a0a6d4b32294a2456077f59d0266f9a8b
  React-logger: 1623c216abaa88974afce404dc8f479406bbc3a0
  react-native-get-random-values: a6ea6a8a65dc93e96e24a11105b1a9c8cfe1d72a
<<<<<<< HEAD
=======
  react-native-mmkv: 69b9c003f10afdd01addf7c6ee784ce42ee2eff3
>>>>>>> 25b26363
  react-native-netinfo: 22c082970cbd99071a4e5aa7a612ac20d66b08f0
  react-native-safe-area-context: 39c2d8be3328df5d437ac1700f4f3a4f75716acc
  react-native-webrtc: 2702afae1e59882b423e6077768ca0d1e6fc42ed
  React-perflogger: 8c79399b0500a30ee8152d0f9f11beae7fc36595
  React-RCTActionSheet: 7316773acabb374642b926c19aef1c115df5c466
  React-RCTAnimation: 5341e288375451297057391227f691d9b2326c3d
  React-RCTBlob: b0615fc2daf2b5684ade8fadcab659f16f6f0efa
  React-RCTImage: 6487b9600f268ecedcaa86114d97954d31ad4750
  React-RCTLinking: c8018ae9ebfefcec3839d690d4725f8d15e4e4b3
  React-RCTNetwork: 8aa63578741e0fe1205c28d7d4b40dbfdabce8a8
  React-RCTSettings: d00c15ad369cd62242a4dfcc6f277912b4a84ed3
  React-RCTText: f532e5ca52681ecaecea452b3ad7a5b630f50d75
  React-RCTVibration: c75ceef7aa60a33b2d5731ebe5800ddde40cefc4
  React-runtimeexecutor: 15437b576139df27635400de0599d9844f1ab817
  ReactCommon: 349be31adeecffc7986a0de875d7fb0dcf4e251c
  ReactNativeIncallManager: 0d2cf9f4d50359728a30c08549762fe67a2efb81
  RNCallKeep: bf4040e9e5785469cd581d95c386fd2ca7e0507f
  RNCClipboard: 3f0451a8100393908bea5c5c5b16f96d45f30bfc
  RNFBApp: 1ee535dcb7773ca612d3a2e53a1f78f8f2fb6abf
  RNFBMessaging: 04ecf12bae7543cd8df145f1b26d89d867594be7
  RNGoogleSignin: 81521697b2c8f97f9a586ac7257b1a1d9b51b115
  RNNotifee: bdc064c29f4d558046f51f0c3ae02bab4fd3cd85
  RNScreens: 218801c16a2782546d30bd2026bb625c0302d70f
  RNSentry: 095297582cdfdff4c2a8114f08e160cf91eea543
  RNSVG: 53c661b76829783cdaf9b7a57258f3d3b4c28315
  RNVoipPushNotification: 1617f5a07be24066830213ae9252cb790b53886f
  Sentry: 4c9babff9034785067c896fd580b1f7de44da020
  Yoga: 99caf8d5ab45e9d637ee6e0174ec16fbbb01bcfc

PODFILE CHECKSUM: 89f12fe5c2ae4f9306852e0c3520cd5bff67328a

COCOAPODS: 1.12.1<|MERGE_RESOLUTION|>--- conflicted
+++ resolved
@@ -313,12 +313,9 @@
     - glog
   - react-native-get-random-values (1.8.0):
     - React-Core
-<<<<<<< HEAD
-=======
   - react-native-mmkv (2.5.1):
     - MMKV (>= 1.2.13)
     - React-Core
->>>>>>> 25b26363
   - react-native-netinfo (9.3.9):
     - React-Core
   - react-native-safe-area-context (4.5.0):
@@ -456,10 +453,7 @@
   - React-jsinspector (from `../node_modules/react-native/ReactCommon/jsinspector`)
   - React-logger (from `../node_modules/react-native/ReactCommon/logger`)
   - react-native-get-random-values (from `../node_modules/react-native-get-random-values`)
-<<<<<<< HEAD
-=======
   - react-native-mmkv (from `../node_modules/react-native-mmkv`)
->>>>>>> 25b26363
   - "react-native-netinfo (from `../node_modules/@react-native-community/netinfo`)"
   - react-native-safe-area-context (from `../node_modules/react-native-safe-area-context`)
   - react-native-webrtc (from `../node_modules/react-native-webrtc`)
@@ -556,11 +550,8 @@
     :path: "../node_modules/react-native/ReactCommon/logger"
   react-native-get-random-values:
     :path: "../node_modules/react-native-get-random-values"
-<<<<<<< HEAD
-=======
   react-native-mmkv:
     :path: "../node_modules/react-native-mmkv"
->>>>>>> 25b26363
   react-native-netinfo:
     :path: "../node_modules/@react-native-community/netinfo"
   react-native-safe-area-context:
@@ -658,10 +649,7 @@
   React-jsinspector: 60769e5a0a6d4b32294a2456077f59d0266f9a8b
   React-logger: 1623c216abaa88974afce404dc8f479406bbc3a0
   react-native-get-random-values: a6ea6a8a65dc93e96e24a11105b1a9c8cfe1d72a
-<<<<<<< HEAD
-=======
   react-native-mmkv: 69b9c003f10afdd01addf7c6ee784ce42ee2eff3
->>>>>>> 25b26363
   react-native-netinfo: 22c082970cbd99071a4e5aa7a612ac20d66b08f0
   react-native-safe-area-context: 39c2d8be3328df5d437ac1700f4f3a4f75716acc
   react-native-webrtc: 2702afae1e59882b423e6077768ca0d1e6fc42ed
@@ -693,4 +681,4 @@
 
 PODFILE CHECKSUM: 89f12fe5c2ae4f9306852e0c3520cd5bff67328a
 
-COCOAPODS: 1.12.1+COCOAPODS: 1.11.3