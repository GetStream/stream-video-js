PODS:
  - AppAuth (1.6.1):
    - AppAuth/Core (= 1.6.1)
    - AppAuth/ExternalUserAgent (= 1.6.1)
  - AppAuth/Core (1.6.1)
  - AppAuth/ExternalUserAgent (1.6.1):
    - AppAuth/Core
  - boost (1.76.0)
  - DoubleConversion (1.1.6)
  - FBLazyVector (0.70.6)
  - FBReactNativeSpec (0.70.6):
    - RCT-Folly (= 2021.07.22.00)
    - RCTRequired (= 0.70.6)
    - RCTTypeSafety (= 0.70.6)
    - React-Core (= 0.70.6)
    - React-jsi (= 0.70.6)
    - ReactCommon/turbomodule/core (= 0.70.6)
  - Firebase/CoreOnly (10.3.0):
    - FirebaseCore (= 10.3.0)
  - Firebase/Messaging (10.3.0):
    - Firebase/CoreOnly
    - FirebaseMessaging (~> 10.3.0)
  - FirebaseCore (10.3.0):
    - FirebaseCoreInternal (~> 10.0)
    - GoogleUtilities/Environment (~> 7.8)
    - GoogleUtilities/Logger (~> 7.8)
  - FirebaseCoreExtension (10.3.0):
    - FirebaseCore (~> 10.0)
  - FirebaseCoreInternal (10.9.0):
    - "GoogleUtilities/NSData+zlib (~> 7.8)"
  - FirebaseInstallations (10.9.0):
    - FirebaseCore (~> 10.0)
    - GoogleUtilities/Environment (~> 7.8)
    - GoogleUtilities/UserDefaults (~> 7.8)
    - PromisesObjC (~> 2.1)
  - FirebaseMessaging (10.3.0):
    - FirebaseCore (~> 10.0)
    - FirebaseInstallations (~> 10.0)
    - GoogleDataTransport (~> 9.2)
    - GoogleUtilities/AppDelegateSwizzler (~> 7.8)
    - GoogleUtilities/Environment (~> 7.8)
    - GoogleUtilities/Reachability (~> 7.8)
    - GoogleUtilities/UserDefaults (~> 7.8)
    - nanopb (< 2.30910.0, >= 2.30908.0)
  - fmt (6.2.1)
  - glog (0.3.5)
  - GoogleDataTransport (9.2.2):
    - GoogleUtilities/Environment (~> 7.7)
    - nanopb (< 2.30910.0, >= 2.30908.0)
    - PromisesObjC (< 3.0, >= 1.2)
  - GoogleSignIn (6.2.4):
    - AppAuth (~> 1.5)
    - GTMAppAuth (~> 1.3)
    - GTMSessionFetcher/Core (< 3.0, >= 1.1)
  - GoogleUtilities/AppDelegateSwizzler (7.11.1):
    - GoogleUtilities/Environment
    - GoogleUtilities/Logger
    - GoogleUtilities/Network
  - GoogleUtilities/Environment (7.11.1):
    - PromisesObjC (< 3.0, >= 1.2)
  - GoogleUtilities/Logger (7.11.1):
    - GoogleUtilities/Environment
  - GoogleUtilities/Network (7.11.1):
    - GoogleUtilities/Logger
    - "GoogleUtilities/NSData+zlib"
    - GoogleUtilities/Reachability
  - "GoogleUtilities/NSData+zlib (7.11.1)"
  - GoogleUtilities/Reachability (7.11.1):
    - GoogleUtilities/Logger
  - GoogleUtilities/UserDefaults (7.11.1):
    - GoogleUtilities/Logger
  - GTMAppAuth (1.3.1):
    - AppAuth/Core (~> 1.6)
    - GTMSessionFetcher/Core (< 3.0, >= 1.5)
  - GTMSessionFetcher/Core (2.3.0)
  - hermes-engine (0.70.6)
  - JitsiWebRTC (106.0.0)
  - libevent (2.1.12)
  - nanopb (2.30909.0):
    - nanopb/decode (= 2.30909.0)
    - nanopb/encode (= 2.30909.0)
  - nanopb/decode (2.30909.0)
  - nanopb/encode (2.30909.0)
  - PromisesObjC (2.2.0)
  - RCT-Folly (2021.07.22.00):
    - boost
    - DoubleConversion
    - fmt (~> 6.2.1)
    - glog
    - RCT-Folly/Default (= 2021.07.22.00)
  - RCT-Folly/Default (2021.07.22.00):
    - boost
    - DoubleConversion
    - fmt (~> 6.2.1)
    - glog
  - RCT-Folly/Futures (2021.07.22.00):
    - boost
    - DoubleConversion
    - fmt (~> 6.2.1)
    - glog
    - libevent
  - RCTRequired (0.70.6)
  - RCTTypeSafety (0.70.6):
    - FBLazyVector (= 0.70.6)
    - RCTRequired (= 0.70.6)
    - React-Core (= 0.70.6)
  - React (0.70.6):
    - React-Core (= 0.70.6)
    - React-Core/DevSupport (= 0.70.6)
    - React-Core/RCTWebSocket (= 0.70.6)
    - React-RCTActionSheet (= 0.70.6)
    - React-RCTAnimation (= 0.70.6)
    - React-RCTBlob (= 0.70.6)
    - React-RCTImage (= 0.70.6)
    - React-RCTLinking (= 0.70.6)
    - React-RCTNetwork (= 0.70.6)
    - React-RCTSettings (= 0.70.6)
    - React-RCTText (= 0.70.6)
    - React-RCTVibration (= 0.70.6)
  - React-bridging (0.70.6):
    - RCT-Folly (= 2021.07.22.00)
    - React-jsi (= 0.70.6)
  - React-callinvoker (0.70.6)
  - React-Codegen (0.70.6):
    - FBReactNativeSpec (= 0.70.6)
    - RCT-Folly (= 2021.07.22.00)
    - RCTRequired (= 0.70.6)
    - RCTTypeSafety (= 0.70.6)
    - React-Core (= 0.70.6)
    - React-jsi (= 0.70.6)
    - React-jsiexecutor (= 0.70.6)
    - ReactCommon/turbomodule/core (= 0.70.6)
  - React-Core (0.70.6):
    - glog
    - RCT-Folly (= 2021.07.22.00)
    - React-Core/Default (= 0.70.6)
    - React-cxxreact (= 0.70.6)
    - React-jsi (= 0.70.6)
    - React-jsiexecutor (= 0.70.6)
    - React-perflogger (= 0.70.6)
    - Yoga
  - React-Core/CoreModulesHeaders (0.70.6):
    - glog
    - RCT-Folly (= 2021.07.22.00)
    - React-Core/Default
    - React-cxxreact (= 0.70.6)
    - React-jsi (= 0.70.6)
    - React-jsiexecutor (= 0.70.6)
    - React-perflogger (= 0.70.6)
    - Yoga
  - React-Core/Default (0.70.6):
    - glog
    - RCT-Folly (= 2021.07.22.00)
    - React-cxxreact (= 0.70.6)
    - React-jsi (= 0.70.6)
    - React-jsiexecutor (= 0.70.6)
    - React-perflogger (= 0.70.6)
    - Yoga
  - React-Core/DevSupport (0.70.6):
    - glog
    - RCT-Folly (= 2021.07.22.00)
    - React-Core/Default (= 0.70.6)
    - React-Core/RCTWebSocket (= 0.70.6)
    - React-cxxreact (= 0.70.6)
    - React-jsi (= 0.70.6)
    - React-jsiexecutor (= 0.70.6)
    - React-jsinspector (= 0.70.6)
    - React-perflogger (= 0.70.6)
    - Yoga
  - React-Core/RCTActionSheetHeaders (0.70.6):
    - glog
    - RCT-Folly (= 2021.07.22.00)
    - React-Core/Default
    - React-cxxreact (= 0.70.6)
    - React-jsi (= 0.70.6)
    - React-jsiexecutor (= 0.70.6)
    - React-perflogger (= 0.70.6)
    - Yoga
  - React-Core/RCTAnimationHeaders (0.70.6):
    - glog
    - RCT-Folly (= 2021.07.22.00)
    - React-Core/Default
    - React-cxxreact (= 0.70.6)
    - React-jsi (= 0.70.6)
    - React-jsiexecutor (= 0.70.6)
    - React-perflogger (= 0.70.6)
    - Yoga
  - React-Core/RCTBlobHeaders (0.70.6):
    - glog
    - RCT-Folly (= 2021.07.22.00)
    - React-Core/Default
    - React-cxxreact (= 0.70.6)
    - React-jsi (= 0.70.6)
    - React-jsiexecutor (= 0.70.6)
    - React-perflogger (= 0.70.6)
    - Yoga
  - React-Core/RCTImageHeaders (0.70.6):
    - glog
    - RCT-Folly (= 2021.07.22.00)
    - React-Core/Default
    - React-cxxreact (= 0.70.6)
    - React-jsi (= 0.70.6)
    - React-jsiexecutor (= 0.70.6)
    - React-perflogger (= 0.70.6)
    - Yoga
  - React-Core/RCTLinkingHeaders (0.70.6):
    - glog
    - RCT-Folly (= 2021.07.22.00)
    - React-Core/Default
    - React-cxxreact (= 0.70.6)
    - React-jsi (= 0.70.6)
    - React-jsiexecutor (= 0.70.6)
    - React-perflogger (= 0.70.6)
    - Yoga
  - React-Core/RCTNetworkHeaders (0.70.6):
    - glog
    - RCT-Folly (= 2021.07.22.00)
    - React-Core/Default
    - React-cxxreact (= 0.70.6)
    - React-jsi (= 0.70.6)
    - React-jsiexecutor (= 0.70.6)
    - React-perflogger (= 0.70.6)
    - Yoga
  - React-Core/RCTSettingsHeaders (0.70.6):
    - glog
    - RCT-Folly (= 2021.07.22.00)
    - React-Core/Default
    - React-cxxreact (= 0.70.6)
    - React-jsi (= 0.70.6)
    - React-jsiexecutor (= 0.70.6)
    - React-perflogger (= 0.70.6)
    - Yoga
  - React-Core/RCTTextHeaders (0.70.6):
    - glog
    - RCT-Folly (= 2021.07.22.00)
    - React-Core/Default
    - React-cxxreact (= 0.70.6)
    - React-jsi (= 0.70.6)
    - React-jsiexecutor (= 0.70.6)
    - React-perflogger (= 0.70.6)
    - Yoga
  - React-Core/RCTVibrationHeaders (0.70.6):
    - glog
    - RCT-Folly (= 2021.07.22.00)
    - React-Core/Default
    - React-cxxreact (= 0.70.6)
    - React-jsi (= 0.70.6)
    - React-jsiexecutor (= 0.70.6)
    - React-perflogger (= 0.70.6)
    - Yoga
  - React-Core/RCTWebSocket (0.70.6):
    - glog
    - RCT-Folly (= 2021.07.22.00)
    - React-Core/Default (= 0.70.6)
    - React-cxxreact (= 0.70.6)
    - React-jsi (= 0.70.6)
    - React-jsiexecutor (= 0.70.6)
    - React-perflogger (= 0.70.6)
    - Yoga
  - React-CoreModules (0.70.6):
    - RCT-Folly (= 2021.07.22.00)
    - RCTTypeSafety (= 0.70.6)
    - React-Codegen (= 0.70.6)
    - React-Core/CoreModulesHeaders (= 0.70.6)
    - React-jsi (= 0.70.6)
    - React-RCTImage (= 0.70.6)
    - ReactCommon/turbomodule/core (= 0.70.6)
  - React-cxxreact (0.70.6):
    - boost (= 1.76.0)
    - DoubleConversion
    - glog
    - RCT-Folly (= 2021.07.22.00)
    - React-callinvoker (= 0.70.6)
    - React-jsi (= 0.70.6)
    - React-jsinspector (= 0.70.6)
    - React-logger (= 0.70.6)
    - React-perflogger (= 0.70.6)
    - React-runtimeexecutor (= 0.70.6)
  - React-hermes (0.70.6):
    - DoubleConversion
    - glog
    - hermes-engine
    - RCT-Folly (= 2021.07.22.00)
    - RCT-Folly/Futures (= 2021.07.22.00)
    - React-cxxreact (= 0.70.6)
    - React-jsi (= 0.70.6)
    - React-jsiexecutor (= 0.70.6)
    - React-jsinspector (= 0.70.6)
    - React-perflogger (= 0.70.6)
  - React-jsi (0.70.6):
    - boost (= 1.76.0)
    - DoubleConversion
    - glog
    - RCT-Folly (= 2021.07.22.00)
    - React-jsi/Default (= 0.70.6)
  - React-jsi/Default (0.70.6):
    - boost (= 1.76.0)
    - DoubleConversion
    - glog
    - RCT-Folly (= 2021.07.22.00)
  - React-jsiexecutor (0.70.6):
    - DoubleConversion
    - glog
    - RCT-Folly (= 2021.07.22.00)
    - React-cxxreact (= 0.70.6)
    - React-jsi (= 0.70.6)
    - React-perflogger (= 0.70.6)
  - React-jsinspector (0.70.6)
  - React-logger (0.70.6):
    - glog
  - react-native-get-random-values (1.8.0):
    - React-Core
<<<<<<< HEAD
  - react-native-netinfo (9.3.9):
    - React-Core
  - react-native-pure-jwt (3.0.1):
    - JWT (= 3.0.0-beta.12)
    - React
=======
>>>>>>> d9e27db6
  - react-native-safe-area-context (4.5.0):
    - RCT-Folly
    - RCTRequired
    - RCTTypeSafety
    - React-Core
    - ReactCommon/turbomodule/core
  - react-native-webrtc (106.0.7):
    - JitsiWebRTC (~> 106.0.0)
    - React-Core
  - React-perflogger (0.70.6)
  - React-RCTActionSheet (0.70.6):
    - React-Core/RCTActionSheetHeaders (= 0.70.6)
  - React-RCTAnimation (0.70.6):
    - RCT-Folly (= 2021.07.22.00)
    - RCTTypeSafety (= 0.70.6)
    - React-Codegen (= 0.70.6)
    - React-Core/RCTAnimationHeaders (= 0.70.6)
    - React-jsi (= 0.70.6)
    - ReactCommon/turbomodule/core (= 0.70.6)
  - React-RCTBlob (0.70.6):
    - RCT-Folly (= 2021.07.22.00)
    - React-Codegen (= 0.70.6)
    - React-Core/RCTBlobHeaders (= 0.70.6)
    - React-Core/RCTWebSocket (= 0.70.6)
    - React-jsi (= 0.70.6)
    - React-RCTNetwork (= 0.70.6)
    - ReactCommon/turbomodule/core (= 0.70.6)
  - React-RCTImage (0.70.6):
    - RCT-Folly (= 2021.07.22.00)
    - RCTTypeSafety (= 0.70.6)
    - React-Codegen (= 0.70.6)
    - React-Core/RCTImageHeaders (= 0.70.6)
    - React-jsi (= 0.70.6)
    - React-RCTNetwork (= 0.70.6)
    - ReactCommon/turbomodule/core (= 0.70.6)
  - React-RCTLinking (0.70.6):
    - React-Codegen (= 0.70.6)
    - React-Core/RCTLinkingHeaders (= 0.70.6)
    - React-jsi (= 0.70.6)
    - ReactCommon/turbomodule/core (= 0.70.6)
  - React-RCTNetwork (0.70.6):
    - RCT-Folly (= 2021.07.22.00)
    - RCTTypeSafety (= 0.70.6)
    - React-Codegen (= 0.70.6)
    - React-Core/RCTNetworkHeaders (= 0.70.6)
    - React-jsi (= 0.70.6)
    - ReactCommon/turbomodule/core (= 0.70.6)
  - React-RCTSettings (0.70.6):
    - RCT-Folly (= 2021.07.22.00)
    - RCTTypeSafety (= 0.70.6)
    - React-Codegen (= 0.70.6)
    - React-Core/RCTSettingsHeaders (= 0.70.6)
    - React-jsi (= 0.70.6)
    - ReactCommon/turbomodule/core (= 0.70.6)
  - React-RCTText (0.70.6):
    - React-Core/RCTTextHeaders (= 0.70.6)
  - React-RCTVibration (0.70.6):
    - RCT-Folly (= 2021.07.22.00)
    - React-Codegen (= 0.70.6)
    - React-Core/RCTVibrationHeaders (= 0.70.6)
    - React-jsi (= 0.70.6)
    - ReactCommon/turbomodule/core (= 0.70.6)
  - React-runtimeexecutor (0.70.6):
    - React-jsi (= 0.70.6)
  - ReactCommon/turbomodule/core (0.70.6):
    - DoubleConversion
    - glog
    - RCT-Folly (= 2021.07.22.00)
    - React-bridging (= 0.70.6)
    - React-callinvoker (= 0.70.6)
    - React-Core (= 0.70.6)
    - React-cxxreact (= 0.70.6)
    - React-jsi (= 0.70.6)
    - React-logger (= 0.70.6)
    - React-perflogger (= 0.70.6)
  - ReactNativeIncallManager (4.0.1):
    - React-Core
  - RNCallKeep (4.3.8):
    - React
  - RNCAsyncStorage (1.18.1):
    - React-Core
  - RNCClipboard (1.11.2):
    - React-Core
  - RNFBApp (16.7.0):
    - Firebase/CoreOnly (= 10.3.0)
    - React-Core
  - RNFBMessaging (16.7.0):
    - Firebase/Messaging (= 10.3.0)
    - FirebaseCoreExtension (= 10.3.0)
    - React-Core
    - RNFBApp
  - RNGoogleSignin (8.2.2):
    - GoogleSignIn (~> 6.2)
    - React-Core
  - RNNotifee (7.6.1):
    - React-Core
    - RNNotifee/NotifeeCore (= 7.6.1)
  - RNNotifee/NotifeeCore (7.6.1):
    - React-Core
  - RNScreens (3.20.0):
    - React-Core
    - React-RCTImage
  - RNSentry (5.0.0-alpha.11):
    - React-Core
    - Sentry/HybridSDK (= 7.31.5)
  - RNSVG (13.9.0):
    - React-Core
  - RNVoipPushNotification (3.3.1):
    - React-Core
  - Sentry/HybridSDK (7.31.5)
  - Yoga (1.14.0)

DEPENDENCIES:
  - boost (from `../node_modules/react-native/third-party-podspecs/boost.podspec`)
  - DoubleConversion (from `../node_modules/react-native/third-party-podspecs/DoubleConversion.podspec`)
  - FBLazyVector (from `../node_modules/react-native/Libraries/FBLazyVector`)
  - FBReactNativeSpec (from `../node_modules/react-native/React/FBReactNativeSpec`)
  - glog (from `../node_modules/react-native/third-party-podspecs/glog.podspec`)
  - hermes-engine (from `../node_modules/react-native/sdks/hermes/hermes-engine.podspec`)
  - libevent (~> 2.1.12)
  - RCT-Folly (from `../node_modules/react-native/third-party-podspecs/RCT-Folly.podspec`)
  - RCTRequired (from `../node_modules/react-native/Libraries/RCTRequired`)
  - RCTTypeSafety (from `../node_modules/react-native/Libraries/TypeSafety`)
  - React (from `../node_modules/react-native/`)
  - React-bridging (from `../node_modules/react-native/ReactCommon`)
  - React-callinvoker (from `../node_modules/react-native/ReactCommon/callinvoker`)
  - React-Codegen (from `build/generated/ios`)
  - React-Core (from `../node_modules/react-native/`)
  - React-Core/RCTWebSocket (from `../node_modules/react-native/`)
  - React-CoreModules (from `../node_modules/react-native/React/CoreModules`)
  - React-cxxreact (from `../node_modules/react-native/ReactCommon/cxxreact`)
  - React-hermes (from `../node_modules/react-native/ReactCommon/hermes`)
  - React-jsi (from `../node_modules/react-native/ReactCommon/jsi`)
  - React-jsiexecutor (from `../node_modules/react-native/ReactCommon/jsiexecutor`)
  - React-jsinspector (from `../node_modules/react-native/ReactCommon/jsinspector`)
  - React-logger (from `../node_modules/react-native/ReactCommon/logger`)
  - react-native-get-random-values (from `../node_modules/react-native-get-random-values`)
<<<<<<< HEAD
  - "react-native-netinfo (from `../node_modules/@react-native-community/netinfo`)"
  - react-native-pure-jwt (from `../node_modules/react-native-pure-jwt`)
=======
>>>>>>> d9e27db6
  - react-native-safe-area-context (from `../node_modules/react-native-safe-area-context`)
  - react-native-webrtc (from `../node_modules/react-native-webrtc`)
  - React-perflogger (from `../node_modules/react-native/ReactCommon/reactperflogger`)
  - React-RCTActionSheet (from `../node_modules/react-native/Libraries/ActionSheetIOS`)
  - React-RCTAnimation (from `../node_modules/react-native/Libraries/NativeAnimation`)
  - React-RCTBlob (from `../node_modules/react-native/Libraries/Blob`)
  - React-RCTImage (from `../node_modules/react-native/Libraries/Image`)
  - React-RCTLinking (from `../node_modules/react-native/Libraries/LinkingIOS`)
  - React-RCTNetwork (from `../node_modules/react-native/Libraries/Network`)
  - React-RCTSettings (from `../node_modules/react-native/Libraries/Settings`)
  - React-RCTText (from `../node_modules/react-native/Libraries/Text`)
  - React-RCTVibration (from `../node_modules/react-native/Libraries/Vibration`)
  - React-runtimeexecutor (from `../node_modules/react-native/ReactCommon/runtimeexecutor`)
  - ReactCommon/turbomodule/core (from `../node_modules/react-native/ReactCommon`)
  - ReactNativeIncallManager (from `../node_modules/react-native-incall-manager`)
  - RNCallKeep (from `../node_modules/react-native-callkeep`)
  - "RNCAsyncStorage (from `../node_modules/@react-native-async-storage/async-storage`)"
  - "RNCClipboard (from `../node_modules/@react-native-clipboard/clipboard`)"
  - "RNFBApp (from `../node_modules/@react-native-firebase/app`)"
  - "RNFBMessaging (from `../node_modules/@react-native-firebase/messaging`)"
  - "RNGoogleSignin (from `../node_modules/@react-native-google-signin/google-signin`)"
  - "RNNotifee (from `../node_modules/@notifee/react-native`)"
  - RNScreens (from `../node_modules/react-native-screens`)
  - "RNSentry (from `../node_modules/@sentry/react-native`)"
  - RNSVG (from `../node_modules/react-native-svg`)
  - RNVoipPushNotification (from `../node_modules/react-native-voip-push-notification`)
  - Yoga (from `../node_modules/react-native/ReactCommon/yoga`)

SPEC REPOS:
  trunk:
    - AppAuth
    - Firebase
    - FirebaseCore
    - FirebaseCoreExtension
    - FirebaseCoreInternal
    - FirebaseInstallations
    - FirebaseMessaging
    - fmt
    - GoogleDataTransport
    - GoogleSignIn
    - GoogleUtilities
    - GTMAppAuth
    - GTMSessionFetcher
    - JitsiWebRTC
    - libevent
    - nanopb
    - PromisesObjC
    - Sentry

EXTERNAL SOURCES:
  boost:
    :podspec: "../node_modules/react-native/third-party-podspecs/boost.podspec"
  DoubleConversion:
    :podspec: "../node_modules/react-native/third-party-podspecs/DoubleConversion.podspec"
  FBLazyVector:
    :path: "../node_modules/react-native/Libraries/FBLazyVector"
  FBReactNativeSpec:
    :path: "../node_modules/react-native/React/FBReactNativeSpec"
  glog:
    :podspec: "../node_modules/react-native/third-party-podspecs/glog.podspec"
  hermes-engine:
    :podspec: "../node_modules/react-native/sdks/hermes/hermes-engine.podspec"
  RCT-Folly:
    :podspec: "../node_modules/react-native/third-party-podspecs/RCT-Folly.podspec"
  RCTRequired:
    :path: "../node_modules/react-native/Libraries/RCTRequired"
  RCTTypeSafety:
    :path: "../node_modules/react-native/Libraries/TypeSafety"
  React:
    :path: "../node_modules/react-native/"
  React-bridging:
    :path: "../node_modules/react-native/ReactCommon"
  React-callinvoker:
    :path: "../node_modules/react-native/ReactCommon/callinvoker"
  React-Codegen:
    :path: build/generated/ios
  React-Core:
    :path: "../node_modules/react-native/"
  React-CoreModules:
    :path: "../node_modules/react-native/React/CoreModules"
  React-cxxreact:
    :path: "../node_modules/react-native/ReactCommon/cxxreact"
  React-hermes:
    :path: "../node_modules/react-native/ReactCommon/hermes"
  React-jsi:
    :path: "../node_modules/react-native/ReactCommon/jsi"
  React-jsiexecutor:
    :path: "../node_modules/react-native/ReactCommon/jsiexecutor"
  React-jsinspector:
    :path: "../node_modules/react-native/ReactCommon/jsinspector"
  React-logger:
    :path: "../node_modules/react-native/ReactCommon/logger"
  react-native-get-random-values:
    :path: "../node_modules/react-native-get-random-values"
<<<<<<< HEAD
  react-native-netinfo:
    :path: "../node_modules/@react-native-community/netinfo"
  react-native-pure-jwt:
    :path: "../node_modules/react-native-pure-jwt"
=======
>>>>>>> d9e27db6
  react-native-safe-area-context:
    :path: "../node_modules/react-native-safe-area-context"
  react-native-webrtc:
    :path: "../node_modules/react-native-webrtc"
  React-perflogger:
    :path: "../node_modules/react-native/ReactCommon/reactperflogger"
  React-RCTActionSheet:
    :path: "../node_modules/react-native/Libraries/ActionSheetIOS"
  React-RCTAnimation:
    :path: "../node_modules/react-native/Libraries/NativeAnimation"
  React-RCTBlob:
    :path: "../node_modules/react-native/Libraries/Blob"
  React-RCTImage:
    :path: "../node_modules/react-native/Libraries/Image"
  React-RCTLinking:
    :path: "../node_modules/react-native/Libraries/LinkingIOS"
  React-RCTNetwork:
    :path: "../node_modules/react-native/Libraries/Network"
  React-RCTSettings:
    :path: "../node_modules/react-native/Libraries/Settings"
  React-RCTText:
    :path: "../node_modules/react-native/Libraries/Text"
  React-RCTVibration:
    :path: "../node_modules/react-native/Libraries/Vibration"
  React-runtimeexecutor:
    :path: "../node_modules/react-native/ReactCommon/runtimeexecutor"
  ReactCommon:
    :path: "../node_modules/react-native/ReactCommon"
  ReactNativeIncallManager:
    :path: "../node_modules/react-native-incall-manager"
  RNCallKeep:
    :path: "../node_modules/react-native-callkeep"
  RNCAsyncStorage:
    :path: "../node_modules/@react-native-async-storage/async-storage"
  RNCClipboard:
    :path: "../node_modules/@react-native-clipboard/clipboard"
  RNFBApp:
    :path: "../node_modules/@react-native-firebase/app"
  RNFBMessaging:
    :path: "../node_modules/@react-native-firebase/messaging"
  RNGoogleSignin:
    :path: "../node_modules/@react-native-google-signin/google-signin"
  RNNotifee:
    :path: "../node_modules/@notifee/react-native"
  RNScreens:
    :path: "../node_modules/react-native-screens"
  RNSentry:
    :path: "../node_modules/@sentry/react-native"
  RNSVG:
    :path: "../node_modules/react-native-svg"
  RNVoipPushNotification:
    :path: "../node_modules/react-native-voip-push-notification"
  Yoga:
    :path: "../node_modules/react-native/ReactCommon/yoga"

SPEC CHECKSUMS:
  AppAuth: e48b432bb4ba88b10cb2bcc50d7f3af21e78b9c2
  boost: a7c83b31436843459a1961bfd74b96033dc77234
  DoubleConversion: 5189b271737e1565bdce30deb4a08d647e3f5f54
  FBLazyVector: 48289402952f4f7a4e235de70a9a590aa0b79ef4
  FBReactNativeSpec: dd1186fd05255e3457baa2f4ca65e94c2cd1e3ac
  Firebase: f92fc551ead69c94168d36c2b26188263860acd9
  FirebaseCore: 988754646ab3bd4bdcb740f1bfe26b9f6c0d5f2a
  FirebaseCoreExtension: 93d252fabdc9696bf14a73b04d84877ab9b3a832
  FirebaseCoreInternal: d2b4acb827908e72eca47a9fd896767c3053921e
  FirebaseInstallations: c58489c9caacdbf27d1da60891a87318e20218e0
  FirebaseMessaging: e345b219fd15d325f0cf2fef28cb8ce00d851b3f
  fmt: ff9d55029c625d3757ed641535fd4a75fedc7ce9
  glog: 04b94705f318337d7ead9e6d17c019bd9b1f6b1b
  GoogleDataTransport: 8378d1fa8ac49753ea6ce70d65a7cb70ce5f66e6
  GoogleSignIn: 5651ce3a61e56ca864160e79b484cd9ed3f49b7a
  GoogleUtilities: 9aa0ad5a7bc171f8bae016300bfcfa3fb8425749
  GTMAppAuth: 0ff230db599948a9ad7470ca667337803b3fc4dd
  GTMSessionFetcher: 3a63d75eecd6aa32c2fc79f578064e1214dfdec2
  hermes-engine: 2af7b7a59128f250adfd86f15aa1d5a2ecd39995
  JitsiWebRTC: f441eb0e2d67f0588bf24e21c5162e97342714fb
  libevent: 4049cae6c81cdb3654a443be001fb9bdceff7913
  nanopb: b552cce312b6c8484180ef47159bc0f65a1f0431
  PromisesObjC: 09985d6d70fbe7878040aa746d78236e6946d2ef
  RCT-Folly: 0080d0a6ebf2577475bda044aa59e2ca1f909cda
  RCTRequired: e1866f61af7049eb3d8e08e8b133abd38bc1ca7a
  RCTTypeSafety: 27c2ac1b00609a432ced1ae701247593f07f901e
  React: bb3e06418d2cc48a84f9666a576c7b38e89cd7db
  React-bridging: 572502ec59c9de30309afdc4932e278214288913
  React-callinvoker: 6b708b79c69f3359d42f1abb4663f620dbd4dadf
  React-Codegen: 74e1cd7cee692a8b983c18df3274b5e749de07c8
  React-Core: b587d0a624f9611b0e032505f3d6f25e8daa2bee
  React-CoreModules: c6ff48b985e7aa622e82ca51c2c353c7803eb04e
  React-cxxreact: ade3d9e63c599afdead3c35f8a8bd12b3da6730b
  React-hermes: ed09ae33512bbb8d31b2411778f3af1a2eb681a1
  React-jsi: 5a3952e0c6d57460ad9ee2c905025b4c28f71087
  React-jsiexecutor: b4a65947391c658450151275aa406f2b8263178f
  React-jsinspector: 60769e5a0a6d4b32294a2456077f59d0266f9a8b
  React-logger: 1623c216abaa88974afce404dc8f479406bbc3a0
  react-native-get-random-values: a6ea6a8a65dc93e96e24a11105b1a9c8cfe1d72a
<<<<<<< HEAD
  react-native-netinfo: 22c082970cbd99071a4e5aa7a612ac20d66b08f0
  react-native-pure-jwt: 94a3662655c6d677acb7b16048ed69b88b93073d
=======
>>>>>>> d9e27db6
  react-native-safe-area-context: 39c2d8be3328df5d437ac1700f4f3a4f75716acc
  react-native-webrtc: 0df36747802476e758af6b6dceccdeaed8c826c2
  React-perflogger: 8c79399b0500a30ee8152d0f9f11beae7fc36595
  React-RCTActionSheet: 7316773acabb374642b926c19aef1c115df5c466
  React-RCTAnimation: 5341e288375451297057391227f691d9b2326c3d
  React-RCTBlob: b0615fc2daf2b5684ade8fadcab659f16f6f0efa
  React-RCTImage: 6487b9600f268ecedcaa86114d97954d31ad4750
  React-RCTLinking: c8018ae9ebfefcec3839d690d4725f8d15e4e4b3
  React-RCTNetwork: 8aa63578741e0fe1205c28d7d4b40dbfdabce8a8
  React-RCTSettings: d00c15ad369cd62242a4dfcc6f277912b4a84ed3
  React-RCTText: f532e5ca52681ecaecea452b3ad7a5b630f50d75
  React-RCTVibration: c75ceef7aa60a33b2d5731ebe5800ddde40cefc4
  React-runtimeexecutor: 15437b576139df27635400de0599d9844f1ab817
  ReactCommon: 349be31adeecffc7986a0de875d7fb0dcf4e251c
  ReactNativeIncallManager: 0d2cf9f4d50359728a30c08549762fe67a2efb81
  RNCallKeep: bf4040e9e5785469cd581d95c386fd2ca7e0507f
  RNCAsyncStorage: b90b71f45b8b97be43bc4284e71a6af48ac9f547
  RNCClipboard: 3f0451a8100393908bea5c5c5b16f96d45f30bfc
  RNFBApp: 1ee535dcb7773ca612d3a2e53a1f78f8f2fb6abf
  RNFBMessaging: 04ecf12bae7543cd8df145f1b26d89d867594be7
  RNGoogleSignin: 81521697b2c8f97f9a586ac7257b1a1d9b51b115
  RNNotifee: bdc064c29f4d558046f51f0c3ae02bab4fd3cd85
  RNScreens: 218801c16a2782546d30bd2026bb625c0302d70f
  RNSentry: 095297582cdfdff4c2a8114f08e160cf91eea543
  RNSVG: 53c661b76829783cdaf9b7a57258f3d3b4c28315
  RNVoipPushNotification: 1617f5a07be24066830213ae9252cb790b53886f
  Sentry: 4c9babff9034785067c896fd580b1f7de44da020
  Yoga: 99caf8d5ab45e9d637ee6e0174ec16fbbb01bcfc

PODFILE CHECKSUM: 89f12fe5c2ae4f9306852e0c3520cd5bff67328a

COCOAPODS: 1.11.3<|MERGE_RESOLUTION|>--- conflicted
+++ resolved
@@ -310,14 +310,8 @@
     - glog
   - react-native-get-random-values (1.8.0):
     - React-Core
-<<<<<<< HEAD
   - react-native-netinfo (9.3.9):
     - React-Core
-  - react-native-pure-jwt (3.0.1):
-    - JWT (= 3.0.0-beta.12)
-    - React
-=======
->>>>>>> d9e27db6
   - react-native-safe-area-context (4.5.0):
     - RCT-Folly
     - RCTRequired
@@ -455,11 +449,7 @@
   - React-jsinspector (from `../node_modules/react-native/ReactCommon/jsinspector`)
   - React-logger (from `../node_modules/react-native/ReactCommon/logger`)
   - react-native-get-random-values (from `../node_modules/react-native-get-random-values`)
-<<<<<<< HEAD
   - "react-native-netinfo (from `../node_modules/@react-native-community/netinfo`)"
-  - react-native-pure-jwt (from `../node_modules/react-native-pure-jwt`)
-=======
->>>>>>> d9e27db6
   - react-native-safe-area-context (from `../node_modules/react-native-safe-area-context`)
   - react-native-webrtc (from `../node_modules/react-native-webrtc`)
   - React-perflogger (from `../node_modules/react-native/ReactCommon/reactperflogger`)
@@ -554,13 +544,8 @@
     :path: "../node_modules/react-native/ReactCommon/logger"
   react-native-get-random-values:
     :path: "../node_modules/react-native-get-random-values"
-<<<<<<< HEAD
   react-native-netinfo:
     :path: "../node_modules/@react-native-community/netinfo"
-  react-native-pure-jwt:
-    :path: "../node_modules/react-native-pure-jwt"
-=======
->>>>>>> d9e27db6
   react-native-safe-area-context:
     :path: "../node_modules/react-native-safe-area-context"
   react-native-webrtc:
@@ -656,11 +641,7 @@
   React-jsinspector: 60769e5a0a6d4b32294a2456077f59d0266f9a8b
   React-logger: 1623c216abaa88974afce404dc8f479406bbc3a0
   react-native-get-random-values: a6ea6a8a65dc93e96e24a11105b1a9c8cfe1d72a
-<<<<<<< HEAD
   react-native-netinfo: 22c082970cbd99071a4e5aa7a612ac20d66b08f0
-  react-native-pure-jwt: 94a3662655c6d677acb7b16048ed69b88b93073d
-=======
->>>>>>> d9e27db6
   react-native-safe-area-context: 39c2d8be3328df5d437ac1700f4f3a4f75716acc
   react-native-webrtc: 0df36747802476e758af6b6dceccdeaed8c826c2
   React-perflogger: 8c79399b0500a30ee8152d0f9f11beae7fc36595
