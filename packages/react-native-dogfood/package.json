{
  "name": "@stream-io/video-react-native-dogfood",
  "version": "0.0.1",
  "private": true,
  "scripts": {
    "android": "react-native run-android",
    "ios": "react-native run-ios",
    "ios-device": "react-native run-ios --device",
    "start": "react-native start",
    "build": "tsc",
    "clean-install": "rm -rf node_modules && yarn cache clean && yarn install",
    "setup": "yarn && yarn build:react-native:deps && npx pod-install",
    "test": "jest",
    "lint": "eslint ."
  },
  "dependencies": {
<<<<<<< HEAD
    "@notifee/react-native": "7.7.1",
    "@react-native-async-storage/async-storage": "^1.17.10",
=======
    "@notifee/react-native": "^7.6.1",
>>>>>>> fafcb01c
    "@react-native-clipboard/clipboard": "^1.11.1",
    "@react-native-community/netinfo": "9.3.9",
    "@react-native-firebase/app": "17.5.0",
    "@react-native-firebase/messaging": "17.5.0",
    "@react-native-google-signin/google-signin": "^8.2.1",
    "@react-navigation/native": "^6.0.13",
    "@react-navigation/native-stack": "^6.9.1",
    "@sentry/react-native": "5.0.0-alpha.11",
    "@stream-io/video-react-native-sdk": "workspace:^",
    "intl-pluralrules": "^2.0.0",
    "nanoid": "^4.0.1",
    "react": "18.2.0",
    "react-native": "0.70.6",
    "react-native-callkeep": "4.3.8",
    "react-native-dotenv": "^3.4.7",
    "react-native-get-random-values": "^1.8.0",
    "react-native-incall-manager": "^4.0.0",
    "react-native-mmkv": "2.5.1",
    "react-native-polyfill-globals": "^3.1.0",
    "react-native-safe-area-context": "^4.4.1",
    "react-native-screens": "^3.18.1",
    "react-native-svg": "^13.6.0",
    "react-native-url-polyfill": "^1.3.0",
    "react-native-voip-push-notification": "~3.3.1",
    "react-native-webrtc": "111.0.1",
    "rxjs": "~7.8.1",
    "text-encoding-polyfill": "^0.6.7",
    "uuid": "^9.0.0"
  },
  "devDependencies": {
    "@babel/core": "^7.12.9",
    "@babel/runtime": "^7.12.5",
    "@react-native-community/eslint-config": "^3.1.0",
    "@rnx-kit/babel-preset-metro-react-native": "^1.1.3",
    "@rnx-kit/metro-config": "^1.3.3",
    "@rnx-kit/metro-resolver-symlinks": "^0.1.22",
    "@types/jest": "^29.0.0",
    "@types/react": "^18.0.26",
    "@types/react-native": "^0.70.4",
    "@types/react-native-dotenv": "^0.2.0",
    "@types/react-native-incall-manager": "^3.2.1",
    "@types/react-test-renderer": "^18.0.0",
    "@types/uuid": "^9.0.0",
    "babel-jest": "^26.6.3",
    "eslint": "^8.28.0",
    "jest": "^26.6.3",
    "metro-react-native-babel-preset": "0.72.3",
    "patch-package": "^6.4.7",
    "prettier": "2.8.4",
    "react-test-renderer": "18.2.0",
    "typescript": "^4.9.5"
  },
  "jest": {
    "preset": "react-native"
  },
  "installConfig": {
    "hoistingLimits": "workspaces"
  }
}<|MERGE_RESOLUTION|>--- conflicted
+++ resolved
@@ -14,12 +14,7 @@
     "lint": "eslint ."
   },
   "dependencies": {
-<<<<<<< HEAD
     "@notifee/react-native": "7.7.1",
-    "@react-native-async-storage/async-storage": "^1.17.10",
-=======
-    "@notifee/react-native": "^7.6.1",
->>>>>>> fafcb01c
     "@react-native-clipboard/clipboard": "^1.11.1",
     "@react-native-community/netinfo": "9.3.9",
     "@react-native-firebase/app": "17.5.0",
