import React, { useCallback, useEffect, useMemo } from 'react';
import {
  StyleSheet,
  TextInput,
  View,
  Text,
  Switch,
  Button,
} from 'react-native';
import InCallManager from 'react-native-incall-manager';
import type { NativeStackScreenProps } from '@react-navigation/native-stack';
import Clipboard from '@react-native-clipboard/clipboard';
<<<<<<< HEAD
import {RootStackParamList} from '../../types';
import {Call} from '../modules/Call';
import {SafeAreaView} from 'react-native-safe-area-context';
import {UserInput} from '../gen/video/coordinator/user_v1/user';
import {useCreateStreamVideoClient} from '../hooks/useCreateStreamVideoClient';
import {useCall} from '../hooks/useCall';
import {useSessionId} from '../hooks/useSessionId';
import {StreamSfuClient} from '../modules/StreamSfuClient';
import {useAppGlobalStore} from '../contexts/AppContext';
=======
import { RootStackParamList } from '../../types';
import { Call } from '../modules/Call';
import { SafeAreaView } from 'react-native-safe-area-context';
import { useCreateStreamVideoClient } from '../hooks/useCreateStreamVideoClient';
import { useCall } from '../hooks/useCall';
import { useSessionId } from '../hooks/useSessionId';
import {
  useAppSetterContext,
  useAppValueContext,
} from '../contexts/AppContext';
import { StreamSfuClient, UserInput } from '@stream-io/video-client';
>>>>>>> 46812051

const APP_ID = 'streamrnvideosample';

type Props = NativeStackScreenProps<RootStackParamList, 'Home'>;

<<<<<<< HEAD
export default ({navigation}: Props) => {
  const [{username, callID, loopbackMyVideo, localMediaStream}, setState] =
    useAppGlobalStore(store => ({
      username: store.username,
      callID: store.callID,
      loopbackMyVideo: store.loopbackMyVideo,
      localMediaStream: store.localMediaStream,
    }));
=======
export default ({ navigation }: Props) => {
  const { username, callID, loopbackMyVideo, localMediaStream } =
    useAppValueContext();
  const {
    setCall,
    setCallState,
    setSfuClient,
    setUsername,
    setCallID,
    setLoopbackMyVideo,
    setActiveCall,
  } = useAppSetterContext();
>>>>>>> 46812051

  const user = useMemo<UserInput>(
    () => ({
      name: username,
      role: 'admin',
      teams: ['team-1, team-2'],
      imageUrl: `https://getstream.io/random_png/?id=${username}&name=${username}`,
      customJson: new Uint8Array(),
    }),
    [username],
  );

  const videoClient = useCreateStreamVideoClient({
    // coordinatorRpcUrl: 'http://localhost:26991',
    // coordinatorWsUrl:
    //   'ws://localhost:8989/rpc/stream.video.coordinator.client_v1_rpc.Websocket/Connect',
    coordinatorRpcUrl:
      'https://rpc-video-coordinator.oregon-v1.stream-io-video.com/rpc',
    coordinatorWsUrl:
      'ws://wss-video-coordinator.oregon-v1.stream-io-video.com:8989/rpc/stream.video.coordinator.client_v1_rpc.Websocket/Connect',
    apiKey: 'key10', // see <video>/data/fixtures/apps.yaml for API key/secret
    apiSecret: 'secret10',
    user,
  });

  const { activeCall, credentials, getOrCreateCall } = useCall({
    videoClient,
    callId: callID,
    callType: 'default', // TODO: SANTHOSH -- what is this?
    currentUser: username,
    autoJoin: true,
  });

  const sessionId = useSessionId(callID, username);

  useEffect(() => {
    if (!credentials || !activeCall) {
      return;
    }
    const serverUrl = credentials.server?.url || 'http://localhost:3031/twirp';
    const sfuClient = new StreamSfuClient(
      serverUrl,
      credentials.token,
      sessionId,
    );
    const call = new Call(sfuClient, username, serverUrl, credentials);
    const joinSfuCall = async () => {
      try {
<<<<<<< HEAD
        const {callState} = await call.join(true, localMediaStream);
        if (callState && localMediaStream) {
          InCallManager.start({media: 'video'});
=======
        const { callState: _callState } = await call.join(
          true,
          localMediaStream,
        );
        if (_callState && localMediaStream) {
          InCallManager.start({ media: 'video' });
>>>>>>> 46812051
          InCallManager.setForceSpeakerphoneOn(true);
          await call.publish(localMediaStream);
          setState({
            activeCall,
            callState,
            sfuClient,
            call,
          });
          navigation.navigate('ActiveCall');
        }
      } catch (err) {
        console.warn('failed to join call', err);
        setState({
          callState: undefined,
        });
      }
    };
    joinSfuCall();
  }, [
    activeCall,
    credentials,
    localMediaStream,
    navigation,
    sessionId,
    setState,
    username,
  ]);

  const handleCopyInviteLink = useCallback(
    () => Clipboard.setString(`${APP_ID}://callID/${callID}/`),
    [callID],
  );

  return (
    <SafeAreaView style={styles.container}>
      <Text style={styles.headerText}>{'Type your username'}</Text>
      <TextInput
        style={styles.textInput}
        placeholder={'Type your name here...'}
        placeholderTextColor={'#8C8C8CFF'}
        value={username}
<<<<<<< HEAD
        onChangeText={text => {
          setState({username: text.trim().replace(/\s/g, '-')}); // replace spaces with dashes as spaces are not allowed in usernames
=======
        onChangeText={(text) => {
          setUsername(text.trim().replace(/\s/g, '-')); // replace spaces with dashes as spaces are not allowed in usernames
>>>>>>> 46812051
        }}
      />
      <Text style={styles.headerText}>{'Whats the call ID?'}</Text>
      <TextInput
        style={styles.textInput}
        placeholder={'Type your call ID here...'}
        placeholderTextColor={'#8C8C8CFF'}
        value={callID}
        onChangeText={text => setState({callID: text.trim()})}
      />
      <Button
        title={'Create or Join call with callID: ' + callID}
        color="blue"
        disabled={!username || !callID}
        onPress={getOrCreateCall}
      />
      <View style={styles.switchContainer}>
        <Text style={styles.loopbackText}>Loopback my video(Debug Mode)</Text>
        <Switch
          value={loopbackMyVideo}
          onChange={() => {
<<<<<<< HEAD
            setState(prevState => ({
              loopbackMyVideo: !prevState.loopbackMyVideo,
            }));
=======
            setLoopbackMyVideo((prevState) => !prevState);
>>>>>>> 46812051
          }}
        />
      </View>
      <Button
        title="Copy Invite Link"
        color="blue"
        onPress={handleCopyInviteLink}
      />
    </SafeAreaView>
  );
};

const styles = StyleSheet.create({
  container: {
    padding: 16,
  },
  textInput: {
    color: '#000',
    height: 40,
    width: '100%',
    borderRadius: 5,
    borderWidth: 1,
    borderColor: 'gray',
    paddingLeft: 10,
    marginVertical: 8,
  },
  switchContainer: {
    display: 'flex',
    flexDirection: 'row',
    justifyContent: 'space-between',
    alignItems: 'center',
    marginTop: 20,
  },
  headerText: {
    color: 'black',
    fontSize: 20,
    marginVertical: 8,
  },
  loopbackText: {
    color: 'black',
  },
});<|MERGE_RESOLUTION|>--- conflicted
+++ resolved
@@ -10,57 +10,33 @@
 import InCallManager from 'react-native-incall-manager';
 import type { NativeStackScreenProps } from '@react-navigation/native-stack';
 import Clipboard from '@react-native-clipboard/clipboard';
-<<<<<<< HEAD
-import {RootStackParamList} from '../../types';
-import {Call} from '../modules/Call';
-import {SafeAreaView} from 'react-native-safe-area-context';
-import {UserInput} from '../gen/video/coordinator/user_v1/user';
-import {useCreateStreamVideoClient} from '../hooks/useCreateStreamVideoClient';
-import {useCall} from '../hooks/useCall';
-import {useSessionId} from '../hooks/useSessionId';
-import {StreamSfuClient} from '../modules/StreamSfuClient';
-import {useAppGlobalStore} from '../contexts/AppContext';
-=======
 import { RootStackParamList } from '../../types';
 import { Call } from '../modules/Call';
 import { SafeAreaView } from 'react-native-safe-area-context';
+import { StreamSfuClient, UserInput } from '@stream-io/video-client';
 import { useCreateStreamVideoClient } from '../hooks/useCreateStreamVideoClient';
 import { useCall } from '../hooks/useCall';
 import { useSessionId } from '../hooks/useSessionId';
-import {
-  useAppSetterContext,
-  useAppValueContext,
-} from '../contexts/AppContext';
-import { StreamSfuClient, UserInput } from '@stream-io/video-client';
->>>>>>> 46812051
+import { useAppGlobalStore } from '../contexts/AppContext';
 
+// export const SFU_HOSTNAME = "192.168.2.24";
+// const SFU_URL = `http://${SFU_HOSTNAME}:3031/twirp`;
+// export const SFU_HOSTNAME = 'sfu2.fra1.gtstrm.com';
+// const SFU_URL = 'https://sfu2.fra1.gtstrm.com/rpc/twirp';
+// const DEFAULT_USER_NAME = 'steve';
+// const DEFAULT_CALL_ID = '123';
 const APP_ID = 'streamrnvideosample';
 
 type Props = NativeStackScreenProps<RootStackParamList, 'Home'>;
 
-<<<<<<< HEAD
-export default ({navigation}: Props) => {
-  const [{username, callID, loopbackMyVideo, localMediaStream}, setState] =
-    useAppGlobalStore(store => ({
+export default ({ navigation }: Props) => {
+  const [{ username, callID, loopbackMyVideo, localMediaStream }, setState] =
+    useAppGlobalStore((store) => ({
       username: store.username,
       callID: store.callID,
       loopbackMyVideo: store.loopbackMyVideo,
       localMediaStream: store.localMediaStream,
     }));
-=======
-export default ({ navigation }: Props) => {
-  const { username, callID, loopbackMyVideo, localMediaStream } =
-    useAppValueContext();
-  const {
-    setCall,
-    setCallState,
-    setSfuClient,
-    setUsername,
-    setCallID,
-    setLoopbackMyVideo,
-    setActiveCall,
-  } = useAppSetterContext();
->>>>>>> 46812051
 
   const user = useMemo<UserInput>(
     () => ({
@@ -109,18 +85,9 @@
     const call = new Call(sfuClient, username, serverUrl, credentials);
     const joinSfuCall = async () => {
       try {
-<<<<<<< HEAD
-        const {callState} = await call.join(true, localMediaStream);
+        const { callState } = await call.join(true, localMediaStream);
         if (callState && localMediaStream) {
-          InCallManager.start({media: 'video'});
-=======
-        const { callState: _callState } = await call.join(
-          true,
-          localMediaStream,
-        );
-        if (_callState && localMediaStream) {
           InCallManager.start({ media: 'video' });
->>>>>>> 46812051
           InCallManager.setForceSpeakerphoneOn(true);
           await call.publish(localMediaStream);
           setState({
@@ -162,13 +129,8 @@
         placeholder={'Type your name here...'}
         placeholderTextColor={'#8C8C8CFF'}
         value={username}
-<<<<<<< HEAD
-        onChangeText={text => {
-          setState({username: text.trim().replace(/\s/g, '-')}); // replace spaces with dashes as spaces are not allowed in usernames
-=======
         onChangeText={(text) => {
-          setUsername(text.trim().replace(/\s/g, '-')); // replace spaces with dashes as spaces are not allowed in usernames
->>>>>>> 46812051
+          setState({ username: text.trim().replace(/\s/g, '-') }); // replace spaces with dashes as spaces are not allowed in usernames
         }}
       />
       <Text style={styles.headerText}>{'Whats the call ID?'}</Text>
@@ -177,7 +139,7 @@
         placeholder={'Type your call ID here...'}
         placeholderTextColor={'#8C8C8CFF'}
         value={callID}
-        onChangeText={text => setState({callID: text.trim()})}
+        onChangeText={(text) => setState({ callID: text.trim() })}
       />
       <Button
         title={'Create or Join call with callID: ' + callID}
@@ -190,13 +152,9 @@
         <Switch
           value={loopbackMyVideo}
           onChange={() => {
-<<<<<<< HEAD
-            setState(prevState => ({
+            setState((prevState) => ({
               loopbackMyVideo: !prevState.loopbackMyVideo,
             }));
-=======
-            setLoopbackMyVideo((prevState) => !prevState);
->>>>>>> 46812051
           }}
         />
       </View>
