import { NativeStackScreenProps } from '@react-navigation/native-stack';
import React, { useEffect, useState } from 'react';
import { ActivityIndicator, StyleSheet, Text, View } from 'react-native';
import { TabBar } from '../components/TabBar';
import Meeting from '../components/Meeting/Meeting';
import Ringing from '../components/Ringing/Ringing';
import { RootStackParamList } from '../../types';
<<<<<<< HEAD
import { mediaDevices } from 'react-native-webrtc';
import {
  useIncomingCalls,
  useStreamVideoStoreSetState,
} from '@stream-io/video-react-native-sdk';
=======
import { useIncomingRingCalls } from '@stream-io/video-react-native-sdk';
>>>>>>> af0bedbc

const styles = StyleSheet.create({
  container: {
    marginTop: 20,
    flex: 1,
  },
  loadingContainer: {
    flex: 1,
    justifyContent: 'center',
    alignItems: 'center',
  },
  loadingText: {
    marginTop: 16,
    fontSize: 20,
    fontWeight: 'bold',
  },
});

type Props = NativeStackScreenProps<RootStackParamList, 'HomeScreen'>;

export const HomeScreen = ({ navigation, route }: Props) => {
  const [selectedTab, setSelectedTab] = useState('Meeting');
  const [loadingCall, setLoadingCall] = useState(false);

<<<<<<< HEAD
  const incomingRingCalls = useIncomingCalls();
  const setState = useStreamVideoStoreSetState();

  // run only once per app lifecycle
  useEffect(() => {
    const configure = async () => {
      const mediaStream = await mediaDevices.getUserMedia({
        audio: true,
        video: true,
      });
      setState({
        localMediaStream: mediaStream,
      });
    };
    configure();
  }, [setState]);
=======
  const incomingRingCalls = useIncomingRingCalls();
>>>>>>> af0bedbc

  useEffect(() => {
    if (incomingRingCalls.length > 0) {
      navigation.navigate('IncomingCallScreen');
    }
  }, [incomingRingCalls, navigation]);

  return (
    <View style={styles.container}>
      {loadingCall ? (
        <View style={styles.loadingContainer}>
          <ActivityIndicator size={'large'} />
          <Text style={styles.loadingText}>Calling...</Text>
        </View>
      ) : (
        <>
          <TabBar selectedTab={selectedTab} setSelectedTab={setSelectedTab} />
          {selectedTab === 'Meeting' ? (
            <Meeting
              navigation={navigation}
              route={route}
              setLoadingCall={setLoadingCall}
            />
          ) : (
            <Ringing
              navigation={navigation}
              route={route}
              setLoadingCall={setLoadingCall}
            />
          )}
        </>
      )}
    </View>
  );
};<|MERGE_RESOLUTION|>--- conflicted
+++ resolved
@@ -5,15 +5,7 @@
 import Meeting from '../components/Meeting/Meeting';
 import Ringing from '../components/Ringing/Ringing';
 import { RootStackParamList } from '../../types';
-<<<<<<< HEAD
-import { mediaDevices } from 'react-native-webrtc';
-import {
-  useIncomingCalls,
-  useStreamVideoStoreSetState,
-} from '@stream-io/video-react-native-sdk';
-=======
-import { useIncomingRingCalls } from '@stream-io/video-react-native-sdk';
->>>>>>> af0bedbc
+import { useIncomingCalls } from '@stream-io/video-react-native-sdk';
 
 const styles = StyleSheet.create({
   container: {
@@ -38,26 +30,7 @@
   const [selectedTab, setSelectedTab] = useState('Meeting');
   const [loadingCall, setLoadingCall] = useState(false);
 
-<<<<<<< HEAD
   const incomingRingCalls = useIncomingCalls();
-  const setState = useStreamVideoStoreSetState();
-
-  // run only once per app lifecycle
-  useEffect(() => {
-    const configure = async () => {
-      const mediaStream = await mediaDevices.getUserMedia({
-        audio: true,
-        video: true,
-      });
-      setState({
-        localMediaStream: mediaStream,
-      });
-    };
-    configure();
-  }, [setState]);
-=======
-  const incomingRingCalls = useIncomingRingCalls();
->>>>>>> af0bedbc
 
   useEffect(() => {
     if (incomingRingCalls.length > 0) {
