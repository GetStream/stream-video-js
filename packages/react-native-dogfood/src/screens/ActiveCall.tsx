--- conflicted
+++ resolved
@@ -5,28 +5,16 @@
 import CallControls from '../components/CallControls';
 import { SafeAreaView } from 'react-native-safe-area-context';
 import VideoRenderer from '../containers/VideoRenderer';
-<<<<<<< HEAD
-import {RootStackParamList} from '../../types';
-import {Stats} from '../components/Stats';
-import {useAppGlobalStore} from '../contexts/AppContext';
-=======
 import { RootStackParamList } from '../../types';
-import {
-  useAppSetterContext,
-  useAppValueContext,
-} from '../contexts/AppContext';
 import { Stats } from '../components/Stats';
->>>>>>> 46812051
+import { useAppGlobalStore } from '../contexts/AppContext';
 
 type Props = NativeStackScreenProps<RootStackParamList, 'ActiveCall'>;
 
 export default (_props: Props) => {
-<<<<<<< HEAD
-  const [{call}, setState] = useAppGlobalStore(store => ({call: store.call}));
-=======
-  const { call } = useAppValueContext();
-  const { setParticipants } = useAppSetterContext();
->>>>>>> 46812051
+  const [{ call }, setState] = useAppGlobalStore((store) => ({
+    call: store.call,
+  }));
 
   useEffect(() => {
     if (!call) {
@@ -41,16 +29,9 @@
 
         const { participant } = e.eventPayload.participantJoined;
         if (participant) {
-<<<<<<< HEAD
-          setState(prev => ({
+          setState((prev) => ({
             participants: [...prev.participants, participant],
           }));
-=======
-          setParticipants((prevParticipants) => [
-            ...prevParticipants,
-            participant,
-          ]);
->>>>>>> 46812051
         }
       },
     ).unsubscribe;
@@ -61,17 +42,11 @@
 
       const { participant } = e.eventPayload.participantLeft;
       if (participant) {
-<<<<<<< HEAD
-        setState(prev => ({
+        setState((prev) => ({
           participants: prev.participants.filter(
-            p => p.user!.id !== participant.user!.id,
+            (p) => p.user!.id !== participant.user!.id,
           ),
         }));
-=======
-        setParticipants((ps) =>
-          ps.filter((p) => p.user!.id !== participant.user!.id),
-        );
->>>>>>> 46812051
       }
     }).unsubscribe;
 
