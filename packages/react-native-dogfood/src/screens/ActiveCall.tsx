import React from 'react';
import { StyleSheet } from 'react-native';
import type { NativeStackScreenProps } from '@react-navigation/native-stack';
import { Colors } from 'react-native/Libraries/NewAppScreen';
import CallControls from '../components/CallControls';
import { SafeAreaView } from 'react-native-safe-area-context';
import VideoRenderer from '../containers/VideoRenderer';
import { RootStackParamList } from '../../types';

type Props = NativeStackScreenProps<RootStackParamList, 'ActiveCall'>;

export default (_props: Props) => {
<<<<<<< HEAD
  const call = useAppGlobalStoreValue((store) => store.call);
  const callState = useAppGlobalStoreValue((store) => store.callState);
  const participants = useAppGlobalStoreValue((store) => store.participants);
  const setState = useAppGlobalStoreSetState();

  useEffect(() => {
    return () => {
      setState((prevState) => {
        prevState.call?.leave();
        return {
          call: undefined,
        };
      });
    };
    // eslint-disable-next-line react-hooks/exhaustive-deps
  }, []);

  useEffect(() => {
    setState({ participants: callState?.participants ?? [] });
  }, [callState?.participants, setState]);

  useEffect(() => {
    if (!call) {
      return;
    }
    const unsubscribeParticipantJoined = call.on(
      'participantJoined',
      async (e) => {
        if (e.eventPayload.oneofKind !== 'participantJoined') {
          return;
        }
        const { participant } = e.eventPayload.participantJoined;
        if (participant) {
          call.participantMapping[participant.trackLookupPrefix] =
            participant.user!.id;
          setState((prev) => ({
            participants: [...prev.participants, participant],
          }));
        }
      },
    );
    const unsubscribeParticipantLeft = call.on('participantLeft', (e) => {
      if (e.eventPayload.oneofKind !== 'participantLeft') {
        return;
      }

      const { participant } = e.eventPayload.participantLeft;
      if (participant) {
        delete call.participantMapping[participant.trackLookupPrefix];
        setState((prev) => ({
          participants: prev.participants.filter(
            (p) => p.user!.id !== participant.user!.id,
          ),
        }));
      }
    });

    return () => {
      unsubscribeParticipantJoined();
      unsubscribeParticipantLeft();
    };
  }, [call, setState, participants]);

=======
>>>>>>> 1693d632
  return (
    <SafeAreaView style={styles.body} edges={['right', 'left']}>
      <VideoRenderer />
      <CallControls />
      {/* <Stats /> */}
    </SafeAreaView>
  );
};

const styles = StyleSheet.create({
  body: {
    backgroundColor: Colors.white,
    flex: 1,
  },
  stream: {
    backgroundColor: Colors.black,
    flex: 1,
  },
  header: {
    backgroundColor: '#1486b5',
  },
  container: {
    justifyContent: 'center',
    backgroundColor: 'black',
    flexDirection: 'row',
    alignItems: 'center',
    display: 'flex',
    flex: 1,
  },
  icons: {
    display: 'flex',
    flexDirection: 'row',
    position: 'absolute',
    right: 20,
    top: 50,
    zIndex: 1,
  },
});<|MERGE_RESOLUTION|>--- conflicted
+++ resolved
@@ -10,72 +10,6 @@
 type Props = NativeStackScreenProps<RootStackParamList, 'ActiveCall'>;
 
 export default (_props: Props) => {
-<<<<<<< HEAD
-  const call = useAppGlobalStoreValue((store) => store.call);
-  const callState = useAppGlobalStoreValue((store) => store.callState);
-  const participants = useAppGlobalStoreValue((store) => store.participants);
-  const setState = useAppGlobalStoreSetState();
-
-  useEffect(() => {
-    return () => {
-      setState((prevState) => {
-        prevState.call?.leave();
-        return {
-          call: undefined,
-        };
-      });
-    };
-    // eslint-disable-next-line react-hooks/exhaustive-deps
-  }, []);
-
-  useEffect(() => {
-    setState({ participants: callState?.participants ?? [] });
-  }, [callState?.participants, setState]);
-
-  useEffect(() => {
-    if (!call) {
-      return;
-    }
-    const unsubscribeParticipantJoined = call.on(
-      'participantJoined',
-      async (e) => {
-        if (e.eventPayload.oneofKind !== 'participantJoined') {
-          return;
-        }
-        const { participant } = e.eventPayload.participantJoined;
-        if (participant) {
-          call.participantMapping[participant.trackLookupPrefix] =
-            participant.user!.id;
-          setState((prev) => ({
-            participants: [...prev.participants, participant],
-          }));
-        }
-      },
-    );
-    const unsubscribeParticipantLeft = call.on('participantLeft', (e) => {
-      if (e.eventPayload.oneofKind !== 'participantLeft') {
-        return;
-      }
-
-      const { participant } = e.eventPayload.participantLeft;
-      if (participant) {
-        delete call.participantMapping[participant.trackLookupPrefix];
-        setState((prev) => ({
-          participants: prev.participants.filter(
-            (p) => p.user!.id !== participant.user!.id,
-          ),
-        }));
-      }
-    });
-
-    return () => {
-      unsubscribeParticipantJoined();
-      unsubscribeParticipantLeft();
-    };
-  }, [call, setState, participants]);
-
-=======
->>>>>>> 1693d632
   return (
     <SafeAreaView style={styles.body} edges={['right', 'left']}>
       <VideoRenderer />
