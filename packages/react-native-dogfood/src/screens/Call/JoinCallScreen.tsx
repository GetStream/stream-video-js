--- conflicted
+++ resolved
@@ -95,11 +95,7 @@
 
     if (client) {
       try {
-<<<<<<< HEAD
-        await client.joinCall(callID, 'default', {
-=======
         await client.getOrCreateCall(callID, 'default', {
->>>>>>> e55140b6
           ring: true,
           data: {
             members: ringingUserIds.map<MemberRequest>((ringingUserId) => {
