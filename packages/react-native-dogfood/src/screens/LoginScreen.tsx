import { NativeStackScreenProps } from '@react-navigation/native-stack';
import { StreamVideoClient } from '@stream-io/video-client';
import React, { useState, useEffect } from 'react';
import {
  ActivityIndicator,
  Button,
  SafeAreaView,
  StyleSheet,
  TextInput,
  View,
} from 'react-native';
import { RootStackParamList } from '../../types';
import {
  useAppGlobalStoreSetState,
  useAppGlobalStoreValue,
} from '../contexts/AppContext';
import { createToken } from '../modules/helpers/jwt';

const styles = StyleSheet.create({
  container: {
    flex: 1,
    margin: 15,
  },
  innerView: {
    backgroundColor: 'white',
    borderRadius: 15,
    margin: 15,
    display: 'flex',
    flexDirection: 'row',
    justifyContent: 'space-between',
  },
  textInput: {
    paddingLeft: 15,
    height: 35,
    color: 'black',
  },
  buttonContainer: {
    marginHorizontal: 100,
    marginVertical: 20,
  },
  button: {
    backgroundColor: '#2196F3',
    padding: 10,
    borderRadius: 15,
    margin: 2,
  },
  disabledButtonStyle: {
    backgroundColor: 'gray',
  },
  buttonText: {
    color: 'white',
    fontWeight: '600',
  },
});

type Props = NativeStackScreenProps<RootStackParamList, 'LoginScreen'>;

const LoginScreen = ({ navigation }: Props) => {
  const [localUserName, setLocalUserName] = useState('');
  const username = useAppGlobalStoreValue((store) => store.username);
  const token = useAppGlobalStoreValue((store) => store.token);
  const [loader, setLoader] = useState(false);

  const setState = useAppGlobalStoreSetState();

  useEffect(() => {
    const run = async () => {
      if (username && token) {
        const user = {
          name: username,
          role: 'admin',
          teams: ['team-1, team-2'],
          imageUrl: `https://getstream.io/random_png/?id=${username}&name=${username}`,
          customJson: new Uint8Array(),
        };

        const clientParams = {
<<<<<<< HEAD
          coordinatorRpcUrl: 'http://192.168.1.41:26991/rpc',
          coordinatorWsUrl:
            'ws://192.168.1.41:8989/rpc/stream.video.coordinator.client_v1_rpc.Websocket/Connect',
          // coordinatorRpcUrl:
          //   'https://rpc-video-coordinator.oregon-v1.stream-io-video.com/rpc',
=======
          // coordinatorRpcUrl: 'http://192.168.1.37:26991/rpc',
>>>>>>> 8b8ee443
          // coordinatorWsUrl:
          //   'ws://192.168.1.37:8989/rpc/stream.video.coordinator.client_v1_rpc.Websocket/Connect',
          coordinatorRpcUrl:
            'https://rpc-video-coordinator.oregon-v1.stream-io-video.com/rpc',
          coordinatorWsUrl:
            'ws://wss-video-coordinator.oregon-v1.stream-io-video.com:8989/rpc/stream.video.coordinator.client_v1_rpc.Websocket/Connect',
          apiKey: 'key10', // see <video>/data/fixtures/apps.yaml for API key/secret
          apiSecret: 'secret10',
          user,
        };

        try {
          setLoader(true);

          const client = new StreamVideoClient(clientParams.apiKey, {
            coordinatorWsUrl: clientParams.coordinatorWsUrl,
            coordinatorRpcUrl: clientParams.coordinatorRpcUrl,
            sendJson: true,
            token,
          });
          await client.connect(clientParams.apiKey, token, user);
          setState({ videoClient: client });
          setLoader(false);
          navigation.navigate('HomeScreen');
        } catch (err) {
          console.error('Failed to establish connection', err);
          setLoader(false);
        }
      }
    };

    run();
  }, [username, token, setState, navigation]);

  const loginHandler = async () => {
    const clientParams = {
      apiKey: 'key10', // see <video>/data/fixtures/apps.yaml for API key/secret
      apiSecret: 'secret10',
    };

    try {
      const userName = localUserName.replace(/\s/g, '-');
      const generatedToken = await createToken(
        userName,
        clientParams.apiSecret,
      );
      setState({ token: generatedToken, username: userName });
    } catch (error) {
      console.log(error);
    }
  };

  return (
    <SafeAreaView style={styles.container}>
      {loader ? (
        <ActivityIndicator style={StyleSheet.absoluteFill} />
      ) : (
        <>
          <View style={styles.innerView}>
            <TextInput
              placeholder="Enter the user"
              value={localUserName}
              onChangeText={(text) => {
                setLocalUserName(text);
              }}
              style={styles.textInput}
              placeholderTextColor="gray"
            />
          </View>
          <View style={styles.buttonContainer}>
            <Button
              title="Login"
              disabled={!localUserName}
              onPress={loginHandler}
            />
          </View>
        </>
      )}
    </SafeAreaView>
  );
};

export default LoginScreen;<|MERGE_RESOLUTION|>--- conflicted
+++ resolved
@@ -75,21 +75,17 @@
         };
 
         const clientParams = {
-<<<<<<< HEAD
           coordinatorRpcUrl: 'http://192.168.1.41:26991/rpc',
           coordinatorWsUrl:
             'ws://192.168.1.41:8989/rpc/stream.video.coordinator.client_v1_rpc.Websocket/Connect',
           // coordinatorRpcUrl:
           //   'https://rpc-video-coordinator.oregon-v1.stream-io-video.com/rpc',
-=======
-          // coordinatorRpcUrl: 'http://192.168.1.37:26991/rpc',
->>>>>>> 8b8ee443
           // coordinatorWsUrl:
           //   'ws://192.168.1.37:8989/rpc/stream.video.coordinator.client_v1_rpc.Websocket/Connect',
-          coordinatorRpcUrl:
-            'https://rpc-video-coordinator.oregon-v1.stream-io-video.com/rpc',
-          coordinatorWsUrl:
-            'ws://wss-video-coordinator.oregon-v1.stream-io-video.com:8989/rpc/stream.video.coordinator.client_v1_rpc.Websocket/Connect',
+          // coordinatorRpcUrl:
+          //   'https://rpc-video-coordinator.oregon-v1.stream-io-video.com/rpc',
+          // coordinatorWsUrl:
+          //   'ws://wss-video-coordinator.oregon-v1.stream-io-video.com:8989/rpc/stream.video.coordinator.client_v1_rpc.Websocket/Connect',
           apiKey: 'key10', // see <video>/data/fixtures/apps.yaml for API key/secret
           apiSecret: 'secret10',
           user,
