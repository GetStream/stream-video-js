import React from 'react';
import { LobbyView } from '@stream-io/video-react-native-sdk';
import { NativeStackScreenProps } from '@react-navigation/native-stack';
import { MeetingStackParamList } from '../../../types';

type LobbyViewScreenProps = NativeStackScreenProps<
  MeetingStackParamList,
  'LobbyViewScreen'
>;

export const LobbyViewScreen = (props: LobbyViewScreenProps) => {
  const { route } = props;

<<<<<<< HEAD
  return <LobbyView callID={route.params.callID} onActiveCall={onActiveCall} />;
=======
  return (
    <ScrollView>
      <LobbyView callID={route.params.callID} />
    </ScrollView>
  );
>>>>>>> 1d036735
};<|MERGE_RESOLUTION|>--- conflicted
+++ resolved
@@ -11,13 +11,5 @@
 export const LobbyViewScreen = (props: LobbyViewScreenProps) => {
   const { route } = props;
 
-<<<<<<< HEAD
-  return <LobbyView callID={route.params.callID} onActiveCall={onActiveCall} />;
-=======
-  return (
-    <ScrollView>
-      <LobbyView callID={route.params.callID} />
-    </ScrollView>
-  );
->>>>>>> 1d036735
+  return <LobbyView callID={route.params.callID} />;
 };