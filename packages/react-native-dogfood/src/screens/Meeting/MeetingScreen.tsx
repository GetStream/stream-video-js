--- conflicted
+++ resolved
@@ -30,32 +30,6 @@
     navigation.goBack();
   };
 
-<<<<<<< HEAD
-  const user = {
-    id: username,
-    name: username,
-    role: 'admin',
-    teams: ['team-1, team-2'],
-    image: userImageUrl,
-  };
-
-  const tokenOrProvider = useCallback(async () => {
-    const token = await createToken({ user_id: username });
-    return token;
-  }, [username]);
-
-  const client = useCreateStreamVideoClient({
-    apiKey,
-    tokenOrProvider: tokenOrProvider,
-    user,
-  });
-
-=======
-  const onJoining = () => {
-    setShow('loading');
-  };
-
->>>>>>> 2436d828
   useEffect(() => {
     if (!activeCall) {
       return;
