--- conflicted
+++ resolved
@@ -1,34 +1,11 @@
-<<<<<<< HEAD
-import React, { useEffect } from 'react';
-import {
-  IncomingCallView,
-  useActiveCall,
-  useIncomingRingCalls,
-} from '@stream-io/video-react-native-sdk';
-=======
 import React from 'react';
 import { IncomingCallView } from '@stream-io/video-react-native-sdk';
->>>>>>> a6231a40
 import { NativeStackScreenProps } from '@react-navigation/native-stack';
 import { RootStackParamList } from '../../types';
 
 type Props = NativeStackScreenProps<RootStackParamList, 'IncomingCallScreen'>;
 
 const IncomingCallScreen = ({ navigation }: Props) => {
-<<<<<<< HEAD
-  const incomingRingCalls = useIncomingRingCalls();
-  const activeCall = useActiveCall();
-
-  useEffect(() => {
-    if (activeCall) {
-      navigation.navigate('ActiveCall');
-    } else {
-      if (!incomingRingCalls.length) {
-        navigation.navigate('HomeScreen');
-      }
-    }
-  }, [activeCall, incomingRingCalls, navigation]);
-=======
   const onAnswerCall = () => {
     navigation.navigate('ActiveCall');
   };
@@ -36,7 +13,6 @@
   const onRejectCall = () => {
     navigation.navigate('HomeScreen');
   };
->>>>>>> a6231a40
 
   return (
     <IncomingCallView onAnswerCall={onAnswerCall} onRejectCall={onRejectCall} />
