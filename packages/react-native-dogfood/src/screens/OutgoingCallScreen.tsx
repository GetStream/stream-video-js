import React, { useEffect } from 'react';
import { StyleSheet, Text, View } from 'react-native';
import {
  useAppGlobalStoreSetState,
  useAppGlobalStoreValue,
} from '../contexts/AppContext';
import type { NativeStackScreenProps } from '@react-navigation/native-stack';
import { RootStackParamList } from '../../types';
import ButtonContainer from '../components/CallControls/ButtonContainer';
import PhoneDown from '../icons/PhoneDown';
import Video from '../icons/Video';
import VideoSlash from '../icons/VideoSlash';
import { useRingCall } from '../hooks/useRingCall';
import Mic from '../icons/Mic';
import MicOff from '../icons/MicOff';
import { RTCView } from 'react-native-webrtc';
import { useCallKeep } from '../hooks/useCallKeep';
import { UserInfoView } from '../components/UserInfoView';
<<<<<<< HEAD
import {
  useActiveCall,
  useActiveRingCall,
  useActiveRingCallDetails,
  useRemoteParticipants,
} from '@stream-io/video-react-native-sdk';
=======
import { useStreamVideoStoreValue } from '@stream-io/video-react-native-sdk';
>>>>>>> 277d3c5d

const styles = StyleSheet.create({
  container: {
    height: '100%',
  },
  background: {
    backgroundColor: 'black',
    opacity: 0.9,
  },
  view: {
    position: 'absolute',
    zIndex: 5,
    width: '100%',
    height: '100%',
  },
  callingText: {
    fontSize: 20,
    marginTop: 16,
    textAlign: 'center',
    color: '#FFFFFF',
    fontWeight: '600',
    opacity: 0.6,
  },
  buttons: {
    flexDirection: 'row',
    justifyContent: 'space-evenly',
    position: 'absolute',
    bottom: 90,
    left: 0,
    right: 0,
  },
  buttonStyle: {
    height: 70,
    width: 70,
    borderRadius: 70,
  },
  svg: {
    height: 30,
    width: 30,
  },
  stream: {
    flex: 1,
  },
});

type Props = NativeStackScreenProps<RootStackParamList, 'OutgoingCallScreen'>;

const Background = () => {
  const localMediaStream = useStreamVideoStoreValue(
    (store) => store.localMediaStream,
  );
  const isVideoMuted = useAppGlobalStoreValue((store) => store.isVideoMuted);
  return !isVideoMuted ? (
    <RTCView
      // @ts-ignore
      streamURL={localMediaStream?.toURL()}
      objectFit="cover"
      zOrder={1}
      style={styles.stream}
      mirror={true}
    />
  ) : (
    <View style={[styles.container, styles.background]} />
  );
};

const OutgoingCallScreen = ({ navigation }: Props) => {
  const loopbackMyVideo = useAppGlobalStoreValue(
    (store) => store.loopbackMyVideo,
  );
  const remoteParticipants = useRemoteParticipants();
  const isVideoMuted = useAppGlobalStoreValue((store) => store.isVideoMuted);
  const isAudioMuted = useAppGlobalStoreValue((store) => store.isAudioMuted);
  const username = useAppGlobalStoreValue((store) => store.username);
  const setState = useAppGlobalStoreSetState();

  const filteredParticipants = loopbackMyVideo
    ? remoteParticipants
    : remoteParticipants.filter((p) => !p.isLoggedInUser);
  const activeRingCallDetails = useActiveRingCallDetails();
  const call = useActiveCall();
  const activeRingCallMeta = useActiveRingCall();
  const members = activeRingCallDetails?.members || {};
  const memberUserIds = activeRingCallDetails?.memberUserIds || [];
  const { cancelCall } = useRingCall();
  const { endCall } = useCallKeep();

  const hangupHandler = () => {
    if (!call) {
      console.warn('failed to leave call: ', 'call is undefined');
      return;
    }
    try {
      endCall();
      if (
        activeRingCallMeta &&
        activeRingCallMeta.createdByUserId === username
      ) {
        cancelCall();
      }
    } catch (err) {
      console.warn('failed to leave call', err);
    }
  };

  useEffect(() => {
    if (filteredParticipants.length > 0) {
      navigation.navigate('ActiveCall');
    }
  }, [filteredParticipants, navigation]);

  const videoToggle = () => {
    setState((prevState) => ({
      isVideoMuted: !prevState.isVideoMuted,
    }));
  };

  const audioToggle = () => {
    setState((prevState) => ({
      isAudioMuted: !prevState.isAudioMuted,
    }));
  };

  return (
    <>
      <View style={styles.view}>
        <UserInfoView memberUserIds={memberUserIds} members={members} />
        <Text style={styles.callingText}>Calling...</Text>
        <View style={styles.buttons}>
          <ButtonContainer
            onPress={audioToggle}
            colorKey={isAudioMuted ? 'activated' : 'deactivated'}
            style={styles.buttonStyle}
            svgContainerStyle={styles.svg}
          >
            {isAudioMuted ? <Mic color="black" /> : <MicOff color="white" />}
          </ButtonContainer>
          <ButtonContainer
            onPress={videoToggle}
            colorKey={isVideoMuted ? 'activated' : 'deactivated'}
            style={styles.buttonStyle}
            svgContainerStyle={styles.svg}
          >
            {isVideoMuted ? (
              <Video color="black" />
            ) : (
              <VideoSlash color="white" />
            )}
          </ButtonContainer>
          <ButtonContainer
            onPress={hangupHandler}
            colorKey={'cancel'}
            style={styles.buttonStyle}
            svgContainerStyle={styles.svg}
          >
            <PhoneDown color="#fff" />
          </ButtonContainer>
        </View>
      </View>
      <Background />
    </>
  );
};

export default OutgoingCallScreen;<|MERGE_RESOLUTION|>--- conflicted
+++ resolved
@@ -1,135 +1,24 @@
 import React, { useEffect } from 'react';
-import { StyleSheet, Text, View } from 'react-native';
-import {
-  useAppGlobalStoreSetState,
-  useAppGlobalStoreValue,
-} from '../contexts/AppContext';
+import { useAppGlobalStoreValue } from '../contexts/AppContext';
 import type { NativeStackScreenProps } from '@react-navigation/native-stack';
 import { RootStackParamList } from '../../types';
-import ButtonContainer from '../components/CallControls/ButtonContainer';
-import PhoneDown from '../icons/PhoneDown';
-import Video from '../icons/Video';
-import VideoSlash from '../icons/VideoSlash';
-import { useRingCall } from '../hooks/useRingCall';
-import Mic from '../icons/Mic';
-import MicOff from '../icons/MicOff';
-import { RTCView } from 'react-native-webrtc';
-import { useCallKeep } from '../hooks/useCallKeep';
-import { UserInfoView } from '../components/UserInfoView';
-<<<<<<< HEAD
+
 import {
-  useActiveCall,
-  useActiveRingCall,
-  useActiveRingCallDetails,
+  OutgoingCallView,
   useRemoteParticipants,
 } from '@stream-io/video-react-native-sdk';
-=======
-import { useStreamVideoStoreValue } from '@stream-io/video-react-native-sdk';
->>>>>>> 277d3c5d
-
-const styles = StyleSheet.create({
-  container: {
-    height: '100%',
-  },
-  background: {
-    backgroundColor: 'black',
-    opacity: 0.9,
-  },
-  view: {
-    position: 'absolute',
-    zIndex: 5,
-    width: '100%',
-    height: '100%',
-  },
-  callingText: {
-    fontSize: 20,
-    marginTop: 16,
-    textAlign: 'center',
-    color: '#FFFFFF',
-    fontWeight: '600',
-    opacity: 0.6,
-  },
-  buttons: {
-    flexDirection: 'row',
-    justifyContent: 'space-evenly',
-    position: 'absolute',
-    bottom: 90,
-    left: 0,
-    right: 0,
-  },
-  buttonStyle: {
-    height: 70,
-    width: 70,
-    borderRadius: 70,
-  },
-  svg: {
-    height: 30,
-    width: 30,
-  },
-  stream: {
-    flex: 1,
-  },
-});
 
 type Props = NativeStackScreenProps<RootStackParamList, 'OutgoingCallScreen'>;
-
-const Background = () => {
-  const localMediaStream = useStreamVideoStoreValue(
-    (store) => store.localMediaStream,
-  );
-  const isVideoMuted = useAppGlobalStoreValue((store) => store.isVideoMuted);
-  return !isVideoMuted ? (
-    <RTCView
-      // @ts-ignore
-      streamURL={localMediaStream?.toURL()}
-      objectFit="cover"
-      zOrder={1}
-      style={styles.stream}
-      mirror={true}
-    />
-  ) : (
-    <View style={[styles.container, styles.background]} />
-  );
-};
 
 const OutgoingCallScreen = ({ navigation }: Props) => {
   const loopbackMyVideo = useAppGlobalStoreValue(
     (store) => store.loopbackMyVideo,
   );
   const remoteParticipants = useRemoteParticipants();
-  const isVideoMuted = useAppGlobalStoreValue((store) => store.isVideoMuted);
-  const isAudioMuted = useAppGlobalStoreValue((store) => store.isAudioMuted);
-  const username = useAppGlobalStoreValue((store) => store.username);
-  const setState = useAppGlobalStoreSetState();
 
   const filteredParticipants = loopbackMyVideo
     ? remoteParticipants
     : remoteParticipants.filter((p) => !p.isLoggedInUser);
-  const activeRingCallDetails = useActiveRingCallDetails();
-  const call = useActiveCall();
-  const activeRingCallMeta = useActiveRingCall();
-  const members = activeRingCallDetails?.members || {};
-  const memberUserIds = activeRingCallDetails?.memberUserIds || [];
-  const { cancelCall } = useRingCall();
-  const { endCall } = useCallKeep();
-
-  const hangupHandler = () => {
-    if (!call) {
-      console.warn('failed to leave call: ', 'call is undefined');
-      return;
-    }
-    try {
-      endCall();
-      if (
-        activeRingCallMeta &&
-        activeRingCallMeta.createdByUserId === username
-      ) {
-        cancelCall();
-      }
-    } catch (err) {
-      console.warn('failed to leave call', err);
-    }
-  };
 
   useEffect(() => {
     if (filteredParticipants.length > 0) {
@@ -137,57 +26,7 @@
     }
   }, [filteredParticipants, navigation]);
 
-  const videoToggle = () => {
-    setState((prevState) => ({
-      isVideoMuted: !prevState.isVideoMuted,
-    }));
-  };
-
-  const audioToggle = () => {
-    setState((prevState) => ({
-      isAudioMuted: !prevState.isAudioMuted,
-    }));
-  };
-
-  return (
-    <>
-      <View style={styles.view}>
-        <UserInfoView memberUserIds={memberUserIds} members={members} />
-        <Text style={styles.callingText}>Calling...</Text>
-        <View style={styles.buttons}>
-          <ButtonContainer
-            onPress={audioToggle}
-            colorKey={isAudioMuted ? 'activated' : 'deactivated'}
-            style={styles.buttonStyle}
-            svgContainerStyle={styles.svg}
-          >
-            {isAudioMuted ? <Mic color="black" /> : <MicOff color="white" />}
-          </ButtonContainer>
-          <ButtonContainer
-            onPress={videoToggle}
-            colorKey={isVideoMuted ? 'activated' : 'deactivated'}
-            style={styles.buttonStyle}
-            svgContainerStyle={styles.svg}
-          >
-            {isVideoMuted ? (
-              <Video color="black" />
-            ) : (
-              <VideoSlash color="white" />
-            )}
-          </ButtonContainer>
-          <ButtonContainer
-            onPress={hangupHandler}
-            colorKey={'cancel'}
-            style={styles.buttonStyle}
-            svgContainerStyle={styles.svg}
-          >
-            <PhoneDown color="#fff" />
-          </ButtonContainer>
-        </View>
-      </View>
-      <Background />
-    </>
-  );
+  return <OutgoingCallView />;
 };
 
 export default OutgoingCallScreen;