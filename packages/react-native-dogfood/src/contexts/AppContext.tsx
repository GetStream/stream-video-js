--- conflicted
+++ resolved
@@ -10,12 +10,8 @@
 interface AppGlobalStore {
   callID: string;
   username: string;
-<<<<<<< HEAD
-  videoClient: StreamVideoClientRN | undefined;
-=======
   token: string;
   videoClient: StreamVideoClient | undefined;
->>>>>>> 33c7ca5f
   sfuClient: StreamSfuClient | undefined;
   call: SfuCall | undefined;
   activeCall: CallMeta.Call | undefined;
