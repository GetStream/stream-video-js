--- conflicted
+++ resolved
@@ -9,13 +9,7 @@
   username: string;
   userImageUrl: string;
   localMediaStream: MediaStream | undefined;
-<<<<<<< HEAD
   videoClient: StreamVideoClient | undefined;
-  isAudioMuted: boolean;
-  isVideoMuted: boolean;
-=======
-  cameraBackFacingMode: boolean;
->>>>>>> 7e873921
   loopbackMyVideo: boolean;
 }
 
@@ -33,12 +27,6 @@
     localMediaStream: undefined,
     videoClient: undefined,
     loopbackMyVideo: false,
-<<<<<<< HEAD
-    isAudioMuted: false,
-    isVideoMuted: false,
-=======
-    cameraBackFacingMode: false,
->>>>>>> 7e873921
   },
   ['username', 'userImageUrl'],
 );