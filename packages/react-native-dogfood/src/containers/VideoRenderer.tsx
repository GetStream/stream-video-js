import { StyleSheet, Text, View } from 'react-native';
import { RTCView } from 'react-native-webrtc';
import ParticipantVideosContainer from './ParticipantVideosContainer';
import React from 'react';
<<<<<<< HEAD
import {useAppGlobalStore} from '../contexts/AppContext';

const VideoRenderer = () => {
  const [
    {
      localMediaStream,
      isVideoMuted,
      callState,
      participants,
      username,
      cameraBackFacingMode,
    },
  ] = useAppGlobalStore(store => ({
    localMediaStream: store.localMediaStream,
    isVideoMuted: store.isVideoMuted,
    callState: store.callState,
    participants: store.participants,
    username: store.username,
    cameraBackFacingMode: store.cameraBackFacingMode,
  }));
=======
import { useAppValueContext } from '../contexts/AppContext';

const VideoRenderer = () => {
  const { localMediaStream, isVideoMuted, callState, participants, username } =
    useAppValueContext();
>>>>>>> 46812051
  return (
    <>
      <ParticipantVideosContainer />
      {localMediaStream && !isVideoMuted ? (
        <RTCView
          // @ts-ignore
          mirror={!cameraBackFacingMode}
          streamURL={localMediaStream.toURL()}
          style={
            callState && participants.length > 1
              ? styles.selfView
              : styles.stream
          }
          objectFit="cover"
          zOrder={1}
        />
      ) : (
        <View
          style={[
            callState && participants.length > 1
              ? styles.selfView
              : styles.stream,
            styles.avatarContainer,
          ]}
        >
          <View style={styles.roundedView}>
            <Text style={styles.userText}>{username}</Text>
          </View>
        </View>
      )}
    </>
  );
};

const styles = StyleSheet.create({
  stream: {
    flex: 1,
    maxHeight: '100%',
    marginBottom: -25,
  },
  selfView: {
    height: 180,
    width: 100,
    position: 'absolute',
    right: 20,
    top: 100,
    borderRadius: 10,
  },
  roundedView: {
    borderRadius: 50,
    backgroundColor: 'teal',
    height: 80,
    width: 80,
    justifyContent: 'center',
    marginLeft: 'auto',
    marginRight: 'auto',
    marginTop: 'auto',
    marginBottom: 'auto',
  },
  userText: {
    textAlign: 'center',
    color: 'white',
    fontWeight: 'bold',
  },
  avatarContainer: {
    backgroundColor: 'black',
  },
});

export default VideoRenderer;<|MERGE_RESOLUTION|>--- conflicted
+++ resolved
@@ -2,8 +2,7 @@
 import { RTCView } from 'react-native-webrtc';
 import ParticipantVideosContainer from './ParticipantVideosContainer';
 import React from 'react';
-<<<<<<< HEAD
-import {useAppGlobalStore} from '../contexts/AppContext';
+import { useAppGlobalStore } from '../contexts/AppContext';
 
 const VideoRenderer = () => {
   const [
@@ -15,7 +14,7 @@
       username,
       cameraBackFacingMode,
     },
-  ] = useAppGlobalStore(store => ({
+  ] = useAppGlobalStore((store) => ({
     localMediaStream: store.localMediaStream,
     isVideoMuted: store.isVideoMuted,
     callState: store.callState,
@@ -23,13 +22,6 @@
     username: store.username,
     cameraBackFacingMode: store.cameraBackFacingMode,
   }));
-=======
-import { useAppValueContext } from '../contexts/AppContext';
-
-const VideoRenderer = () => {
-  const { localMediaStream, isVideoMuted, callState, participants, username } =
-    useAppValueContext();
->>>>>>> 46812051
   return (
     <>
       <ParticipantVideosContainer />
