--- conflicted
+++ resolved
@@ -9,18 +9,11 @@
   LayoutRectangle,
   Text,
 } from 'react-native';
-<<<<<<< HEAD
-import MicOff from '../icons/MicOff';
-import Mic from '../icons/Mic';
-import {useAppGlobalStore} from '../contexts/AppContext';
-import {useMuteState} from '../hooks/useMuteState';
-=======
 import { useMuteState } from '../hooks/useMuteState';
 import MicOff from '../icons/MicOff';
 import Mic from '../icons/Mic';
-import { useAppValueContext } from '../contexts/AppContext';
-import { VideoDimension } from '@stream-io/video-client/dist/src/gen/video/sfu/models/models';
->>>>>>> 46812051
+import { useAppGlobalStore } from '../contexts/AppContext';
+import { VideoDimension } from '@stream-io/video-client/src/gen/video/sfu/models/models';
 
 type UserStreamMap = {
   [userId: string]: MediaStream | undefined;
@@ -79,8 +72,14 @@
 
 const ParticipantVideosContainer = () => {
   const [
-    {call, sfuClient, participants, loopbackMyVideo, username: currentUserName},
-  ] = useAppGlobalStore(store => ({
+    {
+      call,
+      sfuClient,
+      participants,
+      loopbackMyVideo,
+      username: currentUserName,
+    },
+  ] = useAppGlobalStore((store) => ({
     call: store.call,
     username: store.username,
     isAudioMuted: store.isAudioMuted,
