import React, { useCallback, useEffect, useState } from 'react';
import {
  StyleSheet,
  TextInput,
  View,
  Text,
  Switch,
  Button,
  ActivityIndicator,
} from 'react-native';
import Clipboard from '@react-native-clipboard/clipboard';
import { RootStackParamList } from '../../../types';
import {
  useAppGlobalStoreSetState,
  useAppGlobalStoreValue,
} from '../../contexts/AppContext';
import { mediaDevices } from 'react-native-webrtc';
import { NativeStackScreenProps } from '@react-navigation/native-stack';
import { v4 as uuidv4 } from 'uuid';
import { joinCall } from '../../utils/callUtils';

import { prontoCallId$ } from '../../hooks/useProntoLinkEffect';

type Props = NativeStackScreenProps<RootStackParamList, 'HomeScreen'>;

const Meeting = ({ navigation }: Props) => {
  const meetingCallID = useAppGlobalStoreValue((store) => store.meetingCallID);
  const videoClient = useAppGlobalStoreValue((store) => store.videoClient);
  const loopbackMyVideo = useAppGlobalStoreValue(
    (store) => store.loopbackMyVideo,
  );
  const localMediaStream = useAppGlobalStoreValue(
    (store) => store.localMediaStream,
  );
  const [loading, setLoading] = useState(false);
  const setState = useAppGlobalStoreSetState();

  // run only once per app lifecycle
  useEffect(() => {
    const configure = async () => {
      const mediaStream = await mediaDevices.getUserMedia({
        audio: true,
        video: true,
      });
      setState({
        localMediaStream: mediaStream,
      });
    };
    configure();
  }, [setState]);

  const createOrJoinCallHandler = async () => {
    setLoading(true);
    if (videoClient && localMediaStream) {
      try {
        const response = await joinCall(videoClient, localMediaStream, {
          autoJoin: true,
          callId: meetingCallID,
          callType: 'default',
        });
        if (response) {
          setLoading(false);
          navigation.navigate('ActiveCall');
        } else {
          setLoading(false);
        }
      } catch (err) {
        console.log(err);
      }
    }
  };

  useEffect(() => {
    if (localMediaStream) {
      const subscription = prontoCallId$.subscribe((prontoCallId) => {
<<<<<<< HEAD
        setState({
          meetingCallID: prontoCallId,
        });
        if (videoClient) {
          joinCall(videoClient, localMediaStream, {
            callId: prontoCallId,
            callType: 'default',
            autoJoin: true,
          });
=======
        if (prontoCallId) {
          setState({
            callID: prontoCallId,
          });
          prontoCallId$.next(undefined); // remove the current call id to avoid rejoining when coming back to this screen
          joinCall(prontoCallId, 'default', localMediaStream);
>>>>>>> 584e794b
        }
      });
      return () => subscription.unsubscribe();
    }
  }, [localMediaStream, setState, videoClient]);

  const handleCopyInviteLink = useCallback(
    () =>
      Clipboard.setString(
        `https://stream-calls-dogfood.vercel.app/join/${meetingCallID}/`,
      ),
    [meetingCallID],
  );

  return (
    <View style={styles.container}>
      <View style={styles.headerContainer}>
        <Text style={styles.headerText}>{'Whats the call ID?'}</Text>
        <Button
          title={'Randomise'}
          color="blue"
          onPress={() => {
            const callID = uuidv4().toLowerCase();
            setState({ meetingCallID: callID });
          }}
        />
      </View>
      <TextInput
        style={styles.textInput}
        placeholder={'Type your call ID here...'}
        placeholderTextColor={'#8C8C8CFF'}
        value={meetingCallID}
        onChangeText={(text) => setState({ meetingCallID: text.trim() })}
      />
      <Button
        title={'Create or Join call with callID: ' + meetingCallID}
        color="blue"
        disabled={!meetingCallID}
        onPress={createOrJoinCallHandler}
      />
      <View style={styles.switchContainer}>
        <Text style={styles.loopbackText}>Loopback my video(Debug Mode)</Text>
        <Switch
          value={loopbackMyVideo}
          onChange={() => {
            setState((prevState) => ({
              loopbackMyVideo: !prevState.loopbackMyVideo,
            }));
          }}
        />
      </View>
      <Button
        title="Copy Invite Link"
        color="blue"
        onPress={handleCopyInviteLink}
      />
      {loading && <ActivityIndicator />}
    </View>
  );
};

const styles = StyleSheet.create({
  container: {
    padding: 16,
  },
  textInput: {
    color: '#000',
    height: 40,
    width: '100%',
    borderRadius: 5,
    borderWidth: 1,
    borderColor: 'gray',
    paddingLeft: 10,
    marginVertical: 8,
  },
  switchContainer: {
    display: 'flex',
    flexDirection: 'row',
    justifyContent: 'space-between',
    alignItems: 'center',
    marginTop: 20,
  },
  headerContainer: {
    flexDirection: 'row',
    justifyContent: 'space-between',
  },
  headerText: {
    color: 'black',
    fontSize: 20,
    marginVertical: 8,
  },
  loopbackText: {
    color: 'black',
  },
});

export default Meeting;<|MERGE_RESOLUTION|>--- conflicted
+++ resolved
@@ -73,24 +73,18 @@
   useEffect(() => {
     if (localMediaStream) {
       const subscription = prontoCallId$.subscribe((prontoCallId) => {
-<<<<<<< HEAD
-        setState({
-          meetingCallID: prontoCallId,
-        });
-        if (videoClient) {
-          joinCall(videoClient, localMediaStream, {
-            callId: prontoCallId,
-            callType: 'default',
-            autoJoin: true,
-          });
-=======
         if (prontoCallId) {
           setState({
-            callID: prontoCallId,
+            meetingCallID: prontoCallId,
           });
           prontoCallId$.next(undefined); // remove the current call id to avoid rejoining when coming back to this screen
-          joinCall(prontoCallId, 'default', localMediaStream);
->>>>>>> 584e794b
+          if (videoClient) {
+            joinCall(videoClient, localMediaStream, {
+              callId: prontoCallId,
+              callType: 'default',
+              autoJoin: true,
+            });
+          }
         }
       });
       return () => subscription.unsubscribe();
