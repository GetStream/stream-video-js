--- conflicted
+++ resolved
@@ -6,11 +6,7 @@
   Text,
   Switch,
   Button,
-<<<<<<< HEAD
-  Linking,
   ActivityIndicator,
-=======
->>>>>>> b5ffa32d
 } from 'react-native';
 import Clipboard from '@react-native-clipboard/clipboard';
 import { RootStackParamList } from '../../../types';
@@ -19,16 +15,11 @@
   useAppGlobalStoreValue,
 } from '../../contexts/AppContext';
 import { mediaDevices } from 'react-native-webrtc';
-<<<<<<< HEAD
 import { NativeStackScreenProps } from '@react-navigation/native-stack';
 import { v4 as uuidv4 } from 'uuid';
 import { joinCall } from '../../utils/callUtils';
 
-const APP_ID = 'streamrnvideosample';
-=======
-import { meetingId } from '../../modules/helpers/meetingId';
 import { prontoCallId$ } from '../../hooks/useProntoLinkEffect';
->>>>>>> b5ffa32d
 
 type Props = NativeStackScreenProps<RootStackParamList, 'HomeScreen'>;
 
@@ -41,31 +32,11 @@
   const localMediaStream = useAppGlobalStoreValue(
     (store) => store.localMediaStream,
   );
-<<<<<<< HEAD
   const [loading, setLoading] = useState(false);
-=======
->>>>>>> b5ffa32d
   const setState = useAppGlobalStoreSetState();
 
   // run only once per app lifecycle
   useEffect(() => {
-<<<<<<< HEAD
-    const parseAndSetCallID = (url: string | null) => {
-      const matchResponse = url?.match(/.*callID\/(.*)\//);
-      if (!matchResponse || matchResponse.length < 1) {
-        return null;
-      }
-
-      setState({
-        meetingCallID: matchResponse[1],
-      });
-    };
-    // listen to url changes and parse the callID
-    const { remove } = Linking.addEventListener('url', ({ url }) => {
-      parseAndSetCallID(url);
-    });
-=======
->>>>>>> b5ffa32d
     const configure = async () => {
       const mediaStream = await mediaDevices.getUserMedia({
         audio: true,
@@ -78,7 +49,6 @@
     configure();
   }, [setState]);
 
-<<<<<<< HEAD
   const createOrJoinCallHandler = async () => {
     setLoading(true);
     if (videoClient && localMediaStream) {
@@ -99,37 +69,31 @@
       }
     }
   };
-=======
-  const { getOrCreateCall, joinCall } = useCall({
-    callId: callID,
-    callType: 'default', // TODO: SANTHOSH -- what is this?
-    autoJoin: true,
-  });
->>>>>>> b5ffa32d
 
   useEffect(() => {
     if (localMediaStream) {
       const subscription = prontoCallId$.subscribe((prontoCallId) => {
         setState({
-          callID: prontoCallId,
+          meetingCallID: prontoCallId,
         });
-        joinCall(prontoCallId, 'default', localMediaStream);
+        if (videoClient) {
+          joinCall(videoClient, localMediaStream, {
+            callId: prontoCallId,
+            callType: 'default',
+            autoJoin: true,
+          });
+        }
       });
       return () => subscription.unsubscribe();
     }
-  }, [joinCall, localMediaStream, setState]);
+  }, [localMediaStream, setState, videoClient]);
 
   const handleCopyInviteLink = useCallback(
-<<<<<<< HEAD
-    () => Clipboard.setString(`${APP_ID}://callID/${meetingCallID}/`),
-    [meetingCallID],
-=======
     () =>
       Clipboard.setString(
-        `https://stream-calls-dogfood.vercel.app/join/${callID}/`,
+        `https://stream-calls-dogfood.vercel.app/join/${meetingCallID}/`,
       ),
-    [callID],
->>>>>>> b5ffa32d
+    [meetingCallID],
   );
 
   return (
