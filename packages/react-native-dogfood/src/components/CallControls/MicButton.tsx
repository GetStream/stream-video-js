import React from 'react';
import Mic from '../../icons/Mic';
import MicOff from '../../icons/MicOff';
import ButtonContainer from './ButtonContainer';
<<<<<<< HEAD
import {useAppGlobalStore} from '../../contexts/AppContext';

const MicButton = () => {
  const [{isAudioMuted, sfuClient, localMediaStream}] = useAppGlobalStore(
    store => ({
      isAudioMuted: store.isAudioMuted,
      sfuClient: store.sfuClient,
      localMediaStream: store.localMediaStream,
    }),
  );
=======
import { useAppValueContext } from '../../contexts/AppContext';

const MicButton = () => {
  const { isAudioMuted, sfuClient, localMediaStream } = useAppValueContext();
>>>>>>> 46812051
  const toggleAudioState = async () => {
    if (localMediaStream && sfuClient) {
      localMediaStream.getAudioTracks().forEach((track) => {
        track.enabled = isAudioMuted;
        // @ts-ignore
        track.muted = isAudioMuted;
      });
      await sfuClient.updateAudioMuteState(!isAudioMuted);
    }
  };

  return (
    <ButtonContainer
      onPress={toggleAudioState}
      colorKey={isAudioMuted ? 'deactivated' : 'activated'}
    >
      {isAudioMuted ? <MicOff color="#fff" /> : <Mic color="#080707" />}
    </ButtonContainer>
  );
};

export default MicButton;<|MERGE_RESOLUTION|>--- conflicted
+++ resolved
@@ -2,23 +2,16 @@
 import Mic from '../../icons/Mic';
 import MicOff from '../../icons/MicOff';
 import ButtonContainer from './ButtonContainer';
-<<<<<<< HEAD
-import {useAppGlobalStore} from '../../contexts/AppContext';
+import { useAppGlobalStore } from '../../contexts/AppContext';
 
 const MicButton = () => {
-  const [{isAudioMuted, sfuClient, localMediaStream}] = useAppGlobalStore(
-    store => ({
+  const [{ isAudioMuted, sfuClient, localMediaStream }] = useAppGlobalStore(
+    (store) => ({
       isAudioMuted: store.isAudioMuted,
       sfuClient: store.sfuClient,
       localMediaStream: store.localMediaStream,
     }),
   );
-=======
-import { useAppValueContext } from '../../contexts/AppContext';
-
-const MicButton = () => {
-  const { isAudioMuted, sfuClient, localMediaStream } = useAppValueContext();
->>>>>>> 46812051
   const toggleAudioState = async () => {
     if (localMediaStream && sfuClient) {
       localMediaStream.getAudioTracks().forEach((track) => {
