import React from 'react';
import ButtonContainer from './ButtonContainer';
import VideoSlash from '../../icons/VideoSlash';
import Video from '../../icons/Video';
import {
  useActiveCall,
<<<<<<< HEAD
  useStreamVideoStoreValue,
} from '@stream-io/video-react-native-sdk';

const VideoButton = () => {
  const isVideoMuted = useStreamVideoStoreValue((store) => store.isVideoMuted);
=======
  useLocalParticipant,
} from '@stream-io/video-react-native-sdk';

const VideoButton = () => {
  const localParticipant = useLocalParticipant();
  const isVideoMuted = !localParticipant?.video;
>>>>>>> fc0a39e5
  const call = useActiveCall();

  const toggleVideoState = async () => {
    call?.updateMuteState('video', !isVideoMuted);
  };

  return (
    <ButtonContainer
      onPress={toggleVideoState}
      colorKey={isVideoMuted ? 'deactivated' : 'activated'}
    >
      {isVideoMuted ? <VideoSlash color="#fff" /> : <Video color="#121416" />}
    </ButtonContainer>
  );
};

export default VideoButton;<|MERGE_RESOLUTION|>--- conflicted
+++ resolved
@@ -4,20 +4,12 @@
 import Video from '../../icons/Video';
 import {
   useActiveCall,
-<<<<<<< HEAD
-  useStreamVideoStoreValue,
-} from '@stream-io/video-react-native-sdk';
-
-const VideoButton = () => {
-  const isVideoMuted = useStreamVideoStoreValue((store) => store.isVideoMuted);
-=======
   useLocalParticipant,
 } from '@stream-io/video-react-native-sdk';
 
 const VideoButton = () => {
   const localParticipant = useLocalParticipant();
   const isVideoMuted = !localParticipant?.video;
->>>>>>> fc0a39e5
   const call = useActiveCall();
 
   const toggleVideoState = async () => {
