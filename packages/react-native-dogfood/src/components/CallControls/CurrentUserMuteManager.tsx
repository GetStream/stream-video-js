--- conflicted
+++ resolved
@@ -4,12 +4,7 @@
   useAppGlobalStoreValue,
 } from '../../contexts/AppContext';
 import { useMuteState } from '../../hooks/useMuteState';
-<<<<<<< HEAD
-=======
-import { useObservableValue } from '../../hooks/useObservable';
-import { useStore } from '../../hooks/useStore';
 import { useStreamVideoStoreValue } from '@stream-io/video-react-native-sdk';
->>>>>>> 277d3c5d
 
 const CurrentUserMuteManager = () => {
   const localMediaStream = useStreamVideoStoreValue(
@@ -24,7 +19,6 @@
   useEffect(() => {
     setState({
       isAudioMuted,
-      isVideoMuted,
     });
   }, [isAudioMuted, isVideoMuted, setState]);
 
