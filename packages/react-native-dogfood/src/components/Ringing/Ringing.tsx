import { StreamSfuClient } from '@stream-io/video-client';
import React, { useState } from 'react';
import {
  ActivityIndicator,
  Button,
  Pressable,
  SafeAreaView,
  StyleSheet,
  Text,
  View,
} from 'react-native';
import RNCallKeep from 'react-native-callkeep';
import { v4 as uuidv4 } from 'uuid';
import {
  useAppGlobalStoreValue,
  useAppGlobalStoreSetState,
} from '../../contexts/AppContext';
import { useSessionId } from '../../hooks/useSessionId';
import { Call } from '../../modules/Call';
import InCallManager from 'react-native-incall-manager';
import { NativeStackScreenProps } from '@react-navigation/native-stack';
import { RootStackParamList } from '../../../types';
import { getOrCreateCall } from '../../utils/callUtils';

const styles = StyleSheet.create({
  container: {
    margin: 15,
  },
  headerText: {
    color: 'black',
    fontSize: 20,
    marginVertical: 8,
  },
  textInput: {
    color: '#000',
    height: 40,
    width: '100%',
    borderRadius: 5,
    borderWidth: 1,
    borderColor: 'gray',
    paddingLeft: 10,
    marginVertical: 8,
  },
  participantsContainer: {
    marginVertical: 20,
  },
  text: {
    color: 'black',
  },
  label: {
    fontSize: 20,
  },
  participant: {
    paddingVertical: 10,
    borderBottomColor: 'gray',
    borderBottomWidth: 1,
  },
  selectedParticipant: {
    color: 'red',
    fontWeight: 'bold',
  },
});

type Props = NativeStackScreenProps<RootStackParamList, 'HomeScreen'>;

const Ringing = ({ navigation }: Props) => {
  const [logText, setLog] = useState('');
  const [heldCalls, setHeldCalls] = useState({}); // callKeep uuid: held
  const [calls, setCalls] = useState({}); // callKeep uuid: number
  const [selectedParticipant, setSelectedParticipant] = useState('');
  const [loading, setLoading] = useState(false);
  const videoClient = useAppGlobalStoreValue((store) => store.videoClient);
  const localMediaStream = useAppGlobalStoreValue(
    (store) => store.localMediaStream,
  );
  const [callUUID, setCallUUID] = useState(uuidv4().toLowerCase());

  const users = [
    { id: 'steve', name: 'Steve Galilli' },
    { id: 'khushal', name: 'Khushal Agarwal' },
    { id: 'santhosh', name: 'Santhosh Vaiyapuri' },
  ];

  const setState = useAppGlobalStoreSetState();

  const getRandomNumber = () => String(Math.floor(Math.random() * 100000));

  const format = (uuid: string) => uuid.split('-')[0];

  const log = (text: string) => {
    setLog(logText + '\n' + text);
  };

  const addCall = (number: string) => {
    setHeldCalls({ ...heldCalls, [callUUID]: false });
    setCalls({ ...calls, [callUUID]: number });
  };

  const sessionId = useSessionId(callUUID, selectedParticipant);

  const startCall = (number: string) => {
    addCall(number);
    log(`[startCall] ${format(callUUID)}, number: ${number}`);
    try {
      RNCallKeep.startCall(callUUID, '282829292', 'Test user', 'generic');
    } catch (err) {
      console.log(err);
    }
  };

  const removeCall = () => {
    const { ...updated } = calls;
    const { ...updatedHeldCalls } = heldCalls;

    setCalls(updated);
    setCalls(updatedHeldCalls);
  };

  const hangup = () => {
    RNCallKeep.endCall(callUUID);
    removeCall();
  };

  const startCallHandler = async () => {
    setLoading(true);
    if (videoClient) {
      try {
        const response = await getOrCreateCall(videoClient, {
          autoJoin: true,
          ring: true,
          members: [
            {
              userId: selectedParticipant,
              role: 'member',
              customJson: new Uint8Array(),
            },
          ],
          callId: callUUID,
          callType: 'default',
        });
        if (response) {
          const { activeCall, credentials } = response;

          if (!credentials || !activeCall) {
            return;
          } else {
            setLoading(false);
          }

          setState({ activeCall: response?.activeCall });
          const serverUrl = 'http://192.168.1.41:3031/twirp';
          const sfuClient = new StreamSfuClient(
            serverUrl,
            credentials.token,
            sessionId,
          );
          const call = new Call(
            sfuClient,
            selectedParticipant,
            serverUrl,
            credentials,
          );
          try {
            const callState = await call.join(localMediaStream);
            if (callState && localMediaStream) {
              InCallManager.start({ media: 'video' });
              InCallManager.setForceSpeakerphoneOn(true);
              await call.publish(localMediaStream);
              setState({
                activeCall,
                callState,
                sfuClient,
                call,
              });
              setLoading(false);
              startCall(getRandomNumber());
              navigation.navigate('ActiveCall');
            }
          } catch (err) {
            setState({
              callState: undefined,
            });
            setLoading(false);
          }
        }
      } catch (err) {
        console.log(err);
      }
    }
  };

  return (
    <SafeAreaView style={styles.container}>
<<<<<<< HEAD
=======
      <Text style={styles.headerText}>Whats the call ID?</Text>
      <TextInput
        style={styles.textInput}
        placeholder={'Type your call ID here...'}
        placeholderTextColor={'#8C8C8CFF'}
        value={callID}
        onChangeText={(text) => setState({ callID: text.trim() })}
      />
>>>>>>> 8b8ee443
      <View style={styles.participantsContainer}>
        <Text style={[styles.text, styles.label]}>Select Participants</Text>
        {users.map((user) => {
          return (
            <Pressable
              style={styles.participant}
              key={user.id}
              onPress={() => {
                console.log(user.id);
                setSelectedParticipant(user.id);
              }}
            >
              <Text
                style={[
                  styles.text,
                  selectedParticipant === user.id
                    ? styles.selectedParticipant
                    : null,
                ]}
              >
                {user.name}
              </Text>
            </Pressable>
          );
        })}
      </View>
      <Button
        disabled={selectedParticipant === ''}
        title="Start a Call"
        onPress={startCallHandler}
      />
      <Button title="Leave Call" onPress={hangup} />
      {loading && <ActivityIndicator />}
    </SafeAreaView>
  );
};

export default Ringing;<|MERGE_RESOLUTION|>--- conflicted
+++ resolved
@@ -191,17 +191,6 @@
 
   return (
     <SafeAreaView style={styles.container}>
-<<<<<<< HEAD
-=======
-      <Text style={styles.headerText}>Whats the call ID?</Text>
-      <TextInput
-        style={styles.textInput}
-        placeholder={'Type your call ID here...'}
-        placeholderTextColor={'#8C8C8CFF'}
-        value={callID}
-        onChangeText={(text) => setState({ callID: text.trim() })}
-      />
->>>>>>> 8b8ee443
       <View style={styles.participantsContainer}>
         <Text style={[styles.text, styles.label]}>Select Participants</Text>
         {users.map((user) => {
