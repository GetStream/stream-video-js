import { GoogleSignin } from '@react-native-google-signin/google-signin';
import { useStreamVideoClient } from '@stream-io/video-react-native-sdk';
import React from 'react';
import { Alert, Image, Pressable, StyleSheet, View } from 'react-native';
import {
  useAppGlobalStoreSetState,
  useAppGlobalStoreValue,
} from '../contexts/AppContext';

const styles = StyleSheet.create({
  header: {
    backgroundColor: 'white',
    flexDirection: 'row',
    justifyContent: 'flex-end',
  },
  avatar: {
    height: 50,
    width: 50,
    borderRadius: 50,
    marginTop: 50,
    marginBottom: 20,
    marginHorizontal: 10,
  },
  loginTitle: {
    marginTop: 50,
    marginBottom: 20,
    marginLeft: 'auto',
    marginRight: 'auto',
    fontSize: 20,
    fontWeight: 'bold',
    color: 'black',
  },
});

export const NavigationHeader = () => {
<<<<<<< HEAD
  const client = useStreamVideoClient();
=======
  const videoClient = useStreamVideoClient();
>>>>>>> 865d7b35
  const userImageUrl = useAppGlobalStoreValue((store) => store.userImageUrl);
  const appStoreSetState = useAppGlobalStoreSetState();

  const logoutHandler = () => {
    Alert.alert('Sign out', 'Are you sure you want to sign out?', [
      {
        text: 'Cancel',
        onPress: () => {},
        style: 'cancel',
      },
      {
        text: 'OK',
        onPress: async () => {
          try {
            await Promise.all([
              GoogleSignin.signOut(),
              videoClient?.disconnect(),
            ]);

            appStoreSetState({
              username: '',
              userImageUrl: '',
            });
          } catch (error) {
            console.error('Failed to disconnect', error);
          }
        },
      },
    ]);
  };

  return (
    <View style={styles.header}>
      <Pressable onPress={logoutHandler}>
        {!!userImageUrl && (
          <Image
            source={{
              uri: userImageUrl,
            }}
            style={styles.avatar}
          />
        )}
      </Pressable>
    </View>
  );
};<|MERGE_RESOLUTION|>--- conflicted
+++ resolved
@@ -33,11 +33,7 @@
 });
 
 export const NavigationHeader = () => {
-<<<<<<< HEAD
-  const client = useStreamVideoClient();
-=======
   const videoClient = useStreamVideoClient();
->>>>>>> 865d7b35
   const userImageUrl = useAppGlobalStoreValue((store) => store.userImageUrl);
   const appStoreSetState = useAppGlobalStoreSetState();
 
