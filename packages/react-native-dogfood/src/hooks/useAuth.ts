<<<<<<< HEAD
import { StreamVideoClient, User } from '@stream-io/video-client';
import { useEffect, useState } from 'react';
=======
>>>>>>> a338a196
import * as Sentry from '@sentry/react-native';
import { StreamVideoClient, User } from '@stream-io/video-client';
import { useEffect, useState } from 'react';
import { STREAM_API_KEY, STREAM_API_SECRET } from 'react-native-dotenv';
import {
  useAppGlobalStoreSetState,
  useAppGlobalStoreValue,
} from '../contexts/AppContext';
import { createToken } from '../modules/helpers/jwt';
import { Platform } from 'react-native';

const APIParams = {
  apiKey: STREAM_API_KEY,
  apiSecret: STREAM_API_SECRET,
};

export const useAuth = () => {
  const isStoreInitialized = useAppGlobalStoreValue(
    (store) => store.isStoreInitialized,
  );
  const [videoClient, setVideoClient] = useState<StreamVideoClient>();
  const appMode = useAppGlobalStoreValue((store) => store.appMode);
  const username = useAppGlobalStoreValue((store) => store.username);
  const userImageUrl = useAppGlobalStoreValue((store) => store.userImageUrl);
  const appSetState = useAppGlobalStoreSetState();
  const [authenticationInProgress, setAuthenticationInProgress] =
    useState(true);

  useEffect(() => {
    const run = async () => {
      if (!isStoreInitialized) {
        return;
      }
      if (username && userImageUrl) {
        setAuthenticationInProgress(true);
        const user: User = {
          id: username,
          name: username,
          role: 'admin',
          teams: ['team-1, team-2'],
          image: userImageUrl,
        };

        const token = await createToken(username, APIParams.apiSecret);
        Sentry.setUser({ ...user, token });
        try {
<<<<<<< HEAD
          const _videoClient = new StreamVideoClient(APIParams.apiKey);
=======
          const _videoClient = new StreamVideoClient(APIParams.apiKey, {
            preferredVideoCodec: Platform.OS === 'android' ? 'VP8' : undefined,
          });
>>>>>>> a338a196
          await _videoClient.connectUser(user, token);
          setVideoClient(_videoClient);
        } catch (err) {
          console.error('Failed to establish connection', err);
          appSetState({
            username: '',
            userImageUrl: '',
          });
        }
      } else {
        setVideoClient(undefined);
      }
      setAuthenticationInProgress(false);
    };

    run();
  }, [appSetState, appMode, username, userImageUrl, isStoreInitialized]);

  return { authenticationInProgress, videoClient };
};<|MERGE_RESOLUTION|>--- conflicted
+++ resolved
@@ -1,8 +1,3 @@
-<<<<<<< HEAD
-import { StreamVideoClient, User } from '@stream-io/video-client';
-import { useEffect, useState } from 'react';
-=======
->>>>>>> a338a196
 import * as Sentry from '@sentry/react-native';
 import { StreamVideoClient, User } from '@stream-io/video-client';
 import { useEffect, useState } from 'react';
@@ -49,13 +44,9 @@
         const token = await createToken(username, APIParams.apiSecret);
         Sentry.setUser({ ...user, token });
         try {
-<<<<<<< HEAD
-          const _videoClient = new StreamVideoClient(APIParams.apiKey);
-=======
           const _videoClient = new StreamVideoClient(APIParams.apiKey, {
             preferredVideoCodec: Platform.OS === 'android' ? 'VP8' : undefined,
           });
->>>>>>> a338a196
           await _videoClient.connectUser(user, token);
           setVideoClient(_videoClient);
         } catch (err) {
