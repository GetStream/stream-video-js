import { StreamVideoClient } from '@stream-io/video-client';
import { useEffect, useState } from 'react';
import {
  useAppGlobalStoreSetState,
  useAppGlobalStoreValue,
} from '../contexts/AppContext';
import { createToken } from '../modules/helpers/jwt';

const APIParams = {
  apiKey: 'key10', // see <video>/data/fixtures/apps.yaml for API key/secret
  apiSecret: 'secret10',
};

export const useAuth = () => {
  const isStoreInitialized = useAppGlobalStoreValue(
    (store) => store.isStoreInitialized,
  );
  const username = useAppGlobalStoreValue((store) => store.username);
  const userImageUrl = useAppGlobalStoreValue((store) => store.userImageUrl);
  const appSetState = useAppGlobalStoreSetState();
  const [authenticationInProgress, setAuthenticationInProgress] =
    useState(true);

  useEffect(() => {
    const run = async () => {
      if (!isStoreInitialized) {
        return;
      }
      if (username && userImageUrl) {
        setAuthenticationInProgress(true);
        const user = {
          name: username,
          role: 'admin',
          teams: ['team-1, team-2'],
          imageUrl: userImageUrl,
          customJson: new Uint8Array(),
        };
        const clientParams = {
          // coordinatorRpcUrl: 'http://192.168.50.95:26991/rpc',
          // coordinatorWsUrl:
          //   'ws://192.168.50.95:8989/rpc/stream.video.coordinator.client_v1_rpc.Websocket/Connect',
          coordinatorRpcUrl:
            'https://rpc-video-coordinator.oregon-v1.stream-io-video.com/rpc',
          coordinatorWsUrl:
            'wss://wss-video-coordinator.oregon-v1.stream-io-video.com/rpc/stream.video.coordinator.client_v1_rpc.Websocket/Connect',
        };

        const token = await createToken(username, APIParams.apiSecret);

        try {
<<<<<<< HEAD
          const clientResponse = new StreamVideoClient(APIParams.apiKey, {
=======
          const videoClient = new StreamVideoClient(APIParams.apiKey, {
>>>>>>> 277d3c5d
            coordinatorWsUrl: clientParams.coordinatorWsUrl,
            coordinatorRpcUrl: clientParams.coordinatorRpcUrl,
            sendJson: true,
            token,
          });
<<<<<<< HEAD
          await clientResponse.connect(APIParams.apiKey, token, user);
          setState({ videoClient: clientResponse });
=======
          await videoClient.connect(APIParams.apiKey, token, user);
          appSetState({ videoClient });
>>>>>>> 277d3c5d
        } catch (err) {
          console.error('Failed to establish connection', err);
          appSetState({
            username: '',
            userImageUrl: '',
          });
        }
      }
      setAuthenticationInProgress(false);
    };

    run();
<<<<<<< HEAD
  }, [setState, username, userImageUrl, isStoreInitialized]);
=======
  }, [appSetState, navigation, username, userImageUrl, isStoreInitialized]);
>>>>>>> 277d3c5d

  return { authenticationInProgress };
};<|MERGE_RESOLUTION|>--- conflicted
+++ resolved
@@ -48,23 +48,14 @@
         const token = await createToken(username, APIParams.apiSecret);
 
         try {
-<<<<<<< HEAD
-          const clientResponse = new StreamVideoClient(APIParams.apiKey, {
-=======
           const videoClient = new StreamVideoClient(APIParams.apiKey, {
->>>>>>> 277d3c5d
             coordinatorWsUrl: clientParams.coordinatorWsUrl,
             coordinatorRpcUrl: clientParams.coordinatorRpcUrl,
             sendJson: true,
             token,
           });
-<<<<<<< HEAD
-          await clientResponse.connect(APIParams.apiKey, token, user);
-          setState({ videoClient: clientResponse });
-=======
           await videoClient.connect(APIParams.apiKey, token, user);
           appSetState({ videoClient });
->>>>>>> 277d3c5d
         } catch (err) {
           console.error('Failed to establish connection', err);
           appSetState({
@@ -77,11 +68,7 @@
     };
 
     run();
-<<<<<<< HEAD
-  }, [setState, username, userImageUrl, isStoreInitialized]);
-=======
-  }, [appSetState, navigation, username, userImageUrl, isStoreInitialized]);
->>>>>>> 277d3c5d
+  }, [appSetState, username, userImageUrl, isStoreInitialized]);
 
   return { authenticationInProgress };
 };