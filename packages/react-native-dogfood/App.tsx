--- conflicted
+++ resolved
@@ -12,18 +12,12 @@
 import { useProntoLinkEffect } from './src/hooks/useProntoLinkEffect';
 import OutgoingCallScreen from './src/screens/OutgoingCallScreen';
 import { StreamVideo } from '@stream-io/video-react-native-sdk';
-<<<<<<< HEAD
-import { LogBox } from 'react-native';
-=======
 import {
   AppGlobalContextProvider,
   useAppGlobalStoreValue,
 } from './src/contexts/AppContext';
->>>>>>> 277d3c5d
 
 const Stack = createNativeStackNavigator<RootStackParamList>();
-
-LogBox.ignoreAllLogs();
 
 const StackNavigator = () => {
   useProntoLinkEffect();
@@ -39,7 +33,6 @@
   }
   return (
     <StreamVideo client={videoClient}>
-<<<<<<< HEAD
       <Stack.Navigator>
         <Stack.Screen
           name="HomeScreen"
@@ -61,26 +54,6 @@
           component={OutgoingCallScreen}
           options={{ headerShown: false }}
         />
-=======
-      <Stack.Navigator
-        screenOptions={{
-          headerShown: true,
-          header: NavigationHeader,
-        }}
-      >
-        <>
-          <Stack.Screen name="HomeScreen" component={HomeScreen} />
-          <Stack.Screen name="ActiveCall" component={ActiveCallScreen} />
-          <Stack.Screen
-            name="IncomingCallScreen"
-            component={IncomingCallScreen}
-          />
-          <Stack.Screen
-            name="OutgoingCallScreen"
-            component={OutgoingCallScreen}
-          />
-        </>
->>>>>>> 277d3c5d
       </Stack.Navigator>
     </StreamVideo>
   );
