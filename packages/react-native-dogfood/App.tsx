import * as React from 'react';
import { NavigationContainer } from '@react-navigation/native';
import { createNativeStackNavigator } from '@react-navigation/native-stack';
import ActiveCallScreen from './src/screens/ActiveCall';
import {
  AppGlobalContextProvider,
  useAppGlobalStoreValue,
} from './src/contexts/AppContext';

import { RootStackParamList } from './types';
import LoginScreen from './src/screens/LoginScreen';
import { NavigationHeader } from './src/components/NavigationHeader';
import { HomeScreen } from './src/screens/HomeScreen';
<<<<<<< HEAD
import IncomingCallScreen from './src/screens/IncomingCallScreen';
import { LogBox } from 'react-native';
=======
import { useAuth } from './src/hooks/useAuth';
import AuthenticatingProgressScreen from './src/screens/AuthenticatingProgress';
import { useProntoLinkEffect } from './src/hooks/useProntoLinkEffect';
>>>>>>> b5ffa32d

const Stack = createNativeStackNavigator<RootStackParamList>();

LogBox.ignoreAllLogs();

const StackNavigator = () => {
  useProntoLinkEffect();
  const { authenticationInProgress } = useAuth();
  const videoClient = useAppGlobalStoreValue((store) => store.videoClient);
  if (authenticationInProgress) {
    return <AuthenticatingProgressScreen />;
  }
  return (
    <Stack.Navigator
      screenOptions={{
        headerShown: true,
        header: NavigationHeader,
      }}
    >
<<<<<<< HEAD
      <Stack.Screen name="LoginScreen" component={LoginScreen} />
      <Stack.Screen name="HomeScreen" component={HomeScreen} />
      <Stack.Screen name="ActiveCall" component={ActiveCallScreen} />
      <Stack.Screen name="IncomingCallScreen" component={IncomingCallScreen} />
=======
      {!videoClient ? (
        <Stack.Screen name="LoginScreen" component={LoginScreen} />
      ) : (
        <>
          <Stack.Screen name="HomeScreen" component={HomeScreen} />
          <Stack.Screen name="ActiveCall" component={ActiveCallScreen} />
        </>
      )}
>>>>>>> b5ffa32d
    </Stack.Navigator>
  );
};

export default function App() {
  return (
    <AppGlobalContextProvider>
      <NavigationContainer>
        <StackNavigator />
      </NavigationContainer>
    </AppGlobalContextProvider>
  );
}<|MERGE_RESOLUTION|>--- conflicted
+++ resolved
@@ -11,18 +11,12 @@
 import LoginScreen from './src/screens/LoginScreen';
 import { NavigationHeader } from './src/components/NavigationHeader';
 import { HomeScreen } from './src/screens/HomeScreen';
-<<<<<<< HEAD
 import IncomingCallScreen from './src/screens/IncomingCallScreen';
-import { LogBox } from 'react-native';
-=======
 import { useAuth } from './src/hooks/useAuth';
 import AuthenticatingProgressScreen from './src/screens/AuthenticatingProgress';
 import { useProntoLinkEffect } from './src/hooks/useProntoLinkEffect';
->>>>>>> b5ffa32d
 
 const Stack = createNativeStackNavigator<RootStackParamList>();
-
-LogBox.ignoreAllLogs();
 
 const StackNavigator = () => {
   useProntoLinkEffect();
@@ -38,21 +32,18 @@
         header: NavigationHeader,
       }}
     >
-<<<<<<< HEAD
-      <Stack.Screen name="LoginScreen" component={LoginScreen} />
-      <Stack.Screen name="HomeScreen" component={HomeScreen} />
-      <Stack.Screen name="ActiveCall" component={ActiveCallScreen} />
-      <Stack.Screen name="IncomingCallScreen" component={IncomingCallScreen} />
-=======
       {!videoClient ? (
         <Stack.Screen name="LoginScreen" component={LoginScreen} />
       ) : (
         <>
           <Stack.Screen name="HomeScreen" component={HomeScreen} />
           <Stack.Screen name="ActiveCall" component={ActiveCallScreen} />
+          <Stack.Screen
+            name="IncomingCallScreen"
+            component={IncomingCallScreen}
+          />
         </>
       )}
->>>>>>> b5ffa32d
     </Stack.Navigator>
   );
 };
