--- conflicted
+++ resolved
@@ -244,12 +244,15 @@
   }
 
   return (
-<<<<<<< HEAD
     // <StreamCallProvider /> shouldn't be embedded in <StreamVideo />
     //         as otherwise it becomes hard to support multiple calls
     //         (call-watching scenario). eg: Audio Rooms use-case.
     <StreamCallProvider call={call}>
-      <StreamVideo client={videoClient} callCycleHandlers={callCycleHandlers}>
+      <StreamVideo
+      client={videoClient}
+      callCycleHandlers={callCycleHandlers}
+      translationsOverrides={translations}
+    >
         <Stack.Navigator>
           {appMode === 'Meeting' ? (
             <Stack.Screen
@@ -267,29 +270,6 @@
         </Stack.Navigator>
       </StreamVideo>
     </StreamCallProvider>
-=======
-    <StreamVideo
-      client={videoClient}
-      callCycleHandlers={callCycleHandlers}
-      translationsOverrides={translations}
-    >
-      <Stack.Navigator>
-        {appMode === 'Meeting' ? (
-          <Stack.Screen
-            name="Meeting"
-            component={Meeting}
-            options={{ headerShown: false }}
-          />
-        ) : appMode === 'Ringing' ? (
-          <Stack.Screen
-            name="Ringing"
-            component={Ringing}
-            options={{ headerShown: false }}
-          />
-        ) : null}
-      </Stack.Navigator>
-    </StreamVideo>
->>>>>>> f3e2f2a7
   );
 };
 
