import * as React from 'react';
import { NavigationContainer, useNavigation } from '@react-navigation/native';
import {
  NativeStackNavigationProp,
  createNativeStackNavigator,
} from '@react-navigation/native-stack';
import {
  MeetingStackParamList,
  RingingStackParamList,
  RootStackParamList,
} from './types';
import LoginScreen from './src/screens/LoginScreen';
import { NavigationHeader } from './src/components/NavigationHeader';
import { useAuth } from './src/hooks/useAuth';
import AuthenticatingProgressScreen from './src/screens/AuthenticatingProgress';
import { useProntoLinkEffect } from './src/hooks/useProntoLinkEffect';
import {
  IncomingCallView,
  OutgoingCallView,
  StreamVideo,
} from '@stream-io/video-react-native-sdk';
import {
  AppGlobalContextProvider,
  useAppGlobalStoreValue,
} from './src/contexts/AppContext';
import { SafeAreaProvider } from 'react-native-safe-area-context';
import { MeetingScreen } from './src/screens/Meeting/MeetingScreen';
import { CallScreen } from './src/screens/Call/CallScreen';
import JoinMeetingScreen from './src/screens/Meeting/JoinMeetingScreen';
import JoinCallScreen from './src/screens/Call/JoinCallScreen';
import { ChooseFlowScreen } from './src/screens/ChooseFlowScreen';
import { CallParticipansInfoScreen } from './src/screens/Meeting/CallParticipantsInfoScreen';
import { LobbyViewScreen } from './src/screens/Meeting/LobbyViewScreen';

const Stack = createNativeStackNavigator<RootStackParamList>();
const MeetingStack = createNativeStackNavigator<MeetingStackParamList>();
const RingingStack = createNativeStackNavigator<RingingStackParamList>();

const Meeting = () => {
  return (
    <MeetingStack.Navigator>
      <MeetingStack.Screen
        name="JoinMeetingScreen"
        component={JoinMeetingScreen}
        options={{ header: NavigationHeader }}
      />
      <MeetingStack.Screen
        name="LobbyViewScreen"
        component={LobbyViewScreen}
        options={{ headerShown: false }}
      />
      <MeetingStack.Screen
        name="MeetingScreen"
        component={MeetingScreen}
        options={{ headerShown: false }}
      />
      <MeetingStack.Screen
        name="CallParticipantsInfoScreen"
        component={CallParticipansInfoScreen}
      />
    </MeetingStack.Navigator>
  );
};

const Ringing = () => {
  return (
    <RingingStack.Navigator>
      <RingingStack.Screen
        name="JoinCallScreen"
        component={JoinCallScreen}
        options={{ header: NavigationHeader }}
      />
      <RingingStack.Screen
        name="CallScreen"
        component={CallScreen}
        options={{ headerShown: false }}
      />
      <RingingStack.Screen
        name="IncomingCallScreen"
        component={IncomingCallView}
        options={{ headerShown: false }}
      />
      <RingingStack.Screen
        name="OutgoingCallScreen"
        component={OutgoingCallView}
        options={{ headerShown: false }}
      />
      <MeetingStack.Screen
        name="CallParticipantsInfoScreen"
        component={CallParticipansInfoScreen}
      />
    </RingingStack.Navigator>
  );
};

const StackNavigator = () => {
  useProntoLinkEffect();
  const { authenticationInProgress, videoClient } = useAuth();
  const appMode = useAppGlobalStoreValue((store) => store.appMode);
  const callNavigation =
    useNavigation<NativeStackNavigationProp<RingingStackParamList>>();
  const meetingNavigation =
    useNavigation<NativeStackNavigationProp<MeetingStackParamList>>();
<<<<<<< HEAD
=======

  const onActiveCall = React.useCallback(() => {
    if (appMode === 'Meeting') {
      meetingNavigation.navigate('MeetingScreen');
    } else {
      callNavigation.navigate('CallScreen');
    }
  }, [appMode, callNavigation, meetingNavigation]);

  const onIncomingCall = React.useCallback(() => {
    callNavigation.navigate('IncomingCallScreen');
  }, [callNavigation]);

  const onOutgoingCall = React.useCallback(() => {
    callNavigation.navigate('OutgoingCallScreen');
  }, [callNavigation]);

  const onHangupCall = React.useCallback(() => {
    if (appMode === 'Meeting') {
      meetingNavigation.navigate('JoinMeetingScreen');
    } else {
      callNavigation.navigate('JoinCallScreen');
    }
  }, [appMode, callNavigation, meetingNavigation]);

  const onRejectCall = React.useCallback(() => {
    callNavigation.navigate('JoinCallScreen');
  }, [callNavigation]);

  const callCycleHandlers = React.useMemo(() => {
    return {
      onActiveCall,
      onIncomingCall,
      onOutgoingCall,
      onHangupCall,
      onRejectCall,
    };
  }, [
    onActiveCall,
    onIncomingCall,
    onOutgoingCall,
    onHangupCall,
    onRejectCall,
  ]);
>>>>>>> 94d5dc6d

  if (authenticationInProgress) {
    return <AuthenticatingProgressScreen />;
  }
  if (!videoClient) {
    return <LoginScreen />;
  }
  return (
<<<<<<< HEAD
    <StreamVideo
      client={videoClient}
      callCycleHandlers={{
        onActiveCall: () =>
          appMode === 'Meeting'
            ? meetingNavigation.navigate('MeetingScreen')
            : callNavigation.navigate('CallScreen'),
        onIncomingCall: () => callNavigation.navigate('IncomingCallScreen'),
        onOutgoingCall: () => callNavigation.navigate('OutgoingCallScreen'),
        onHangupCall: () =>
          appMode === 'Meeting'
            ? meetingNavigation.navigate('JoinMeetingScreen')
            : callNavigation.navigate('JoinCallScreen'),
        onRejectCall: () => callNavigation.navigate('JoinCallScreen'),
      }}
    >
=======
    <StreamVideo client={videoClient} callCycleHandlers={callCycleHandlers}>
>>>>>>> 94d5dc6d
      <Stack.Navigator>
        {appMode === 'None' ? (
          <Stack.Screen
            name="ChooseFlowScreen"
            component={ChooseFlowScreen}
            options={{ headerShown: false }}
          />
        ) : appMode === 'Meeting' ? (
          <Stack.Screen
            name="Meeting"
            component={Meeting}
            options={{ headerShown: false }}
          />
        ) : (
          <Stack.Screen
            name="Ringing"
            component={Ringing}
            options={{ headerShown: false }}
          />
        )}
      </Stack.Navigator>
    </StreamVideo>
  );
};

export default function App() {
  return (
    <SafeAreaProvider>
      <AppGlobalContextProvider>
        <NavigationContainer>
          <StackNavigator />
        </NavigationContainer>
      </AppGlobalContextProvider>
    </SafeAreaProvider>
  );
}<|MERGE_RESOLUTION|>--- conflicted
+++ resolved
@@ -101,8 +101,6 @@
     useNavigation<NativeStackNavigationProp<RingingStackParamList>>();
   const meetingNavigation =
     useNavigation<NativeStackNavigationProp<MeetingStackParamList>>();
-<<<<<<< HEAD
-=======
 
   const onActiveCall = React.useCallback(() => {
     if (appMode === 'Meeting') {
@@ -147,7 +145,6 @@
     onHangupCall,
     onRejectCall,
   ]);
->>>>>>> 94d5dc6d
 
   if (authenticationInProgress) {
     return <AuthenticatingProgressScreen />;
@@ -156,26 +153,7 @@
     return <LoginScreen />;
   }
   return (
-<<<<<<< HEAD
-    <StreamVideo
-      client={videoClient}
-      callCycleHandlers={{
-        onActiveCall: () =>
-          appMode === 'Meeting'
-            ? meetingNavigation.navigate('MeetingScreen')
-            : callNavigation.navigate('CallScreen'),
-        onIncomingCall: () => callNavigation.navigate('IncomingCallScreen'),
-        onOutgoingCall: () => callNavigation.navigate('OutgoingCallScreen'),
-        onHangupCall: () =>
-          appMode === 'Meeting'
-            ? meetingNavigation.navigate('JoinMeetingScreen')
-            : callNavigation.navigate('JoinCallScreen'),
-        onRejectCall: () => callNavigation.navigate('JoinCallScreen'),
-      }}
-    >
-=======
     <StreamVideo client={videoClient} callCycleHandlers={callCycleHandlers}>
->>>>>>> 94d5dc6d
       <Stack.Navigator>
         {appMode === 'None' ? (
           <Stack.Screen
