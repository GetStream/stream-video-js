{
  "name": "@stream-io/video-react-dogfood",
  "packageManager": "yarn@3.2.4",
  "private": true,
  "scripts": {
    "dev": "next dev",
    "build": "next build",
    "start": "next start"
  },
  "dependencies": {
    "@emotion/react": "^11.10.5",
    "@emotion/styled": "^11.10.5",
    "@mui/icons-material": "^5.10.16",
    "@mui/material": "^5.10.16",
    "@sentry/nextjs": "^7.22.0",
    "@stream-io/video-client": "workspace:^",
    "@stream-io/video-react-bindings": "workspace:^",
    "@stream-io/video-react-sdk": "workspace:^",
    "@stream-io/video-styling": "workspace:^",
    "clsx": "^1.2.1",
<<<<<<< HEAD
    "jsonwebtoken": "^9.0.0",
=======
>>>>>>> e55140b6
    "nanoid": "^4.0.1",
    "next": "^12.3.4",
    "next-auth": "^4.17.0",
    "react": "^18.2.0",
    "react-dom": "^18.2.0",
    "stream-chat": "^8.3.0",
    "stream-chat-react": "^10.5.0",
    "yargs": "^17.6.2"
  },
  "devDependencies": {
<<<<<<< HEAD
    "@types/jsonwebtoken": "^9.0.1",
=======
>>>>>>> e55140b6
    "@types/yargs": "^17.0.17"
  }
}<|MERGE_RESOLUTION|>--- conflicted
+++ resolved
@@ -18,10 +18,6 @@
     "@stream-io/video-react-sdk": "workspace:^",
     "@stream-io/video-styling": "workspace:^",
     "clsx": "^1.2.1",
-<<<<<<< HEAD
-    "jsonwebtoken": "^9.0.0",
-=======
->>>>>>> e55140b6
     "nanoid": "^4.0.1",
     "next": "^12.3.4",
     "next-auth": "^4.17.0",
@@ -32,10 +28,6 @@
     "yargs": "^17.6.2"
   },
   "devDependencies": {
-<<<<<<< HEAD
-    "@types/jsonwebtoken": "^9.0.1",
-=======
->>>>>>> e55140b6
     "@types/yargs": "^17.0.17"
   }
 }