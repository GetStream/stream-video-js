{
  "name": "@stream-io/video-react-dogfood",
  "packageManager": "yarn@3.2.4",
  "private": true,
  "scripts": {
    "dev": "next dev",
    "build": "next build",
    "start": "next start"
  },
  "dependencies": {
    "@emotion/react": "^11.10.5",
    "@emotion/styled": "^11.10.5",
    "@mui/icons-material": "^5.10.16",
    "@mui/material": "^5.10.16",
    "@sentry/nextjs": "^7.22.0",
    "@stream-io/video-client": "workspace:^",
    "@stream-io/video-react-bindings": "workspace:^",
    "@stream-io/video-react-sdk": "workspace:^",
    "@stream-io/video-styling": "workspace:^",
    "clsx": "^1.2.1",
    "nanoid": "^4.0.1",
    "next": "^12.3.4",
    "next-auth": "^4.17.0",
    "react": "^18.2.0",
    "react-dom": "^18.2.0",
    "stream-chat": "^8.3.0",
    "stream-chat-react": "^10.5.0",
    "yargs": "^17.6.2"
  },
  "devDependencies": {
<<<<<<< HEAD
    "@types/jsonwebtoken": "^8.5.9",
    "@types/yargs": "^17.0.17",
    "sass": "^1.58.3"
=======
    "@types/yargs": "^17.0.17"
>>>>>>> e55140b6
  }
}<|MERGE_RESOLUTION|>--- conflicted
+++ resolved
@@ -28,12 +28,7 @@
     "yargs": "^17.6.2"
   },
   "devDependencies": {
-<<<<<<< HEAD
-    "@types/jsonwebtoken": "^8.5.9",
     "@types/yargs": "^17.0.17",
     "sass": "^1.58.3"
-=======
-    "@types/yargs": "^17.0.17"
->>>>>>> e55140b6
   }
 }