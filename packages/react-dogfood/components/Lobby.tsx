--- conflicted
+++ resolved
@@ -30,13 +30,9 @@
 };
 export const Lobby = ({ onJoin, callId, enablePreview = true }: LobbyProps) => {
   const { data: session, status } = useSession();
-<<<<<<< HEAD
   const [isAudioOutputChangeSupported] = useState(() =>
     checkIfAudioOutputChangeSupported(),
   );
-=======
-  const { isAudioOutputChangeSupported } = useMediaDevices();
->>>>>>> 27f0cf01
   const { t } = useI18n();
 
   const router = useRouter();
