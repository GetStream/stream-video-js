--- conflicted
+++ resolved
@@ -83,11 +83,7 @@
             return (
               <Notification
                 isVisible
-<<<<<<< HEAD
-                placement="auto"
-=======
                 placement="bottom"
->>>>>>> a338a196
                 message={
                   isOffline
                     ? 'You are offline. Check your internet connection and try again later.'
@@ -103,11 +99,7 @@
             <Notification
               isVisible={isRecoveringConnection}
               iconClassName={null}
-<<<<<<< HEAD
-              placement="auto"
-=======
               placement="bottom"
->>>>>>> a338a196
               message={<LoadingIndicator text="Reconnecting..." />}
             >
               <span />
