--- conflicted
+++ resolved
@@ -1,5 +1,4 @@
 import { useRouter } from 'next/router';
-import * as React from 'react';
 import { useCallback, useState } from 'react';
 import {
   useActiveCall,
@@ -10,17 +9,21 @@
   DeviceSettings,
   LoadingIndicator,
   Stage,
-  CallControls,
-  ToggleParticipantListButton,
-  CallControlsButton,
 } from '@stream-io/video-react-sdk';
-<<<<<<< HEAD
 import { CallControls } from './CallControls';
 import { IconInviteLinkButton, InviteLinkButton } from './InviteLinkButton';
 import { GetInviteLinkButton } from '@stream-io/video-react-sdk/dist/src/components/CallParticipantsList/GetInviteLinkButton';
 import { CallHeaderTitle } from './CallHeaderTitle';
 import { Lobby } from './Lobby';
 import { Button, Stack, Typography } from '@mui/material';
+import { StreamChat } from 'stream-chat';
+
+import {
+  ChatWrapper,
+  ChatUI,
+  UnreadCountBadge,
+  NewMessageNotification,
+} from '.';
 
 const contents = {
   'error-join': {
@@ -33,37 +36,28 @@
   },
 };
 
-export const MeetingUI = () => {
+
+export const MeetingUI = ({
+  chatClient,
+}: {
+  chatClient: StreamChat | null;
+}) => {
   const [show, setShow] = useState<
     'lobby' | 'error-join' | 'error-leave' | 'loading' | 'active-call'
   >('lobby');
-=======
-import { StreamChat } from 'stream-chat';
-
-import {
-  ChatWrapper,
-  ChatUI,
-  UnreadCountBadge,
-  NewMessageNotification,
-} from '.';
-
-import { useWatchChannel } from '../hooks';
-
-export const MeetingUI = ({
-  chatClient,
-  callId,
-}: {
-  chatClient: StreamChat | null;
-  callId: string;
-}) => {
->>>>>>> e55140b6
   const router = useRouter();
   const callId = router.query['callId'] as string;
   const callType = (router.query['type'] as string) || 'default';
   const client = useStreamVideoClient();
   const activeCall = useActiveCall();
   const [showParticipants, setShowParticipants] = useState(false);
-<<<<<<< HEAD
+  const [showChat, setShowChat] = useState(false);
+
+  const showSidebar = showParticipants || showChat;
+
+  // FIXME: could be replaced with "notification.message_new" but users would have to be at least members
+  // possible fix with "allow to join" permissions in place (expensive?)
+  const channelWatched = useWatchChannel({ chatClient, channelId: callId });
 
   const toggleParticipantList = useCallback(
     () => setShowParticipants((prev) => !prev),
@@ -135,21 +129,6 @@
   if (show === 'lobby') return <Lobby onJoin={onJoin} />;
 
   if (show === 'loading')
-=======
-  const [showChat, setShowChat] = useState(false);
-
-  const showSidebar = showParticipants || showChat;
-
-  // FIXME: could be replaced with "notification.message_new" but users would have to be at least members
-  // possible fix with "allow to join" permissions in place (expensive?)
-  const channelWatched = useWatchChannel({ chatClient, channelId: callId });
-
-  const onLeave = useCallback(() => {
-    router.push('/');
-  }, [router]);
-
-  if (!activeCall)
->>>>>>> e55140b6
     return (
       <div className=" str-video str-video__call">
         <div className="str-video__call__loading-screen">
@@ -158,72 +137,31 @@
       </div>
     );
 
-<<<<<<< HEAD
-  const showSidebar = showParticipants;
-=======
-  const { type } = activeCall.data.call;
->>>>>>> e55140b6
-
   return (
     <div className="str-video str-video__call">
       <div className="str-video__call__main">
-<<<<<<< HEAD
         <div className="str-video__call-header">
           <CallHeaderTitle />
           <div className="str-video__call-header__controls-group">
             <GetInviteLinkButton Button={IconInviteLinkButton} />
             <DeviceSettings />
           </div>
-=======
-        <div className="str-video__call__header">
-          <h4 className="str-video__call__header-title">
-            {type}:{callId}
-          </h4>
-          <DeviceSettings activeCall={activeCall} />
->>>>>>> e55140b6
         </div>
         <Stage call={activeCall} />
-        <CallControls call={activeCall} onLeave={onLeave}>
-          <div style={{ display: 'flex', alignItems: 'center', gap: '1rem' }}>
-            <ToggleParticipantListButton
-              enabled={showParticipants}
-              onClick={() => setShowParticipants((prev) => !prev)}
-            />
-            <NewMessageNotification
-              chatClient={chatClient}
-              channelWatched={channelWatched}
-              disableOnChatOpen={showChat}
-            >
-              <div className="str-chat__chat-button__wrapper">
-                <CallControlsButton
-                  enabled={showChat}
-                  disabled={!chatClient}
-                  onClick={() => setShowChat((prev) => !prev)}
-                  icon="chat"
-                />
-                {!showChat && (
-                  <UnreadCountBadge
-                    channelWatched={channelWatched}
-                    chatClient={chatClient}
-                    channelId={callId}
-                  />
-                )}
-              </div>
-            </NewMessageNotification>
-          </div>
-        </CallControls>
+        <CallControls
+          call={activeCall}
+          onLeave={onLeave}
+          participantListEnabled={showParticipants}
+          toggleShowParticipantList={toggleParticipantList}
+        />
       </div>
       {showSidebar && (
         <div className="str-video__sidebar">
           {showParticipants && (
-<<<<<<< HEAD
             <CallParticipantsList
               onClose={hideParticipantList}
               InviteLinkButton={InviteLinkButton}
             />
-=======
-            <CallParticipantsList onClose={() => setShowParticipants(false)} />
->>>>>>> e55140b6
           )}
 
           <ChatWrapper chatClient={chatClient}>
@@ -237,4 +175,36 @@
       )}
     </div>
   );
-};+};
+
+// X todo: reconcile call controls
+
+// <CallControls call={activeCall} onLeave={onLeave}>
+//   <div style={{ display: 'flex', alignItems: 'center', gap: '1rem' }}>
+//     <ToggleParticipantListButton
+//       enabled={showParticipants}
+//       onClick={() => setShowParticipants((prev) => !prev)}
+//     />
+//     <NewMessageNotification
+//       chatClient={chatClient}
+//       channelWatched={channelWatched}
+//       disableOnChatOpen={showChat}
+//     >
+//       <div className="str-chat__chat-button__wrapper">
+//         <CallControlsButton
+//           enabled={showChat}
+//           disabled={!chatClient}
+//           onClick={() => setShowChat((prev) => !prev)}
+//           icon="chat"
+//         />
+//         {!showChat && (
+//           <UnreadCountBadge
+//             channelWatched={channelWatched}
+//             chatClient={chatClient}
+//             channelId={callId}
+//           />
+//         )}
+//       </div>
+//     </NewMessageNotification>
+//   </div>
+// </CallControls>