import { useRouter } from 'next/router';
import { useCallback, useEffect, useState } from 'react';
import Gleap from 'gleap';
import {
  CallingState,
  CallParticipantsList,
  CallStatsButton,
  CancelCallButton,
  CompositeButton,
  defaultSortPreset,
  IconButton,
  LoadingIndicator,
  MediaDevicesProvider,
  noopComparator,
  PermissionRequests,
  ReactionsButton,
  RecordCallButton,
  ScreenShareButton,
  SpeakingWhileMutedNotification,
  StreamCallProvider,
  ToggleAudioPublishingButton,
  ToggleCameraPublishingButton,
  ToggleParticipantListButton,
  useCallCallingState,
  useStreamVideoClient,
} from '@stream-io/video-react-sdk';

import { Lobby } from './Lobby';
import { Button, Stack, Typography } from '@mui/material';
import { StreamChat } from 'stream-chat';

import {
  ChatUI,
  ChatWrapper,
  NewMessageNotification,
  UnreadCountBadge,
} from '.';
import { ActiveCallHeader } from './ActiveCallHeader';
import {
  DeviceSettingsCaptor,
  getDeviceSettings,
} from './DeviceSettingsCaptor';
import { useWatchChannel } from '../hooks';
import { DEFAULT_LAYOUT, getLayoutSettings, LayoutMap } from './LayoutSelector';
import { Stage } from './Stage';

const contents = {
  'error-join': {
    heading: 'Failed to join the call',
  },
  'error-leave': {
    heading: 'Error when disconnecting',
  },
};

type MeetingUIProps = {
  chatClient?: StreamChat | null;
  enablePreview?: boolean;
  callId: string;
  callType: string;
};
export const MeetingUI = ({
  chatClient,
  enablePreview,
  callId,
  callType,
}: MeetingUIProps) => {
  const [show, setShow] = useState<
    'lobby' | 'error-join' | 'error-leave' | 'loading' | 'active-call'
  >('lobby');
  const router = useRouter();
  const client = useStreamVideoClient();
  const [activeCall] = useState(() => client!.call(callType, callId));
  const [showParticipants, setShowParticipants] = useState(false);
  const [showChat, setShowChat] = useState(false);
  const [layout, setLayout] = useState<keyof typeof LayoutMap>(
    getLayoutSettings()?.selectedLayout ?? DEFAULT_LAYOUT,
  );

  const showSidebar = showParticipants || showChat;

  // FIXME: could be replaced with "notification.message_new" but users would have to be at least members
  // possible fix with "allow to join" permissions in place (expensive?)
  const channelWatched = useWatchChannel({ chatClient, channelId: callId });

  const toggleParticipantList = useCallback(
    () => setShowParticipants((prev) => !prev),
    [],
  );

  const hideParticipantList = useCallback(() => setShowParticipants(false), []);

  const onJoin = useCallback(async () => {
    setShow('loading');
    try {
      await activeCall.join({ create: true });
      setShow('active-call');
    } catch (e) {
      console.error(e);
      setShow('error-join');
    }
  }, [activeCall]);

  const onLeave = useCallback(async () => {
    setShow('loading');
    try {
      await router.push('/');
    } catch (e) {
      console.error(e);
      setShow('error-leave');
    }
  }, [router]);

  useEffect(() => {
    const handlePageLeave = async () => {
      if (activeCall && activeCall?.state.callingState !== CallingState.LEFT) {
        await activeCall.leave();
      }
    };
    router.events.on('routeChangeStart', handlePageLeave);
    return () => {
      router.events.off('routeChangeStart', handlePageLeave);
    };
  }, [activeCall, router.events]);

  const isSortingDisabled = router.query['enableSorting'] === 'false';
  useEffect(() => {
    if (!activeCall) return;
    // enable sorting via query param feature flag is provided
    if (isSortingDisabled) {
      activeCall.setSortParticipantsBy(noopComparator());
    } else {
      activeCall.setSortParticipantsBy(defaultSortPreset);
    }
  }, [activeCall, isSortingDisabled]);

  const deviceSettings = getDeviceSettings();
  let ComponentToRender: JSX.Element | null = null;
  if (show === 'error-join' || show === 'error-leave') {
    ComponentToRender = (
      <ErrorPage
        heading={contents[show].heading}
        onClickHome={() => router.push(`/`)}
        onClickLobby={() => setShow('lobby')}
      />
    );
<<<<<<< HEAD
  } else if (show === 'lobby') {
    ComponentToRender = <Lobby onJoin={onJoin} callId={callId} />;
  } else if (show === 'loading') {
    ComponentToRender = (
=======
  }
  if (show === 'lobby') {
    return (
      <Lobby onJoin={onJoin} callId={callId} enablePreview={enablePreview} />
    );
  }

  if (show === 'loading')
    return (
>>>>>>> 27f0cf01
      <StreamCallProvider call={activeCall}>
        <LoadingScreen />
      </StreamCallProvider>
    );
  } else if (!activeCall) {
    ComponentToRender = (
      <ErrorPage
        heading={'Lost active call connection'}
        onClickHome={() => router.push(`/`)}
        onClickLobby={() => setShow('lobby')}
      />
    );
  } else {
    ComponentToRender = (
      <div className="str-video__call">
        <div className="str-video__main-call-panel">
          <ActiveCallHeader
            selectedLayout={layout}
            onMenuItemClick={setLayout}
          />
          <PermissionRequests />
          <Stage selectedLayout={layout} />
          <div
            className="str-video__call-controls"
            data-testid="str-video__call-controls"
          >
            <div className="str-video__call-controls--group">
              <RecordCallButton call={activeCall} />
              <ScreenShareButton call={activeCall} />
              <ReactionsButton />
            </div>
            <div className="str-video__call-controls--group">
              <SpeakingWhileMutedNotification>
                <ToggleAudioPublishingButton />
              </SpeakingWhileMutedNotification>
              <ToggleCameraPublishingButton />
              <CancelCallButton call={activeCall} onLeave={onLeave} />
            </div>
            <div className="str-video__call-controls--group">
              <CallStatsButton />
              <ToggleParticipantListButton
                enabled={showParticipants}
                onClick={toggleParticipantList}
              />
              <NewMessageNotification
                chatClient={chatClient}
                channelWatched={channelWatched}
                disableOnChatOpen={showChat}
              >
                <div className="str-chat__chat-button__wrapper">
                  <CompositeButton caption="Chat" active={showChat}>
                    <IconButton
                      enabled={showChat}
                      disabled={!chatClient}
                      onClick={() => setShowChat((prev) => !prev)}
                      icon="chat"
                    />
                  </CompositeButton>
                  {!showChat && (
                    <UnreadCountBadge
                      channelWatched={channelWatched}
                      chatClient={chatClient}
                      channelId={callId}
                    />
                  )}
                </div>
              </NewMessageNotification>
            </div>
          </div>
        </div>
        {showSidebar && (
          <div className="str-video__sidebar">
            {showParticipants && (
              <CallParticipantsList onClose={hideParticipantList} />
            )}

            <ChatWrapper chatClient={chatClient}>
              {showChat && (
                <div className="str-video__chat">
                  <ChatUI
                    onClose={() => setShowChat(false)}
                    channelId={callId}
                  />
                </div>
              )}
            </ChatWrapper>
          </div>
        )}
      </div>
    );
  }

  return (
    <StreamCallProvider call={activeCall}>
      <MediaDevicesProvider
        enumerate
        initialAudioEnabled={!deviceSettings?.isAudioMute}
        initialVideoEnabled={!deviceSettings?.isVideoMute}
        initialVideoInputDeviceId={deviceSettings?.selectedVideoDeviceId}
        initialAudioInputDeviceId={deviceSettings?.selectedAudioInputDeviceId}
        initialAudioOutputDeviceId={deviceSettings?.selectedAudioOutputDeviceId}
      >
        {ComponentToRender}
        <DeviceSettingsCaptor />
      </MediaDevicesProvider>
    </StreamCallProvider>
  );
};

type ErrorPageProps = {
  heading: string;
  onClickHome: () => void;
  onClickLobby: () => void;
};

const ErrorPage = ({ heading, onClickHome, onClickLobby }: ErrorPageProps) => (
  <Stack height={1} justifyContent="center" alignItems="center" gap={5}>
    <div>
      <Typography variant="h2" textAlign="center">
        {heading}
      </Typography>
      <Typography variant="subtitle1" textAlign="center">
        (see the console for more info)
      </Typography>
    </div>
    <Stack direction="row" gap={2}>
      <Button
        data-testid="return-home-button"
        variant="contained"
        onClick={onClickHome}
      >
        Return home
      </Button>

      <Button
        data-testid="return-home-button"
        variant="contained"
        onClick={onClickLobby}
      >
        Back to lobby
      </Button>

      <Button
        data-testid="report-issue-button"
        variant="contained"
        color="error"
        onClick={() => {
          Gleap.startFeedbackFlow('bugreporting');
        }}
      >
        Report an issue
      </Button>
    </Stack>
  </Stack>
);

export const LoadingScreen = () => {
  const callingState = useCallCallingState();
  const [message, setMessage] = useState('');
  useEffect(() => {
    if (callingState === CallingState.RECONNECTING) {
      setMessage('Please wait, we are connecting you to the call...');
    } else if (callingState === CallingState.JOINED) {
      setMessage('');
    }
  }, [callingState]);
  return (
    <div className="str-video__call">
      <div className="str-video__call__loading-screen">
        <LoadingIndicator text={message} />
      </div>
    </div>
  );
};<|MERGE_RESOLUTION|>--- conflicted
+++ resolved
@@ -144,22 +144,12 @@
         onClickLobby={() => setShow('lobby')}
       />
     );
-<<<<<<< HEAD
   } else if (show === 'lobby') {
-    ComponentToRender = <Lobby onJoin={onJoin} callId={callId} />;
+    ComponentToRender = (
+      <Lobby onJoin={onJoin} callId={callId} enablePreview={enablePreview} />
+    );
   } else if (show === 'loading') {
     ComponentToRender = (
-=======
-  }
-  if (show === 'lobby') {
-    return (
-      <Lobby onJoin={onJoin} callId={callId} enablePreview={enablePreview} />
-    );
-  }
-
-  if (show === 'loading')
-    return (
->>>>>>> 27f0cf01
       <StreamCallProvider call={activeCall}>
         <LoadingScreen />
       </StreamCallProvider>
