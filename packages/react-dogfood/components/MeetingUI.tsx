import { useRouter } from 'next/router';
import { useCallback, useEffect, useState } from 'react';
import Gleap from 'gleap';
import {
  CallingState,
  CallParticipantsList,
  CallStatsButton,
  CancelCallButton,
  CompositeButton,
  defaultSortPreset,
  IconButton,
  LoadingIndicator,
  MediaDevicesProvider,
  noopComparator,
  PermissionRequests,
  ReactionsButton,
  RecordCallButton,
  ScreenShareButton,
  SpeakingWhileMutedNotification,
  StreamCallProvider,
  ToggleAudioPublishingButton,
  ToggleCameraPublishingButton,
  ToggleParticipantListButton,
  useCall,
  useCallCallingState,
} from '@stream-io/video-react-sdk';

import { Lobby } from './Lobby';
import { Button, Stack, Typography } from '@mui/material';
import { StreamChat } from 'stream-chat';

import {
  ChatUI,
  ChatWrapper,
  NewMessageNotification,
  UnreadCountBadge,
} from '.';
import { ActiveCallHeader } from './ActiveCallHeader';
import {
  DeviceSettingsCaptor,
  getDeviceSettings,
} from './DeviceSettingsCaptor';
import { useWatchChannel } from '../hooks';
import { DEFAULT_LAYOUT, getLayoutSettings, LayoutMap } from './LayoutSelector';
import { Stage } from './Stage';

const contents = {
  'error-join': {
    heading: 'Failed to join the call',
  },
  'error-leave': {
    heading: 'Error when disconnecting',
  },
};

type MeetingUIProps = {
  chatClient?: StreamChat | null;
  enablePreview?: boolean;
};
export const MeetingUI = ({ chatClient, enablePreview }: MeetingUIProps) => {
  const [show, setShow] = useState<
    'lobby' | 'error-join' | 'error-leave' | 'loading' | 'active-call'
  >('lobby');
  const router = useRouter();
  const activeCall = useCall();
  const callState = useCallCallingState();
  const [showParticipants, setShowParticipants] = useState(false);
  const [showChat, setShowChat] = useState(false);
  const [layout, setLayout] = useState<keyof typeof LayoutMap>(
    getLayoutSettings()?.selectedLayout ?? DEFAULT_LAYOUT,
  );

  const showSidebar = showParticipants || showChat;

  // FIXME: could be replaced with "notification.message_new" but users would have to be at least members
  // possible fix with "allow to join" permissions in place (expensive?)
  const channelWatched = useWatchChannel({
    chatClient,
    channelId: activeCall?.id,
  });

  const toggleParticipantList = useCallback(
    () => setShowParticipants((prev) => !prev),
    [],
  );

  const hideParticipantList = useCallback(() => setShowParticipants(false), []);

  const onJoin = useCallback(async () => {
    setShow('loading');
    try {
      await activeCall?.join({ create: true });
      setShow('active-call');
    } catch (e) {
      console.error(e);
      setShow('error-join');
    }
  }, [activeCall]);

  const onLeave = useCallback(async () => {
    setShow('loading');
    try {
      await router.push('/');
    } catch (e) {
      console.error(e);
      setShow('error-leave');
    }
  }, [router]);

  useEffect(() => {
    if (callState === CallingState.LEFT) {
      void onLeave();
    }
  }, [callState, onLeave]);

  useEffect(() => {
    const handlePageLeave = async () => {
<<<<<<< HEAD
      if (activeCall && callState !== CallingState.LEFT) {
=======
      if (
        activeCall &&
        [CallingState.JOINING, CallingState.JOINED].includes(callState)
      ) {
>>>>>>> e451035d
        await activeCall.leave();
      }
    };
    router.events.on('routeChangeStart', handlePageLeave);
    return () => {
      router.events.off('routeChangeStart', handlePageLeave);
    };
  }, [activeCall, callState, router.events]);

  const isSortingDisabled = router.query['enableSorting'] === 'false';
  useEffect(() => {
    if (!activeCall) return;
    // enable sorting via query param feature flag is provided
    if (isSortingDisabled) {
      activeCall.setSortParticipantsBy(noopComparator());
    } else {
      activeCall.setSortParticipantsBy(defaultSortPreset);
    }
  }, [activeCall, isSortingDisabled]);

  const deviceSettings = getDeviceSettings();
  let ComponentToRender: JSX.Element | null = null;
  if (show === 'error-join' || show === 'error-leave') {
    ComponentToRender = (
      <ErrorPage
        heading={contents[show].heading}
        onClickHome={() => router.push(`/`)}
        onClickLobby={() => setShow('lobby')}
      />
    );
  } else if (show === 'lobby') {
    ComponentToRender = (
      <Lobby
        onJoin={onJoin}
        callId={activeCall?.id}
        enablePreview={enablePreview}
      />
    );
  } else if (show === 'loading') {
    ComponentToRender = <LoadingScreen />;
  } else if (!activeCall) {
    ComponentToRender = (
      <ErrorPage
        heading={'Lost active call connection'}
        onClickHome={() => router.push(`/`)}
        onClickLobby={() => setShow('lobby')}
      />
    );
  } else {
    ComponentToRender = (
      <div className="str-video__call">
        <div className="str-video__main-call-panel">
          <ActiveCallHeader
            selectedLayout={layout}
            onMenuItemClick={setLayout}
          />
          <PermissionRequests />
          <Stage selectedLayout={layout} />
          <div
            className="str-video__call-controls"
            data-testid="str-video__call-controls"
          >
            <div className="str-video__call-controls--group">
              <RecordCallButton call={activeCall} />
              <ScreenShareButton call={activeCall} />
              <ReactionsButton />
            </div>
            <div className="str-video__call-controls--group">
              <SpeakingWhileMutedNotification>
                <ToggleAudioPublishingButton />
              </SpeakingWhileMutedNotification>
              <ToggleCameraPublishingButton />
              <CancelCallButton call={activeCall} onLeave={onLeave} />
            </div>
            <div className="str-video__call-controls--group">
              <CallStatsButton />
              <ToggleParticipantListButton
                enabled={showParticipants}
                onClick={toggleParticipantList}
              />
              <NewMessageNotification
                chatClient={chatClient}
                channelWatched={channelWatched}
                disableOnChatOpen={showChat}
              >
                <div className="str-chat__chat-button__wrapper">
                  <CompositeButton caption="Chat" active={showChat}>
                    <IconButton
                      enabled={showChat}
                      disabled={!chatClient}
                      onClick={() => setShowChat((prev) => !prev)}
                      icon="chat"
                    />
                  </CompositeButton>
                  {!showChat && (
                    <UnreadCountBadge
                      channelWatched={channelWatched}
                      chatClient={chatClient}
                      channelId={activeCall.id}
                    />
                  )}
                </div>
              </NewMessageNotification>
            </div>
          </div>
        </div>
        {showSidebar && (
          <div className="str-video__sidebar">
            {showParticipants && (
              <CallParticipantsList onClose={hideParticipantList} />
            )}

            <ChatWrapper chatClient={chatClient}>
              {showChat && (
                <div className="str-video__chat">
                  <ChatUI
                    onClose={() => setShowChat(false)}
                    channelId={activeCall.id}
                  />
                </div>
              )}
            </ChatWrapper>
          </div>
        )}
      </div>
    );
  }

  return (
    <StreamCallProvider call={activeCall}>
      <MediaDevicesProvider
        enumerate
        initialAudioEnabled={!deviceSettings?.isAudioMute}
        initialVideoEnabled={!deviceSettings?.isVideoMute}
        initialVideoInputDeviceId={deviceSettings?.selectedVideoDeviceId}
        initialAudioInputDeviceId={deviceSettings?.selectedAudioInputDeviceId}
        initialAudioOutputDeviceId={deviceSettings?.selectedAudioOutputDeviceId}
      >
        {ComponentToRender}
        <DeviceSettingsCaptor />
      </MediaDevicesProvider>
    </StreamCallProvider>
  );
};

type ErrorPageProps = {
  heading: string;
  onClickHome: () => void;
  onClickLobby: () => void;
};

const ErrorPage = ({ heading, onClickHome, onClickLobby }: ErrorPageProps) => (
  <Stack height={1} justifyContent="center" alignItems="center" gap={5}>
    <div>
      <Typography variant="h2" textAlign="center">
        {heading}
      </Typography>
      <Typography variant="subtitle1" textAlign="center">
        (see the console for more info)
      </Typography>
    </div>
    <Stack direction="row" gap={2}>
      <Button
        data-testid="return-home-button"
        variant="contained"
        onClick={onClickHome}
      >
        Return home
      </Button>

      <Button
        data-testid="return-home-button"
        variant="contained"
        onClick={onClickLobby}
      >
        Back to lobby
      </Button>

      <Button
        data-testid="report-issue-button"
        variant="contained"
        color="error"
        onClick={() => {
          Gleap.startFeedbackFlow('bugreporting');
        }}
      >
        Report an issue
      </Button>
    </Stack>
  </Stack>
);

export const LoadingScreen = () => {
  const callingState = useCallCallingState();
  const [message, setMessage] = useState('');
  useEffect(() => {
    if (callingState === CallingState.RECONNECTING) {
      setMessage('Please wait, we are connecting you to the call...');
    } else if (callingState === CallingState.JOINED) {
      setMessage('');
    }
  }, [callingState]);
  return (
    <div className="str-video__call">
      <div className="str-video__call__loading-screen">
        <LoadingIndicator text={message} />
      </div>
    </div>
  );
};<|MERGE_RESOLUTION|>--- conflicted
+++ resolved
@@ -115,14 +115,10 @@
 
   useEffect(() => {
     const handlePageLeave = async () => {
-<<<<<<< HEAD
-      if (activeCall && callState !== CallingState.LEFT) {
-=======
       if (
         activeCall &&
         [CallingState.JOINING, CallingState.JOINED].includes(callState)
       ) {
->>>>>>> e451035d
         await activeCall.leave();
       }
     };
