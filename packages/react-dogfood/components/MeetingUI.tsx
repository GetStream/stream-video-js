import { useRouter } from 'next/router';
import { useCallback, useEffect, useState } from 'react';
import Gleap from 'gleap';
import {
  CallParticipantsList,
  CallStatsButton,
  CancelCallButton,
  CompositeButton,
<<<<<<< HEAD
=======
  defaultSortPreset,
  DeviceSettings,
  GetInviteLinkButton,
>>>>>>> ed3908c4
  IconButton,
  LoadingIndicator,
  noopComparator,
  ReactionsButton,
  RecordCallButton,
  ScreenShareButton,
  SpeakingWhileMutedNotification,
  Stage,
  StreamCallProvider,
  ToggleAudioPublishingButton,
  ToggleCameraPublishingButton,
  ToggleParticipantListButton,
  useActiveCall,
  useStreamVideoClient,
} from '@stream-io/video-react-sdk';
import { InviteLinkButton } from './InviteLinkButton';
import { Lobby } from './Lobby';
import { Button, Stack, Typography } from '@mui/material';
import { StreamChat } from 'stream-chat';

import {
  ChatUI,
  ChatWrapper,
  NewMessageNotification,
  UnreadCountBadge,
} from '.';
import { ActiveCallHeader } from './ActiveCallHeader';
import { DeviceSettingsCaptor } from './DeviceSettingsCaptor';
import { useWatchChannel } from '../hooks';

const contents = {
  'error-join': {
    heading: 'Failed to join the call',
  },
  'error-leave': {
    heading: 'Error when disconnecting',
  },
};

export const MeetingUI = ({
  chatClient,
}: {
  chatClient: StreamChat | null;
}) => {
  const [show, setShow] = useState<
    'lobby' | 'error-join' | 'error-leave' | 'loading' | 'active-call'
  >('lobby');
  const router = useRouter();
  const callId = router.query['callId'] as string;
  const callType = (router.query['type'] as string) || 'default';
  const client = useStreamVideoClient();
  const activeCall = useActiveCall();
  const [showParticipants, setShowParticipants] = useState(false);
  const [showChat, setShowChat] = useState(false);

  const showSidebar = showParticipants || showChat;

  // FIXME: could be replaced with "notification.message_new" but users would have to be at least members
  // possible fix with "allow to join" permissions in place (expensive?)
  const channelWatched = useWatchChannel({ chatClient, channelId: callId });

  const toggleParticipantList = useCallback(
    () => setShowParticipants((prev) => !prev),
    [],
  );

  const hideParticipantList = useCallback(() => setShowParticipants(false), []);

  const onJoin = useCallback(async () => {
    if (!client) return;
    setShow('loading');
    try {
      await client.joinCall(callId, callType);
      setShow('active-call');
    } catch (e) {
      console.error(e);
      setShow('error-join');
    }
  }, [callId, callType, client]);

  const onLeave = useCallback(async () => {
    setShow('loading');
    try {
      await activeCall?.cancel();
      await router.push('/');
    } catch (e) {
      console.error(e);
      setShow('error-leave');
    }
  }, [activeCall, router]);

  useEffect(() => {
    const handlePageLeave = async () => {
      await activeCall?.cancel();
    };
    router.events.on('routeChangeStart', handlePageLeave);
    return () => {
      router.events.off('routeChangeStart', handlePageLeave);
    };
  }, [activeCall, router.events]);

  useEffect(() => {
    if (!activeCall) return;

    const subscription = activeCall.state.hasOngoingScreenShare$.subscribe(
      (hasScreenShare) => {
        // enable sorting if screen share is active or,
        // if sorting is enabled via query param
        if (hasScreenShare || router.query['enableSorting'] === 'true') {
          activeCall.setSortParticipantsBy(defaultSortPreset);
        } else {
          activeCall.setSortParticipantsBy(noopComparator());
        }
      },
    );

    // enable sorting via query param feature flag is provided
    if (router.query['enableSorting'] === 'true') {
      activeCall.setSortParticipantsBy(defaultSortPreset);
    } else {
      activeCall.setSortParticipantsBy(noopComparator());
    }

    return () => {
      subscription.unsubscribe();
    };
  });

  if (show === 'error-join' || show === 'error-leave') {
    return (
      <ErrorPage
        heading={contents[show].heading}
        onClickHome={() => router.push(`/`)}
        onClickLobby={() => setShow('lobby')}
      />
    );
  }
  if (show === 'lobby') return <Lobby onJoin={onJoin} />;

  if (show === 'loading') return <LoadingScreen />;

  if (!activeCall)
    return (
      <ErrorPage
        heading={'Lost active call connection'}
        onClickHome={() => router.push(`/`)}
        onClickLobby={() => setShow('lobby')}
      />
    );

  return (
    <StreamCallProvider call={activeCall}>
      <div className="str-video str-video__call">
        <div className="str-video__call__main">
          <ActiveCallHeader />
          <Stage call={activeCall} />
          <div
            className="str-video__call-controls"
            data-testid="str-video__call-controls"
          >
            <div className="rd-call-controls-group">
              <RecordCallButton call={activeCall} />
              <ScreenShareButton call={activeCall} />
              <ReactionsButton />
            </div>
            <div className="rd-call-controls-group">
              <SpeakingWhileMutedNotification>
                <ToggleAudioPublishingButton />
              </SpeakingWhileMutedNotification>
              <ToggleCameraPublishingButton />
              <CancelCallButton call={activeCall} onClick={onLeave} />
            </div>
            <div className="rd-call-controls-group">
              <CallStatsButton />
              <ToggleParticipantListButton
                enabled={showParticipants}
                onClick={toggleParticipantList}
              />
              <NewMessageNotification
                chatClient={chatClient}
                channelWatched={channelWatched}
                disableOnChatOpen={showChat}
              >
                <div className="str-chat__chat-button__wrapper">
                  <CompositeButton caption="Chat" active={showChat}>
                    <IconButton
                      enabled={showChat}
                      disabled={!chatClient}
                      onClick={() => setShowChat((prev) => !prev)}
                      icon="chat"
                    />
                  </CompositeButton>
                  {!showChat && (
                    <UnreadCountBadge
                      channelWatched={channelWatched}
                      chatClient={chatClient}
                      channelId={callId}
                    />
                  )}
                </div>
              </NewMessageNotification>
            </div>
          </div>
        </div>
        {showSidebar && (
          <div className="str-video__sidebar">
            {showParticipants && (
              <CallParticipantsList
                onClose={hideParticipantList}
                InviteLinkButton={InviteLinkButton}
              />
            )}

            <ChatWrapper chatClient={chatClient}>
              {showChat && (
                <div className="str-video__chat">
                  <ChatUI
                    onClose={() => setShowChat(false)}
                    channelId={callId}
                  />
                </div>
              )}
            </ChatWrapper>
          </div>
        )}
      </div>
      <DeviceSettingsCaptor />
    </StreamCallProvider>
  );
};

type ErrorPageProps = {
  heading: string;
  onClickHome: () => void;
  onClickLobby: () => void;
};

const ErrorPage = ({ heading, onClickHome, onClickLobby }: ErrorPageProps) => (
  <Stack height={1} justifyContent="center" alignItems="center" gap={5}>
    <div>
      <Typography variant="h2" textAlign="center">
        {heading}
      </Typography>
      <Typography variant="subtitle1" textAlign="center">
        (see the console for more info)
      </Typography>
    </div>
    <Stack direction="row" gap={2}>
      <Button
        data-testid="return-home-button"
        variant="contained"
        onClick={onClickHome}
      >
        Return home
      </Button>

      <Button
        data-testid="return-home-button"
        variant="contained"
        onClick={onClickLobby}
      >
        Back to lobby
      </Button>

      <Button
        data-testid="report-issue-button"
        variant="contained"
        color="error"
        onClick={() => {
          Gleap.startFeedbackFlow('bugreporting');
        }}
      >
        Report an issue
      </Button>
    </Stack>
  </Stack>
);

export const LoadingScreen = () => (
  <div className=" str-video str-video__call">
    <div className="str-video__call__loading-screen">
      <LoadingIndicator />
    </div>
  </div>
);<|MERGE_RESOLUTION|>--- conflicted
+++ resolved
@@ -6,12 +6,7 @@
   CallStatsButton,
   CancelCallButton,
   CompositeButton,
-<<<<<<< HEAD
-=======
   defaultSortPreset,
-  DeviceSettings,
-  GetInviteLinkButton,
->>>>>>> ed3908c4
   IconButton,
   LoadingIndicator,
   noopComparator,
