/* eslint-disable jsx-a11y/anchor-is-valid */
import '@stream-io/video-styling/dist/css/styles.css';
<<<<<<< HEAD
import '../style/index.scss';
import { SessionProvider } from 'next-auth/react';
import { createTheme, CssBaseline, Stack, ThemeProvider } from '@mui/material';
=======
import 'stream-chat-react/dist/css/v2/index.css';
import '../style/app.css';
import '../style/chat.css';
import { SessionProvider, useSession, signOut } from 'next-auth/react';
import Image from 'next/image';
import Link from 'next/link';
import {
  CssBaseline,
  Box,
  Stack,
  Button,
  Divider,
  createTheme,
  ThemeProvider,
} from '@mui/material';
>>>>>>> e55140b6
import Head from 'next/head';
import { Session } from 'next-auth';

const theme = createTheme({
  palette: {
    primary: {
      light: '#757ce8',
      main: '#0361FC',
      dark: '#002884',
      contrastText: '#fff',
    },
    secondary: {
      light: '#ff7961',
      main: '#f44336',
      dark: '#ba000d',
      contrastText: '#000',
    },
  },
});

type AppProps = {
  Component: React.ComponentType;
  pageProps: {
    session: Session;
  };
};

export default function App({
  Component,
  pageProps: { session, ...pageProps },
}: AppProps) {
  return (
    <SessionProvider session={session}>
      <Head>
        <title>Stream Calls</title>
        <meta name="viewport" content="initial-scale=1.0, width=device-width" />
      </Head>

      <CssBaseline />
      <ThemeProvider theme={theme}>
        <div className="str-video">
          <Stack height="100vh">
            <Component {...pageProps} />
          </Stack>
        </div>
      </ThemeProvider>
    </SessionProvider>
  );
<<<<<<< HEAD
}
=======
}

const UserInfo = () => {
  const { data: theSession } = useSession();
  if (!theSession || !theSession.user) {
    return null;
  }
  return (
    <Stack
      direction="row"
      spacing={2}
      divider={<Divider orientation="vertical" />}
      sx={{ alignItems: 'center' }}
    >
      <Box data-testid="username">{theSession.user.email}</Box>
      <Button
        data-testid="sign-out-button"
        size="small"
        variant="text"
        onClick={() => signOut()}
      >
        Sign out
      </Button>
    </Stack>
  );
};
>>>>>>> e55140b6
<|MERGE_RESOLUTION|>--- conflicted
+++ resolved
@@ -1,28 +1,14 @@
 /* eslint-disable jsx-a11y/anchor-is-valid */
 import '@stream-io/video-styling/dist/css/styles.css';
-<<<<<<< HEAD
+import 'stream-chat-react/dist/css/v2/index.css';
 import '../style/index.scss';
+import '../style/chat.css';
+import Head from 'next/head';
+import { Session } from 'next-auth';
+import Image from 'next/image';
+import Link from 'next/link';
 import { SessionProvider } from 'next-auth/react';
 import { createTheme, CssBaseline, Stack, ThemeProvider } from '@mui/material';
-=======
-import 'stream-chat-react/dist/css/v2/index.css';
-import '../style/app.css';
-import '../style/chat.css';
-import { SessionProvider, useSession, signOut } from 'next-auth/react';
-import Image from 'next/image';
-import Link from 'next/link';
-import {
-  CssBaseline,
-  Box,
-  Stack,
-  Button,
-  Divider,
-  createTheme,
-  ThemeProvider,
-} from '@mui/material';
->>>>>>> e55140b6
-import Head from 'next/head';
-import { Session } from 'next-auth';
 
 const theme = createTheme({
   palette: {
@@ -69,33 +55,31 @@
       </ThemeProvider>
     </SessionProvider>
   );
-<<<<<<< HEAD
-}
-=======
 }
 
-const UserInfo = () => {
-  const { data: theSession } = useSession();
-  if (!theSession || !theSession.user) {
-    return null;
-  }
-  return (
-    <Stack
-      direction="row"
-      spacing={2}
-      divider={<Divider orientation="vertical" />}
-      sx={{ alignItems: 'center' }}
-    >
-      <Box data-testid="username">{theSession.user.email}</Box>
-      <Button
-        data-testid="sign-out-button"
-        size="small"
-        variant="text"
-        onClick={() => signOut()}
-      >
-        Sign out
-      </Button>
-    </Stack>
-  );
-};
->>>>>>> e55140b6
+// X todo: move UserInfo
+
+// const UserInfo = () => {
+//   const { data: theSession } = useSession();
+//   if (!theSession || !theSession.user) {
+//     return null;
+//   }
+//   return (
+//     <Stack
+//       direction="row"
+//       spacing={2}
+//       divider={<Divider orientation="vertical" />}
+//       sx={{ alignItems: 'center' }}
+//     >
+//       <Box data-testid="username">{theSession.user.email}</Box>
+//       <Button
+//         data-testid="sign-out-button"
+//         size="small"
+//         variant="text"
+//         onClick={() => signOut()}
+//       >
+//         Sign out
+//       </Button>
+//     </Stack>
+//   );
+// };