/* eslint-disable jsx-a11y/anchor-is-valid */
import '@stream-io/video-styling/dist/css/styles.css';
import 'stream-chat-react/dist/css/v2/index.css';
<<<<<<< HEAD
import '../style/index.scss';
=======
import '../style/app.css';
import '../style/chat.css';
import { ComponentType } from 'react';
import { SessionProvider, useSession, signOut } from 'next-auth/react';
import Image from 'next/image';
import Link from 'next/link';
import {
  CssBaseline,
  Box,
  Stack,
  Button,
  Divider,
  createTheme,
  ThemeProvider,
} from '@mui/material';
>>>>>>> ad9316e6
import Head from 'next/head';
import { Session } from 'next-auth';
import { SessionProvider } from 'next-auth/react';
import { createTheme, CssBaseline, Stack, ThemeProvider } from '@mui/material';
import { ComponentType } from 'react';

const theme = createTheme({
  palette: {
    primary: {
      light: '#757ce8',
      main: '#0361FC',
      dark: '#002884',
      contrastText: '#fff',
    },
    secondary: {
      light: '#ff7961',
      main: '#f44336',
      dark: '#ba000d',
      contrastText: '#000',
    },
  },
});

type AppProps = {
  Component: ComponentType;
  pageProps: {
    session: Session;
  };
};

export default function App({
  Component,
  pageProps: { session, ...pageProps },
}: AppProps) {
  return (
    <SessionProvider session={session}>
      <Head>
        <title>Stream Calls</title>
        <meta name="viewport" content="initial-scale=1.0, width=device-width" />
      </Head>

      <CssBaseline />
      <ThemeProvider theme={theme}>
        <div className="str-video">
          <Stack height="100vh">
            <Component {...pageProps} />
          </Stack>
        </div>
      </ThemeProvider>
    </SessionProvider>
  );
}<|MERGE_RESOLUTION|>--- conflicted
+++ resolved
@@ -1,30 +1,12 @@
 /* eslint-disable jsx-a11y/anchor-is-valid */
 import '@stream-io/video-styling/dist/css/styles.css';
 import 'stream-chat-react/dist/css/v2/index.css';
-<<<<<<< HEAD
 import '../style/index.scss';
-=======
-import '../style/app.css';
-import '../style/chat.css';
 import { ComponentType } from 'react';
-import { SessionProvider, useSession, signOut } from 'next-auth/react';
-import Image from 'next/image';
-import Link from 'next/link';
-import {
-  CssBaseline,
-  Box,
-  Stack,
-  Button,
-  Divider,
-  createTheme,
-  ThemeProvider,
-} from '@mui/material';
->>>>>>> ad9316e6
 import Head from 'next/head';
 import { Session } from 'next-auth';
 import { SessionProvider } from 'next-auth/react';
 import { createTheme, CssBaseline, Stack, ThemeProvider } from '@mui/material';
-import { ComponentType } from 'react';
 
 const theme = createTheme({
   palette: {
