--- conflicted
+++ resolved
@@ -21,11 +21,7 @@
   DeviceSettingsCaptor,
   getDeviceSettings,
 } from '../../components/DeviceSettingsCaptor';
-<<<<<<< HEAD
-=======
-import { User } from '@stream-io/video-react-sdk';
 import { customSentryLogger } from '../../helpers/logger';
->>>>>>> 49e0b3f2
 
 const CallRoom = (props: ServerSideCredentialsProps) => {
   const router = useRouter();
@@ -52,14 +48,11 @@
         apiKey,
         user,
         tokenProvider,
-<<<<<<< HEAD
         options: {
           baseURL: process.env.NEXT_PUBLIC_STREAM_API_URL,
           logLevel: 'debug',
+          logger: customSentryLogger,
         },
-=======
-        options: { logLevel: 'info', logger: customSentryLogger },
->>>>>>> 49e0b3f2
       }),
   );
   const [call] = useState<Call>(() => client.call(callType, callId));
