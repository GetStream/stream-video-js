--- conflicted
+++ resolved
@@ -109,11 +109,7 @@
         name: userName,
         image: session.user?.image,
       },
-<<<<<<< HEAD
+      gleapApiKey,
     } as CallRoomProps,
-=======
-      gleapApiKey,
-    } as JoinCallProps,
->>>>>>> ad9316e6
   };
 };