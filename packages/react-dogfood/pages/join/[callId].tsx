import { useCallback, useEffect, useState } from 'react';
import { useRouter } from 'next/router';
import {
  Call,
  StreamCall,
  StreamVideo,
  StreamVideoClient,
  User,
} from '@stream-io/video-react-sdk';
import Head from 'next/head';
import { useCreateStreamChatClient } from '../../hooks';
import { MeetingUI } from '../../components';
import {
  getServerSideCredentialsProps,
  ServerSideCredentialsProps,
} from '../../lib/getServerSideCredentialsProps';
import { useGleap } from '../../hooks/useGleap';
import { useSettings } from '../../context/SettingsContext';
import translations from '../../translations';
import {
  DeviceSettingsCaptor,
  getDeviceSettings,
} from '../../components/DeviceSettingsCaptor';

const CallRoom = (props: ServerSideCredentialsProps) => {
  const router = useRouter();
  const {
    settings: { language },
  } = useSettings();
  const callId = router.query['callId'] as string;
  const callType = (router.query['type'] as string) || 'default';
  const { userToken, user, apiKey, gleapApiKey } = props;

  const tokenProvider = useCallback(async () => {
    const { token } = await fetch(
      '/api/auth/create-token?' +
        new URLSearchParams({
          api_key: apiKey,
          user_id: user.id || '!anon',
          exp: String(4 * 60 * 60), // 4 hours
        }),
    ).then((res) => res.json());
    return token as string;
  }, [apiKey, user.id]);
  const [client] = useState<StreamVideoClient>(
    () =>
      new StreamVideoClient({
        apiKey,
        user,
        tokenProvider,
<<<<<<< HEAD
        options: {
          baseURL: process.env.NEXT_PUBLIC_STREAM_API_URL,
        },
=======
        options: { logLevel: 'info' },
>>>>>>> 1557168d
      }),
  );
  const [call] = useState<Call>(() => client.call(callType, callId));

  const chatClient = useCreateStreamChatClient({
    apiKey,
    tokenOrProvider: userToken,
    userData: { id: '!anon', ...(user as Omit<User, 'type'>) },
  });

  useEffect(() => {
    call.getOrCreate().catch((err) => {
      console.error(`Failed to get or create call`, err);
    });
  }, [call, client]);

  useGleap(gleapApiKey, client, user);

  const settings = getDeviceSettings();
  return (
    <>
      <Head>
        <title>Stream Calls: {callId}</title>
        <meta name="viewport" content="initial-scale=1.0, width=device-width" />
      </Head>
      <StreamVideo
        client={client}
        language={language}
        translationsOverrides={translations}
      >
        <StreamCall
          call={call}
          mediaDevicesProviderProps={{
            initialAudioEnabled: !settings?.isAudioMute,
            initialVideoEnabled: !settings?.isVideoMute,
            initialVideoInputDeviceId: settings?.selectedVideoDeviceId,
            initialAudioInputDeviceId: settings?.selectedAudioInputDeviceId,
            initialAudioOutputDeviceId: settings?.selectedAudioOutputDeviceId,
          }}
        >
          <MeetingUI chatClient={chatClient} />
          <DeviceSettingsCaptor />
        </StreamCall>
      </StreamVideo>
    </>
  );
};

export default CallRoom;

export const getServerSideProps = getServerSideCredentialsProps;<|MERGE_RESOLUTION|>--- conflicted
+++ resolved
@@ -30,7 +30,6 @@
   const callId = router.query['callId'] as string;
   const callType = (router.query['type'] as string) || 'default';
   const { userToken, user, apiKey, gleapApiKey } = props;
-
   const tokenProvider = useCallback(async () => {
     const { token } = await fetch(
       '/api/auth/create-token?' +
@@ -48,13 +47,10 @@
         apiKey,
         user,
         tokenProvider,
-<<<<<<< HEAD
         options: {
           baseURL: process.env.NEXT_PUBLIC_STREAM_API_URL,
+          logLevel: 'info',
         },
-=======
-        options: { logLevel: 'info' },
->>>>>>> 1557168d
       }),
   );
   const [call] = useState<Call>(() => client.call(callType, callId));
