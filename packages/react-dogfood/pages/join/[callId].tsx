import { useRouter } from 'next/router';
import { authOptions } from '../api/auth/[...nextauth]';
import { unstable_getServerSession } from 'next-auth';
import { GetServerSidePropsContext } from 'next';
import { createToken } from '../../helpers/jwt';
import {
  StreamVideo,
  StreamMeeting,
  useCreateStreamVideoClient,
} from '@stream-io/video-react-sdk';
import Head from 'next/head';
import { User } from '@stream-io/video-client';
<<<<<<< HEAD
import { MeetingUI } from '../../components/MeetingUI';
=======

import { useCreateStreamChatClient } from '../../hooks';
import { MeetingUI } from '../../components';
>>>>>>> e55140b6

type JoinCallProps = {
  user: User;
  userToken: string;
  apiKey: string;
};

const JoinCall = (props: JoinCallProps) => {
  const router = useRouter();
  const callId = router.query['callId'] as string;
  const callType = (router.query['type'] as string) || 'default';

  const { userToken, user, apiKey } = props;
<<<<<<< HEAD
=======

>>>>>>> e55140b6
  const client = useCreateStreamVideoClient({
    apiKey,
    token: userToken,
    user,
<<<<<<< HEAD
=======
  });

  const chatClient = useCreateStreamChatClient({
    apiKey,
    tokenOrProvider: userToken,
    userData: user,
>>>>>>> e55140b6
  });

  if (!client) {
    return <h2>Connecting...</h2>;
  }

  return (
    <div style={{ flexGrow: 1, minHeight: 0 }}>
      <Head>
        <title>Stream Calls: {callId}</title>
        <meta name="viewport" content="initial-scale=1.0, width=device-width" />
      </Head>
      <StreamVideo client={client}>
        <StreamMeeting callId={callId} callType={callType}>
<<<<<<< HEAD
          <MeetingUI />
=======
          <MeetingUI callId={callId} chatClient={chatClient} />
>>>>>>> e55140b6
        </StreamMeeting>
      </StreamVideo>
    </div>
  );
};

export default JoinCall;

export const getServerSideProps = async (
  context: GetServerSidePropsContext,
) => {
  const session = await unstable_getServerSession(
    context.req,
    context.res,
    authOptions,
  );

  if (!session) {
    const url = context.req.url;
    return {
      redirect: {
        destination: `/auth/signin?callbackUrl=${url}`,
      },
    };
  }

  const apiKey = process.env.STREAM_API_KEY as string;
  const secretKey = process.env.STREAM_SECRET_KEY as string;

<<<<<<< HEAD
  const userName = (
    (context.query[`user_id`] as string) || session.user!.email!
=======
  const userId = (
    (context.query['user_id'] as string) ||
    session.user?.email ||
    'unknown-user'
>>>>>>> e55140b6
  ).replaceAll(' ', '_'); // Otherwise, SDP parse errors with MSID

  // Chat does not allow for Id's to include special characters
  // a-z, 0-9, @, _ and - are allowed
  const streamUserId = userId.replace(/[^_\-0-9a-zA-Z@]/g, '_');
  const userName = session.user?.name || userId;
  return {
    props: {
      apiKey,
      userToken: createToken(streamUserId, secretKey),
      user: {
        id: streamUserId,
        name: userName,
<<<<<<< HEAD
        role: 'admin',
        teams: ['stream-io'],
=======
        image: session.user?.image,
>>>>>>> e55140b6
      },
    } as JoinCallProps,
  };
};<|MERGE_RESOLUTION|>--- conflicted
+++ resolved
@@ -10,13 +10,9 @@
 } from '@stream-io/video-react-sdk';
 import Head from 'next/head';
 import { User } from '@stream-io/video-client';
-<<<<<<< HEAD
-import { MeetingUI } from '../../components/MeetingUI';
-=======
 
 import { useCreateStreamChatClient } from '../../hooks';
 import { MeetingUI } from '../../components';
->>>>>>> e55140b6
 
 type JoinCallProps = {
   user: User;
@@ -30,23 +26,17 @@
   const callType = (router.query['type'] as string) || 'default';
 
   const { userToken, user, apiKey } = props;
-<<<<<<< HEAD
-=======
 
->>>>>>> e55140b6
   const client = useCreateStreamVideoClient({
     apiKey,
     token: userToken,
     user,
-<<<<<<< HEAD
-=======
   });
 
   const chatClient = useCreateStreamChatClient({
     apiKey,
     tokenOrProvider: userToken,
     userData: user,
->>>>>>> e55140b6
   });
 
   if (!client) {
@@ -61,11 +51,7 @@
       </Head>
       <StreamVideo client={client}>
         <StreamMeeting callId={callId} callType={callType}>
-<<<<<<< HEAD
-          <MeetingUI />
-=======
           <MeetingUI callId={callId} chatClient={chatClient} />
->>>>>>> e55140b6
         </StreamMeeting>
       </StreamVideo>
     </div>
@@ -95,15 +81,10 @@
   const apiKey = process.env.STREAM_API_KEY as string;
   const secretKey = process.env.STREAM_SECRET_KEY as string;
 
-<<<<<<< HEAD
-  const userName = (
-    (context.query[`user_id`] as string) || session.user!.email!
-=======
   const userId = (
     (context.query['user_id'] as string) ||
     session.user?.email ||
     'unknown-user'
->>>>>>> e55140b6
   ).replaceAll(' ', '_'); // Otherwise, SDP parse errors with MSID
 
   // Chat does not allow for Id's to include special characters
@@ -117,12 +98,7 @@
       user: {
         id: streamUserId,
         name: userName,
-<<<<<<< HEAD
-        role: 'admin',
-        teams: ['stream-io'],
-=======
         image: session.user?.image,
->>>>>>> e55140b6
       },
     } as JoinCallProps,
   };
