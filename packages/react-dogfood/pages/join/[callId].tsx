--- conflicted
+++ resolved
@@ -5,6 +5,7 @@
   StreamCall,
   StreamVideo,
   StreamVideoClient,
+  User,
 } from '@stream-io/video-react-sdk';
 import Head from 'next/head';
 import { useCreateStreamChatClient } from '../../hooks';
@@ -20,7 +21,6 @@
   DeviceSettingsCaptor,
   getDeviceSettings,
 } from '../../components/DeviceSettingsCaptor';
-import { User } from '@stream-io/video-react-sdk';
 
 const CallRoom = (props: ServerSideCredentialsProps) => {
   const router = useRouter();
@@ -31,7 +31,10 @@
   const callType = (router.query['type'] as string) || 'default';
   const { userToken, user, apiKey, gleapApiKey } = props;
   const [client] = useState<StreamVideoClient>(
-    () => new StreamVideoClient(apiKey),
+    () =>
+      new StreamVideoClient(apiKey, {
+        baseURL: process.env.NEXT_PUBLIC_STREAM_API_URL,
+      }),
   );
   const [call] = useState<Call>(() => client.call(callType, callId));
 
@@ -47,16 +50,6 @@
     return token as string;
   }, [apiKey, user.id]);
 
-<<<<<<< HEAD
-  const client = useCreateStreamVideoClient({
-    apiKey,
-    tokenOrProvider: tokenProvider,
-    user,
-    options: {
-      baseURL: process.env.NEXT_PUBLIC_STREAM_API_URL,
-    },
-  });
-=======
   useEffect(() => {
     client.connectUser(user, tokenProvider).catch((err) => {
       console.error(`Failed to establish connection`, err);
@@ -69,7 +62,6 @@
     };
     // eslint-disable-next-line react-hooks/exhaustive-deps
   }, [client, tokenProvider, user?.id]);
->>>>>>> 77f7b659
 
   const chatClient = useCreateStreamChatClient({
     apiKey,
