import { useCallback, useState } from 'react';
import { useRouter } from 'next/router';
import {
  StreamVideo,
  useCreateStreamVideoClient,
} from '@stream-io/video-react-sdk';
import Head from 'next/head';
import { useCreateStreamChatClient } from '../../hooks';
import { LoadingScreen, MeetingUI } from '../../components';
import {
  getServerSideCredentialsProps,
  ServerSideCredentialsProps,
} from '../../lib/getServerSideCredentialsProps';
import { useGleap } from '../../hooks/useGleap';
import { useSettings } from '../../context/SettingsContext';
import translations from '../../translations';

const CallRoom = (props: ServerSideCredentialsProps) => {
  const router = useRouter();
  const {
    settings: { language },
  } = useSettings();
  const callId = router.query['callId'] as string;
  const callType = (router.query['type'] as string) || 'default';

  const { userToken, user, apiKey, gleapApiKey } = props;

  const [initialTokenProvided, setInitialTokenProvided] = useState(false);
  const tokenProvider = useCallback(async () => {
    if (!initialTokenProvided) {
      setInitialTokenProvided(true);
      return userToken;
    }

    const { token } = await fetch(
      '/api/auth/create-token?' +
        new URLSearchParams({
          api_key: apiKey,
          user_id: user.id,
        }),
      {},
    ).then((res) => res.json());
    return token;
  }, [apiKey, initialTokenProvided, user.id, userToken]);

  const client = useCreateStreamVideoClient({
    apiKey,
    tokenOrProvider: tokenProvider,
    user,
  });

  const chatClient = useCreateStreamChatClient({
    apiKey,
    tokenOrProvider: userToken,
    userData: user,
  });

  useGleap(gleapApiKey, client, user);

  if (!client) {
    return <LoadingScreen />;
  }

  return (
    <>
      <Head>
        <title>Stream Calls: {callId}</title>
        <meta name="viewport" content="initial-scale=1.0, width=device-width" />
      </Head>
<<<<<<< HEAD
      <StreamVideo client={client}>
        <MeetingUI
          chatClient={chatClient}
          callId={callId}
          callType={callType}
        />
=======
      <StreamVideo
        client={client}
        language={language}
        translationsOverrides={translations}
      >
        <MediaDevicesProvider
          enumerate
          initialAudioEnabled={!deviceSettings?.isAudioMute}
          initialVideoEnabled={!deviceSettings?.isVideoMute}
          initialVideoInputDeviceId={deviceSettings?.selectedVideoDeviceId}
          initialAudioInputDeviceId={deviceSettings?.selectedAudioInputDeviceId}
          initialAudioOutputDeviceId={
            deviceSettings?.selectedAudioOutputDeviceId
          }
        >
          <MeetingUI
            chatClient={chatClient}
            callId={callId}
            callType={callType}
          />
        </MediaDevicesProvider>
>>>>>>> f3e2f2a7
      </StreamVideo>
    </>
  );
};

export default CallRoom;

export const getServerSideProps = getServerSideCredentialsProps;<|MERGE_RESOLUTION|>--- conflicted
+++ resolved
@@ -67,36 +67,16 @@
         <title>Stream Calls: {callId}</title>
         <meta name="viewport" content="initial-scale=1.0, width=device-width" />
       </Head>
-<<<<<<< HEAD
-      <StreamVideo client={client}>
+      <StreamVideo
+        client={client}
+        language={language}
+        translationsOverrides={translations}
+      >
         <MeetingUI
           chatClient={chatClient}
           callId={callId}
           callType={callType}
         />
-=======
-      <StreamVideo
-        client={client}
-        language={language}
-        translationsOverrides={translations}
-      >
-        <MediaDevicesProvider
-          enumerate
-          initialAudioEnabled={!deviceSettings?.isAudioMute}
-          initialVideoEnabled={!deviceSettings?.isVideoMute}
-          initialVideoInputDeviceId={deviceSettings?.selectedVideoDeviceId}
-          initialAudioInputDeviceId={deviceSettings?.selectedAudioInputDeviceId}
-          initialAudioOutputDeviceId={
-            deviceSettings?.selectedAudioOutputDeviceId
-          }
-        >
-          <MeetingUI
-            chatClient={chatClient}
-            callId={callId}
-            callType={callType}
-          />
-        </MediaDevicesProvider>
->>>>>>> f3e2f2a7
       </StreamVideo>
     </>
   );
