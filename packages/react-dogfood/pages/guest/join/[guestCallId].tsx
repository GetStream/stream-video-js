--- conflicted
+++ resolved
@@ -65,26 +65,11 @@
         <meta name="viewport" content="initial-scale=1.0, width=device-width" />
       </Head>
       <StreamVideo client={client}>
-<<<<<<< HEAD
-        <MeetingUI callId={callId} callType={callType} />
-=======
-        <MediaDevicesProvider
-          enumerate
-          initialAudioEnabled={!deviceSettings?.isAudioMute}
-          initialVideoEnabled={!deviceSettings?.isVideoMute}
-          initialVideoInputDeviceId={deviceSettings?.selectedVideoDeviceId}
-          initialAudioInputDeviceId={deviceSettings?.selectedAudioInputDeviceId}
-          initialAudioOutputDeviceId={
-            deviceSettings?.selectedAudioOutputDeviceId
-          }
-        >
-          <MeetingUI
+        <MeetingUI
             callId={callId}
             callType={callType}
             enablePreview={mode !== 'anon'}
           />
-        </MediaDevicesProvider>
->>>>>>> 27f0cf01
       </StreamVideo>
     </>
   );
