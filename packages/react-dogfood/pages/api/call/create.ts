import type { NextApiRequest, NextApiResponse } from 'next';
import { StreamVideoClient } from '@stream-io/video-react-sdk';
import yargs from 'yargs';
import { meetingId } from '../../../lib/meetingId';
import { createToken } from '../../../helpers/jwt';

const apiKey = process.env.STREAM_API_KEY as string;
const secretKey = process.env.STREAM_SECRET_KEY as string;

const createCallSlackHookAPI = async (
  req: NextApiRequest,
  res: NextApiResponse,
) => {
  const token = createToken('pronto-hook', secretKey);
  const client = new StreamVideoClient(apiKey, {
    browser: false,
    secret: secretKey,
    allowServerSideConnect: true,
  });
  await client.connectUser(
    {
      id: 'pronto-hook',
      name: 'Pronto Slack Hook',
      role: 'bot',
      teams: ['@stream-io/pronto'],
    },
    token,
  );

  console.log(`Received input`, req.body);
  const initiator = req.body.user_name || 'Stream Pronto Bot';
  const { _, $0, ...args } = await yargs().parse(req.body.text || '');
  const queryParams = new URLSearchParams(args as Record<string, string>);
<<<<<<< HEAD
=======

  // handle the special case /pronto --edges
  if (queryParams.get('edges')) {
    const message = await listAvailableEdges(client);
    return res.status(200).json(message);
  }
>>>>>>> a338a196

  try {
    let [type, id] = queryParams.get('cid')?.split(':') || [];
    if (!id && type) {
      id = type;
      type = 'default';
    }
    const call = client.call(type || 'default', id || meetingId());
    await call.getOrCreate({
      ring: false,
    });
    if (call) {
      const protocol = req.headers['x-forwarded-proto']
        ? 'https://'
        : 'http://';

      const joinUrl = [
        protocol,
        req.headers.host,
        '/join/',
        call.id,
        queryParams.toString() && `?${queryParams.toString()}`,
      ]
        .filter(Boolean)
        .join('');
      return res.status(200).json({
        response_type: 'in_channel',
        blocks: [
          {
            type: 'section',
            text: {
              type: 'mrkdwn',
              text: `${initiator} has invited you for a new Stream Call \n ${joinUrl}`,
            },
            accessory: {
              type: 'button',
              text: {
                type: 'plain_text',
                text: 'Join Now',
                emoji: true,
              },
              url: joinUrl,
              action_id: 'button-action',
            },
          },
        ],
      });
    }
    return res.status(200).json(notifyError('Failed to getOrCreateCall'));
  } catch (e) {
    console.error(e);
    // @ts-ignore
    return res.status(200).json(notifyError(e.message));
  } finally {
    await client.disconnectUser();
  }
};

const notifyError = (message: string) => {
  return {
    response_type: 'ephemeral', // notify just the initiator
    blocks: [
      {
        type: 'section',
        text: {
          type: 'mrkdwn',
          text: `An error occurred: [\`${message}\`]`,
        },
      },
    ],
  };
};

const listAvailableEdges = async (client: StreamVideoClient) => {
  const { edges } = await client.edges();
  const message = edges
    .map((edge) => {
      const url = new URL(edge.latency_test_url);
      url.pathname = '';
      return `- ${edge.id}: ${url.toString()}`;
    })
    .join('\n');

  // Slack limits the message size to 3000 characters
  const limit = 2900;
  const chunks = Math.ceil(message.length / limit);
  const chunkedMessages = [
    `
    Static edges:
    sfu-000c954.fdc-ams1.stream-io-video.com
    sfu-039364a.lsw-ams1.stream-io-video.com
    sfu-9c050b4.ovh-lon1.stream-io-video.com
    sfu-9c0dc03.ovh-lim1.stream-io-video.com
    sfu-9f0306f.eqx-nyc1.stream-io-video.com
    sfu-a69b58a.blu-tal1.stream-io-video.com
    sfu-e74550c.aws-sin1.stream-io-video.com
    sfu-f079b1a.dpk-den1.stream-io-video.com
    sfu-dd73d37.aws-mum1.stream-io-video.com
    `,
  ];
  for (let i = 0; i < chunks; i++) {
    chunkedMessages.push(message.substring(i * limit, (i + 1) * limit));
  }

  // https://app.slack.com/block-kit-builder/
  // useful too for testing the formatting of the Slack messages
  return {
    response_type: 'ephemeral', // notify just the initiator
    blocks: chunkedMessages.map((msg) => {
      return {
        type: 'section',
        text: {
          type: 'mrkdwn',
          text: `Available edges: \`\`\`${msg.trim()}\`\`\``,
        },
      };
    }),
  };
};

export default createCallSlackHookAPI;<|MERGE_RESOLUTION|>--- conflicted
+++ resolved
@@ -31,15 +31,12 @@
   const initiator = req.body.user_name || 'Stream Pronto Bot';
   const { _, $0, ...args } = await yargs().parse(req.body.text || '');
   const queryParams = new URLSearchParams(args as Record<string, string>);
-<<<<<<< HEAD
-=======
 
   // handle the special case /pronto --edges
   if (queryParams.get('edges')) {
     const message = await listAvailableEdges(client);
     return res.status(200).json(message);
   }
->>>>>>> a338a196
 
   try {
     let [type, id] = queryParams.get('cid')?.split(':') || [];
