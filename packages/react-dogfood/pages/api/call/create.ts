import type { NextApiRequest, NextApiResponse } from 'next';
import { StreamVideoClient } from '@stream-io/video-react-sdk';
import yargs from 'yargs';
import { meetingId } from '../../../lib/meetingId';
import { createToken } from '../../../helpers/jwt';

const apiKey = process.env.STREAM_API_KEY as string;
const secretKey = process.env.STREAM_SECRET_KEY as string;

const createCallSlackHookAPI = async (
  req: NextApiRequest,
  res: NextApiResponse,
) => {
  const token = createToken('pronto-hook', secretKey);
  const client = new StreamVideoClient(apiKey, {
    browser: false,
    secret: secretKey,
    allowServerSideConnect: true,
  });
  await client.connectUser(
    {
      id: 'pronto-hook',
      name: 'Pronto Slack Hook',
      role: 'bot',
      teams: ['@stream-io/pronto'],
    },
    token,
  );

  console.log(`Received input`, req.body);
  const initiator = req.body.user_name || 'Stream Pronto Bot';
  const { _, $0, ...args } = await yargs().parse(req.body.text || '');
  const queryParams = new URLSearchParams(args as Record<string, string>);

  // handle the special case /pronto --edges
  if (queryParams.get('edges')) {
    const message = await listAvailableEdges(client);
    return res.status(200).json(message);
  }

  try {
    let [type, id] = queryParams.get('cid')?.split(':') || [];
    if (!id && type) {
      id = type;
      type = 'default';
    }
    const call = client.call(type || 'default', id || meetingId());
    await call.getOrCreate({
      ring: false,
    });
    if (call) {
      const protocol = req.headers['x-forwarded-proto']
        ? 'https://'
        : 'http://';

      const joinUrl = [
        protocol,
        req.headers.host,
        '/join/',
        call.id,
        queryParams.toString() && `?${queryParams.toString()}`,
      ]
        .filter(Boolean)
        .join('');
      return res.status(200).json({
        response_type: 'in_channel',
        blocks: [
          {
            type: 'section',
            text: {
              type: 'mrkdwn',
              text: `${initiator} has invited you for a new Stream Call \n ${joinUrl}`,
            },
            accessory: {
              type: 'button',
              text: {
                type: 'plain_text',
                text: 'Join Now',
                emoji: true,
              },
              url: joinUrl,
              action_id: 'button-action',
            },
          },
        ],
      });
    }
    return res.status(200).json(notifyError('Failed to getOrCreateCall'));
  } catch (e) {
    console.error(e);
    // @ts-ignore
    return res.status(200).json(notifyError(e.message));
  } finally {
    await client.disconnectUser();
  }
};

const notifyError = (message: string) => {
  return {
    response_type: 'ephemeral', // notify just the initiator
    blocks: [
      {
        type: 'section',
        text: {
          type: 'mrkdwn',
          text: `An error occurred: [\`${message}\`]`,
        },
      },
    ],
  };
};

const listAvailableEdges = async (client: StreamVideoClient) => {
  const { edges } = await client.edges();
  const message = edges
    .map((edge) => {
      const url = new URL(edge.latency_test_url);
      url.pathname = '';
      return `- ${edge.id}: ${url.toString()}`;
    })
    .join('\n');

  // Slack limits the message size to 3000 characters
  const limit = 2900;
  const chunks = Math.ceil(message.length / limit);
<<<<<<< HEAD
  const chunkedMessages = [];
=======
  const chunkedMessages = [
    `
    Static edges:
    sfu-000c954.fdc-ams1.stream-io-video.com
    sfu-039364a.lsw-ams1.stream-io-video.com
    sfu-9c050b4.ovh-lon1.stream-io-video.com
    sfu-9c0dc03.ovh-lim1.stream-io-video.com
    sfu-9f0306f.eqx-nyc1.stream-io-video.com
    sfu-a69b58a.blu-tal1.stream-io-video.com
    sfu-e74550c.aws-sin1.stream-io-video.com
    sfu-f079b1a.dpk-den1.stream-io-video.com
    sfu-dd73d37.aws-mum1.stream-io-video.com
    `,
  ];
>>>>>>> f11633d0
  for (let i = 0; i < chunks; i++) {
    chunkedMessages.push(message.substring(i * limit, (i + 1) * limit));
  }

<<<<<<< HEAD
=======
  // https://app.slack.com/block-kit-builder/
  // useful too for testing the formatting of the Slack messages
>>>>>>> f11633d0
  return {
    response_type: 'ephemeral', // notify just the initiator
    blocks: chunkedMessages.map((msg) => {
      return {
        type: 'section',
        text: {
          type: 'mrkdwn',
<<<<<<< HEAD
          text: `Available edges: \`\`\`${msg}\`\`\``,
=======
          text: `Available edges: \`\`\`${msg.trim()}\`\`\``,
>>>>>>> f11633d0
        },
      };
    }),
  };
};

export default createCallSlackHookAPI;<|MERGE_RESOLUTION|>--- conflicted
+++ resolved
@@ -123,9 +123,6 @@
   // Slack limits the message size to 3000 characters
   const limit = 2900;
   const chunks = Math.ceil(message.length / limit);
-<<<<<<< HEAD
-  const chunkedMessages = [];
-=======
   const chunkedMessages = [
     `
     Static edges:
@@ -140,16 +137,12 @@
     sfu-dd73d37.aws-mum1.stream-io-video.com
     `,
   ];
->>>>>>> f11633d0
   for (let i = 0; i < chunks; i++) {
     chunkedMessages.push(message.substring(i * limit, (i + 1) * limit));
   }
 
-<<<<<<< HEAD
-=======
   // https://app.slack.com/block-kit-builder/
   // useful too for testing the formatting of the Slack messages
->>>>>>> f11633d0
   return {
     response_type: 'ephemeral', // notify just the initiator
     blocks: chunkedMessages.map((msg) => {
@@ -157,11 +150,7 @@
         type: 'section',
         text: {
           type: 'mrkdwn',
-<<<<<<< HEAD
-          text: `Available edges: \`\`\`${msg}\`\`\``,
-=======
           text: `Available edges: \`\`\`${msg.trim()}\`\`\``,
->>>>>>> f11633d0
         },
       };
     }),
