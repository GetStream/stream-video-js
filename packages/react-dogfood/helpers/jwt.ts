--- conflicted
+++ resolved
@@ -9,10 +9,7 @@
     exp, // expiration, in seconds from now
     ...rest
   } = params;
-<<<<<<< HEAD
-=======
 
->>>>>>> e55140b6
   const payload: Record<string, unknown> = {
     iss: 'stream-video-js@v0.0.0',
     sub: `user/${userId}`,
@@ -28,9 +25,5 @@
     payload['exp'] = Math.round(expiration);
   }
 
-<<<<<<< HEAD
-  return jwt.sign(payload, jwtSecret);
-=======
   return JWTUserToken(jwtSecret, userId, payload);
->>>>>>> e55140b6
 };