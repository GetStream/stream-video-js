--- conflicted
+++ resolved
@@ -21,21 +21,14 @@
     "react-native-webrtc": ">=106.0.0-beta.7"
   },
   "devDependencies": {
-<<<<<<< HEAD
-    "@types/react": "18.0.25",
-=======
     "@types/react": "17.0.52",
->>>>>>> 865d7b35
     "@types/react-native": "^0.70.6",
     "@types/react-native-incall-manager": "^3.2.1",
     "@types/rimraf": "^3.0.2",
-<<<<<<< HEAD
     "react": "^18.2.0",
     "react-native": "^0.70.6",
     "react-native-callkeep": "^4.3.3",
     "react-native-incall-manager": "^4.0.0",
-=======
->>>>>>> 865d7b35
     "react-native-svg": "^13.6.0",
     "react-native-webrtc": ">=106.0.0-beta.7",
     "rimraf": "^3.0.2",
