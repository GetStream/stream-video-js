{
  "name": "@stream-io/video-react-native-sdk",
  "packageManager": "yarn@3.2.4",
  "main": "./dist/index.js",
  "types": "./dist/index.d.ts",
  "scripts": {
    "clean": "rimraf dist",
    "start": "tsc --project tsconfig.json --watch",
    "build": "tsc --project tsconfig.json"
  },
  "dependencies": {
    "@stream-io/video-client": "workspace:^",
    "@stream-io/video-react-bindings": "workspace:^"
  },
  "peerDependencies": {
    "react": ">=17.0.0",
    "react-native": ">=0.68.0",
    "react-native-callkeep": "*",
    "react-native-incall-manager": "^4.0.0",
    "react-native-svg": ">=13.6.0",
    "react-native-webrtc": ">=106.0.0-beta.7"
  },
  "devDependencies": {
    "@types/react": "17.0.21",
    "@types/react-native": "^0.70.6",
    "@types/react-native-incall-manager": "^3.2.1",
    "@types/rimraf": "^3.0.2",
<<<<<<< HEAD
    "react": "^18.2.0",
    "react-native": "^0.70.6",
    "react-native-callkeep": "^4.3.3",
    "react-native-incall-manager": "^4.0.0",
=======
>>>>>>> 8f66e4ba
    "react-native-svg": "^13.6.0",
    "react-native-webrtc": ">=106.0.0-beta.7",
    "rimraf": "^3.0.2",
    "typescript": "^4.9.3"
  },
  "installConfig": {
    "hoistingLimits": "workspaces"
  }
}<|MERGE_RESOLUTION|>--- conflicted
+++ resolved
@@ -25,13 +25,10 @@
     "@types/react-native": "^0.70.6",
     "@types/react-native-incall-manager": "^3.2.1",
     "@types/rimraf": "^3.0.2",
-<<<<<<< HEAD
     "react": "^18.2.0",
     "react-native": "^0.70.6",
     "react-native-callkeep": "^4.3.3",
     "react-native-incall-manager": "^4.0.0",
-=======
->>>>>>> 8f66e4ba
     "react-native-svg": "^13.6.0",
     "react-native-webrtc": ">=106.0.0-beta.7",
     "rimraf": "^3.0.2",
