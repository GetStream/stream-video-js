--- conflicted
+++ resolved
@@ -1,6 +1,6 @@
 {
   "name": "@stream-io/video-react-native-sdk",
-  "version": "0.0.1-alpha.294",
+  "version": "0.0.1-alpha.295",
   "packageManager": "yarn@3.2.4",
   "main": "./dist/index.js",
   "types": "./dist/index.d.ts",
@@ -82,10 +82,5 @@
     "ts-jest": "^29.1.0",
     "ts-node": "^10.9.1",
     "typescript": "^4.9.5"
-<<<<<<< HEAD
   }
-=======
-  },
-  "version": "0.0.1-alpha.295"
->>>>>>> 4d631ded
 }