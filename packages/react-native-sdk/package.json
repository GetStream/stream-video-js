{
  "name": "@stream-io/video-react-native-sdk",
  "packageManager": "yarn@3.2.4",
  "main": "./dist/index.js",
  "types": "./dist/index.d.ts",
  "license": "See license in LICENSE",
  "scripts": {
    "clean": "rimraf dist",
    "start": "tsc --project tsconfig.json --watch",
    "build": "tsc --project tsconfig.json",
    "test": "jest --coverage",
    "generate-docs": "../../scripts/generate-docs.sh reactnative @stream-io/video-react-native-sdk react-native-sdk"
  },
  "dependencies": {
    "@stream-io/i18n": "workspace:^",
    "@stream-io/video-client": "workspace:^",
    "@stream-io/video-react-bindings": "workspace:^"
  },
  "peerDependencies": {
<<<<<<< HEAD
    "@notifee/react-native": ">=7.7.0",
    "@react-native-firebase/app": ">=17.5.0",
    "@react-native-firebase/messaging": ">=17.5.0",
=======
    "@react-native-community/netinfo": ">=9.0.0",
>>>>>>> f7b89c1b
    "react": ">=17.0.0",
    "react-native": ">=0.67.0",
    "react-native-callkeep": ">=4.3.8",
    "react-native-incall-manager": ">=4.0.0",
    "react-native-svg": ">=13.6.0",
<<<<<<< HEAD
    "react-native-voip-push-notification": ">=3.3.1",
    "react-native-webrtc": ">=106.0.4"
=======
    "react-native-webrtc": ">=111.0.1"
>>>>>>> f7b89c1b
  },
  "peerDependenciesMeta": {
    "@notifee/react-native": {
      "optional": true
    },
    "@react-native-firebase/app": {
      "optional": true
    },
    "@react-native-firebase/messaging": {
      "optional": true
    },
    "react-native-callkeep": {
      "optional": true
    },
    "react-native-voip-push-notification": {
      "optional": true
    }
  },
  "devDependencies": {
<<<<<<< HEAD
    "@notifee/react-native": "7.7.1",
    "@react-native-firebase/app": "17.5.0",
    "@react-native-firebase/messaging": "17.5.0",
=======
    "@babel/preset-typescript": "^7.21.5",
    "@react-native-community/eslint-config": "^3.2.0",
    "@react-native-community/netinfo": "9.3.9",
    "@testing-library/jest-native": "^5.4.2",
    "@testing-library/react-native": "^12.1.2",
    "@types/jest": "^29.5.1",
>>>>>>> f7b89c1b
    "@types/react": "18.0.26",
    "@types/react-native": "^0.70.4",
    "@types/react-native-incall-manager": "^3.2.1",
    "@types/react-test-renderer": "^18",
    "@types/rimraf": "^3.0.2",
<<<<<<< HEAD
    "react-native-callkeep": "4.3.8",
=======
    "jest": "^29.5.0",
    "react-native": "^0.71.8",
    "react-native-callkeep": "^4.3.4",
>>>>>>> f7b89c1b
    "react-native-incall-manager": "^4.0.0",
    "react-native-svg": "^13.6.0",
    "react-native-voip-push-notification": "3.3.1",
    "react-native-webrtc": "~106.0.4",
    "react-test-renderer": "^18.2.0",
    "replace-in-file": "^6.3.5",
    "rimraf": "^3.0.2",
    "ts-jest": "^29.1.0",
    "ts-node": "^10.9.1",
    "typedoc": "^0.24.7",
    "typedoc-plugin-markdown": "^3.15.3",
    "typescript": "^4.9.5"
  },
  "version": "0.0.1-alpha.140"
}<|MERGE_RESOLUTION|>--- conflicted
+++ resolved
@@ -17,24 +17,17 @@
     "@stream-io/video-react-bindings": "workspace:^"
   },
   "peerDependencies": {
-<<<<<<< HEAD
     "@notifee/react-native": ">=7.7.0",
+    "@react-native-community/netinfo": ">=9.0.0",
     "@react-native-firebase/app": ">=17.5.0",
     "@react-native-firebase/messaging": ">=17.5.0",
-=======
-    "@react-native-community/netinfo": ">=9.0.0",
->>>>>>> f7b89c1b
     "react": ">=17.0.0",
     "react-native": ">=0.67.0",
     "react-native-callkeep": ">=4.3.8",
     "react-native-incall-manager": ">=4.0.0",
     "react-native-svg": ">=13.6.0",
-<<<<<<< HEAD
     "react-native-voip-push-notification": ">=3.3.1",
-    "react-native-webrtc": ">=106.0.4"
-=======
     "react-native-webrtc": ">=111.0.1"
->>>>>>> f7b89c1b
   },
   "peerDependenciesMeta": {
     "@notifee/react-native": {
@@ -54,30 +47,23 @@
     }
   },
   "devDependencies": {
-<<<<<<< HEAD
+    "@babel/preset-typescript": "^7.21.5",
     "@notifee/react-native": "7.7.1",
+    "@react-native-community/eslint-config": "^3.2.0",
+    "@react-native-community/netinfo": "9.3.9",
     "@react-native-firebase/app": "17.5.0",
     "@react-native-firebase/messaging": "17.5.0",
-=======
-    "@babel/preset-typescript": "^7.21.5",
-    "@react-native-community/eslint-config": "^3.2.0",
-    "@react-native-community/netinfo": "9.3.9",
     "@testing-library/jest-native": "^5.4.2",
     "@testing-library/react-native": "^12.1.2",
     "@types/jest": "^29.5.1",
->>>>>>> f7b89c1b
     "@types/react": "18.0.26",
     "@types/react-native": "^0.70.4",
     "@types/react-native-incall-manager": "^3.2.1",
     "@types/react-test-renderer": "^18",
     "@types/rimraf": "^3.0.2",
-<<<<<<< HEAD
+    "jest": "^29.5.0",
+    "react-native": "0.71.8",
     "react-native-callkeep": "4.3.8",
-=======
-    "jest": "^29.5.0",
-    "react-native": "^0.71.8",
-    "react-native-callkeep": "^4.3.4",
->>>>>>> f7b89c1b
     "react-native-incall-manager": "^4.0.0",
     "react-native-svg": "^13.6.0",
     "react-native-voip-push-notification": "3.3.1",
