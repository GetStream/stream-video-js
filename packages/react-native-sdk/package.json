{
  "name": "@stream-io/video-react-native-sdk",
<<<<<<< HEAD
  "version": "1.10.16",
=======
  "version": "1.10.17",
  "packageManager": "yarn@3.2.4",
>>>>>>> 5f0b2bc6
  "description": "Stream Video SDK for React Native",
  "author": "https://getstream.io",
  "homepage": "https://getstream.io/video/docs/react-native/",
  "license": "See license in LICENSE",
  "main": "dist/commonjs/index.js",
  "module": "dist/module/index.js",
  "react-native": "src/index.ts",
  "types": "dist/typescript/index.d.ts",
  "scripts": {
    "clean": "rimraf dist && rimraf expo-config-plugin/dist",
    "lint": "eslint \"**/*.{js,ts,tsx}\"",
    "start": "yarn copy-version && tsc --project tsconfig.json --watch",
    "build:expo-plugin": "rimraf expo-config-plugin/dist && tsc --project expo-config-plugin/tsconfig.json",
    "build": "yarn copy-version && bob build && yarn build:expo-plugin",
    "test:expo-plugin": "jest --config=expo-config-plugin/jest.config.js --coverage",
    "test": "yarn copy-version && jest --coverage && yarn test:expo-plugin",
    "copy-version": "echo \"export const version = '$npm_package_version';\" > ./src/version.ts"
  },
  "files": [
    "dist",
    "src",
    "android",
    "ios",
    "cpp",
    "stream-video-react-native.podspec",
    "package.json",
    "app.plugin.js",
    "expo-config-plugin/README.md",
    "expo-config-plugin/static/**/*",
    "expo-config-plugin/dist/**/*",
    "!expo-config-plugin/src/*",
    "!expo-config-plugin/fixtures/*",
    "!ios/build",
    "!android/build",
    "!android/gradle",
    "!android/gradlew",
    "!android/gradlew.bat",
    "!android/local.properties",
    "!**/__tests__",
    "!**/__fixtures__",
    "!**/__mocks__",
    "!**/.*"
  ],
  "dependencies": {
    "@stream-io/video-client": "workspace:*",
    "@stream-io/video-react-bindings": "workspace:*",
    "intl-pluralrules": "2.0.1",
    "lodash.merge": "^4.6.2",
    "react-native-url-polyfill": "1.3.0",
    "rxjs": "~7.8.1",
    "text-encoding-polyfill": "0.6.7"
  },
  "peerDependencies": {
    "@notifee/react-native": ">=9.0.0",
    "@react-native-community/netinfo": ">=9.0.0",
    "@react-native-community/push-notification-ios": ">=1.11.0",
    "@react-native-firebase/app": ">=17.5.0",
    "@react-native-firebase/messaging": ">=17.5.0",
    "@stream-io/react-native-webrtc": ">=125.0.7",
    "@stream-io/video-filters-react-native": ">=0.1.0",
    "expo": ">=47.0.0",
    "expo-build-properties": "*",
    "expo-notifications": "*",
    "react": ">=17.0.0",
    "react-native": ">=0.67.0",
    "react-native-callkeep": ">=4.3.11",
    "react-native-gesture-handler": ">=2.8.0",
    "react-native-incall-manager": ">=4.2.0",
    "react-native-reanimated": ">=2.7.0",
    "react-native-svg": ">=13.6.0",
    "react-native-voip-push-notification": ">=3.3.1"
  },
  "peerDependenciesMeta": {
    "@notifee/react-native": {
      "optional": true
    },
    "@react-native-community/push-notification-ios": {
      "optional": true
    },
    "@react-native-firebase/app": {
      "optional": true
    },
    "@react-native-firebase/messaging": {
      "optional": true
    },
    "@stream-io/video-filters-react-native": {
      "optional": true
    },
    "expo": {
      "optional": true
    },
    "expo-build-properties": {
      "optional": true
    },
    "expo-notifications": {
      "optional": true
    },
    "react-native-callkeep": {
      "optional": true
    },
    "react-native-gesture-handler": {
      "optional": true
    },
    "react-native-reanimated": {
      "optional": true
    },
    "react-native-voip-push-notification": {
      "optional": true
    }
  },
  "devDependencies": {
    "@expo/config-plugins": "~9.0.15",
    "@expo/config-types": "^52.0.5",
    "@expo/plist": "^0.2.2",
    "@notifee/react-native": "9.1.2",
    "@react-native-community/netinfo": "9.3.9",
    "@react-native-community/push-notification-ios": "1.11.0",
    "@react-native-firebase/app": "19.2.2",
    "@react-native-firebase/messaging": "19.2.2",
    "@react-native/babel-preset": "^0.73",
    "@stream-io/react-native-webrtc": "^125.0.8",
    "@stream-io/video-filters-react-native": "workspace:^",
    "@testing-library/jest-native": "^5.4.2",
    "@testing-library/react-native": "^12.1.2",
    "@tsconfig/node14": "14.1.0",
    "@types/jest": "^29.5.14",
    "@types/lodash.merge": "^4.6.9",
    "@types/react": "^18.2.44",
    "@types/react-native": "^0.70.4",
    "@types/react-native-incall-manager": "^3.2.1",
    "@types/react-test-renderer": "^18",
    "expo": "52.0.37",
    "expo-build-properties": "^0.13.2",
    "expo-module-scripts": "^4.0.4",
    "expo-modules-core": "1.12.16",
    "expo-notifications": "~0.29.11",
    "jest": "^29.7.0",
    "react-native": "~0.73",
    "react-native-builder-bob": "~0.23",
    "react-native-callkeep": "4.3.11",
    "react-native-gesture-handler": "2.16.2",
    "react-native-incall-manager": "^4.0.0",
    "react-native-reanimated": "2.7.0",
    "react-native-svg": "^13.6.0",
    "react-native-voip-push-notification": "3.3.1",
    "react-test-renderer": "^18.2.0",
    "rimraf": "^6.0.1",
    "typescript": "^5.8.2"
  },
  "resolutions": {
    "@types/react": "^18.2.44"
  },
  "react-native-builder-bob": {
    "source": "src",
    "output": "dist",
    "targets": [
      "commonjs",
      "module",
      "typescript"
    ]
  }
}<|MERGE_RESOLUTION|>--- conflicted
+++ resolved
@@ -1,11 +1,6 @@
 {
   "name": "@stream-io/video-react-native-sdk",
-<<<<<<< HEAD
-  "version": "1.10.16",
-=======
   "version": "1.10.17",
-  "packageManager": "yarn@3.2.4",
->>>>>>> 5f0b2bc6
   "description": "Stream Video SDK for React Native",
   "author": "https://getstream.io",
   "homepage": "https://getstream.io/video/docs/react-native/",
