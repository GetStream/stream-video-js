--- conflicted
+++ resolved
@@ -29,12 +29,8 @@
     "react-native-callkeep": "^4.3.3",
     "react-native-incall-manager": "^4.0.0",
     "react-native-svg": "^13.6.0",
-<<<<<<< HEAD
     "react-native-webrtc": ">=106.0.0-beta.7",
     "replace-in-file": "^6.3.5",
-=======
-    "react-native-webrtc": "106.0.0-beta.7",
->>>>>>> d970fad3
     "rimraf": "^3.0.2",
     "typedoc": "^0.23.16",
     "typedoc-plugin-markdown": "^3.13.6",
