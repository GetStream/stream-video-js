{
  "name": "@stream-io/video-react-native-sdk",
  "version": "0.0.28",
  "packageManager": "yarn@3.2.4",
  "main": "dist/commonjs/index.js",
  "module": "dist/module/index.js",
  "react-native": "src/index.ts",
  "types": "dist/typescript/index.d.ts",
  "description": "Stream Video SDK for React Native",
  "author": "https://getstream.io",
  "homepage": "https://github.com/GetStream/stream-video-js/tree/main/packages/react-native-sdk#readme",
  "license": "See license in LICENSE",
  "scripts": {
    "postinstall": "yarn copy-version",
    "clean": "rimraf dist && rimraf expo-config-plugin/dist",
    "start": "yarn copy-version && tsc --project tsconfig.json --watch",
    "build:expo-plugin": "rimraf plugin/dist && tsc --project expo-config-plugin/tsconfig.json",
    "build": "yarn clean && yarn copy-version && bob build && yarn build:expo-plugin",
    "test:expo-plugin": "jest expo-config-plugin --coverage",
    "test": "jest --coverage && yarn test:expo-plugin",
    "copy-version": "echo \"export const version = '$npm_package_version';\" > ./src/version.ts"
  },
  "files": [
    "dist",
    "src",
    "android",
    "ios",
    "cpp",
    "stream-video-react-native.podspec",
    "package.json",
    "app.plugin.js",
    "expo-config-plugin/README.md",
    "expo-config-plugin/dist/*",
    "!expo-config-plugin/src/*",
    "!expo-config-plugin/fixtures/*",
    "!ios/build",
    "!android/build",
    "!android/gradle",
    "!android/gradlew",
    "!android/gradlew.bat",
    "!android/local.properties",
    "!**/__tests__",
    "!**/__fixtures__",
    "!**/__mocks__",
    "!**/.*"
  ],
  "dependencies": {
    "@stream-io/i18n": "workspace:^",
    "@stream-io/video-client": "workspace:^",
    "@stream-io/video-react-bindings": "workspace:^",
    "intl-pluralrules": "2.0.1",
    "lodash.merge": "^4.6.2",
    "react-native-url-polyfill": "1.3.0",
    "text-encoding-polyfill": "0.6.7"
  },
  "peerDependencies": {
    "@notifee/react-native": ">=7.8.0",
    "@react-native-community/netinfo": ">=9.0.0",
    "@react-native-community/push-notification-ios": ">=1.11.0",
    "@react-native-firebase/app": ">=17.5.0",
    "@react-native-firebase/messaging": ">=17.5.0",
    "@stream-io/react-native-webrtc": ">=104.0.1",
    "expo-notifications": "*",
    "expo-task-manager": "*",
    "react": ">=17.0.0",
    "react-native": ">=0.67.0",
    "react-native-callkeep": ">=4.3.11",
    "react-native-gesture-handler": ">=2.8.0",
    "react-native-incall-manager": ">=4.1.0",
    "react-native-reanimated": ">=2.7.0",
    "react-native-svg": ">=13.6.0",
    "react-native-voip-push-notification": ">=3.3.1"
  },
  "peerDependenciesMeta": {
    "@react-native-community/push-notification-ios": {
      "optional": true
    },
    "@react-native-firebase/app": {
      "optional": true
    },
    "@react-native-firebase/messaging": {
      "optional": true
    },
    "expo-notifications": {
      "optional": true
    },
    "expo-task-manager": {
      "optional": true
    },
    "react-native-callkeep": {
      "optional": true
    },
    "react-native-gesture-handler": {
      "optional": true
    },
    "react-native-reanimated": {
      "optional": true
    },
    "react-native-voip-push-notification": {
      "optional": true
    }
  },
  "devDependencies": {
    "@babel/preset-typescript": "^7.21.5",
    "@expo/config-plugins": "^7.2.5",
    "@notifee/react-native": "7.8.0",
    "@react-native-community/eslint-config": "^3.2.0",
    "@react-native-community/netinfo": "9.3.9",
    "@react-native-community/push-notification-ios": "1.11.0",
    "@react-native-firebase/app": "17.5.0",
    "@react-native-firebase/messaging": "17.5.0",
    "@stream-io/react-native-webrtc": "104.0.1",
    "@testing-library/jest-native": "^5.4.2",
    "@testing-library/react-native": "^12.1.2",
    "@tsconfig/node14": "14.1.0",
    "@types/jest": "^29.5.1",
    "@types/lodash.merge": "^4",
    "@types/react": "18.0.26",
    "@types/react-native": "^0.70.4",
    "@types/react-native-incall-manager": "^3.2.1",
    "@types/react-test-renderer": "^18",
<<<<<<< HEAD
    "@types/rimraf": "^3.0.2",
    "expo-modules-core": "1.5.11",
    "expo-notifications": "0.20.1",
    "expo-task-manager": "11.3.0",
=======
>>>>>>> b3cc5f03
    "jest": "^29.5.0",
    "react-native": "0.71.8",
    "react-native-builder-bob": "^0.21.3",
    "react-native-callkeep": "4.3.11",
    "react-native-gesture-handler": "2.8.0",
    "react-native-incall-manager": "^4.0.0",
    "react-native-reanimated": "2.7.0",
    "react-native-svg": "^13.6.0",
    "react-native-voip-push-notification": "3.3.1",
    "react-test-renderer": "^18.2.0",
    "rimraf": "^5.0.1",
    "ts-jest": "^29.1.0",
    "ts-node": "^10.9.1",
    "typescript": "^4.9.5"
  },
  "react-native-builder-bob": {
    "source": "src",
    "output": "dist",
    "targets": [
      "commonjs",
      "module",
      "typescript"
    ]
  }
}<|MERGE_RESOLUTION|>--- conflicted
+++ resolved
@@ -119,13 +119,9 @@
     "@types/react-native": "^0.70.4",
     "@types/react-native-incall-manager": "^3.2.1",
     "@types/react-test-renderer": "^18",
-<<<<<<< HEAD
-    "@types/rimraf": "^3.0.2",
     "expo-modules-core": "1.5.11",
     "expo-notifications": "0.20.1",
     "expo-task-manager": "11.3.0",
-=======
->>>>>>> b3cc5f03
     "jest": "^29.5.0",
     "react-native": "0.71.8",
     "react-native-builder-bob": "^0.21.3",
