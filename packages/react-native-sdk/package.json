{
  "name": "@stream-io/video-react-native-sdk",
  "version": "1.21.2",
  "description": "Stream Video SDK for React Native",
  "author": "https://getstream.io",
  "homepage": "https://getstream.io/video/docs/react-native/",
  "license": "See license in LICENSE",
  "main": "dist/commonjs/index.js",
  "module": "dist/module/index.js",
  "react-native": "src/index.ts",
  "types": "dist/typescript/index.d.ts",
  "scripts": {
    "clean": "rimraf dist && rimraf expo-config-plugin/dist",
    "lint": "eslint \"**/*.{js,ts,tsx}\"",
    "start": "yarn copy-version && tsc --project tsconfig.json --watch",
    "build:expo-plugin": "rimraf expo-config-plugin/dist && tsc --project expo-config-plugin/tsconfig.json",
    "build": "yarn copy-version && bob build && yarn build:expo-plugin",
    "test:expo-plugin": "jest --config=expo-config-plugin/jest.config.js --coverage",
    "test": "yarn copy-version && jest --coverage && yarn test:expo-plugin",
    "copy-version": "echo \"export const version = '$npm_package_version';\" > ./src/version.ts"
  },
  "files": [
    "dist",
    "src",
    "android",
    "ios",
    "cpp",
    "stream-video-react-native.podspec",
    "package.json",
    "app.plugin.js",
    "expo-config-plugin/README.md",
    "expo-config-plugin/static/**/*",
    "expo-config-plugin/dist/**/*",
    "!expo-config-plugin/src/*",
    "!expo-config-plugin/fixtures/*",
    "!ios/build",
    "!android/build",
    "!android/gradle",
    "!android/gradlew",
    "!android/gradlew.bat",
    "!android/local.properties",
    "!**/__tests__",
    "!**/__fixtures__",
    "!**/__mocks__",
    "!**/.*"
  ],
  "dependencies": {
    "@stream-io/video-client": "workspace:*",
    "@stream-io/video-react-bindings": "workspace:*",
    "intl-pluralrules": "2.0.1",
    "lodash.merge": "^4.6.2",
    "react-native-url-polyfill": "1.3.0",
    "rxjs": "~7.8.2",
    "text-encoding-polyfill": "0.6.7"
  },
  "peerDependencies": {
    "@notifee/react-native": ">=9.0.0",
    "@react-native-community/netinfo": ">=9.0.0",
    "@react-native-community/push-notification-ios": ">=1.11.0",
    "@react-native-firebase/app": ">=17.5.0",
    "@react-native-firebase/messaging": ">=17.5.0",
    "@stream-io/noise-cancellation-react-native": ">=0.1.0",
    "@stream-io/react-native-webrtc": ">=125.4.4",
    "@stream-io/video-filters-react-native": ">=0.1.0",
    "expo": ">=47.0.0",
    "expo-build-properties": "*",
    "expo-notifications": "*",
    "react": ">=17.0.0",
    "react-native": ">=0.67.0",
    "react-native-callkeep": ">=4.3.11",
    "react-native-gesture-handler": ">=2.8.0",
    "react-native-reanimated": ">=2.7.0",
    "react-native-svg": ">=13.6.0",
    "react-native-voip-push-notification": ">=3.3.1"
  },
  "peerDependenciesMeta": {
    "@notifee/react-native": {
      "optional": true
    },
    "@react-native-community/push-notification-ios": {
      "optional": true
    },
    "@react-native-firebase/app": {
      "optional": true
    },
    "@react-native-firebase/messaging": {
      "optional": true
    },
    "@stream-io/noise-cancellation-react-native": {
      "optional": true
    },
    "@stream-io/video-filters-react-native": {
      "optional": true
    },
    "expo": {
      "optional": true
    },
    "expo-build-properties": {
      "optional": true
    },
    "expo-notifications": {
      "optional": true
    },
    "react-native-callkeep": {
      "optional": true
    },
    "react-native-gesture-handler": {
      "optional": true
    },
    "react-native-reanimated": {
      "optional": true
    },
    "react-native-voip-push-notification": {
      "optional": true
    }
  },
  "devDependencies": {
    "@babel/core": "^7.28.4",
    "@expo/config-plugins": "54.0.1",
    "@expo/config-types": "^54.0.8",
    "@expo/plist": "^0.4.7",
    "@notifee/react-native": "9.1.8",
    "@react-native-community/netinfo": "11.4.1",
    "@react-native-community/push-notification-ios": "1.11.0",
    "@react-native-firebase/app": "^23.4.0",
    "@react-native-firebase/messaging": "^23.4.0",
    "@react-native/babel-preset": "^0.81.4",
    "@stream-io/noise-cancellation-react-native": "workspace:^",
    "@stream-io/react-native-webrtc": "125.4.4",
    "@stream-io/video-filters-react-native": "workspace:^",
    "@testing-library/jest-native": "^5.4.3",
    "@testing-library/react-native": "13.3.3",
    "@tsconfig/node14": "14.1.5",
    "@types/jest": "^29.5.14",
    "@types/lodash.merge": "^4.6.9",
<<<<<<< HEAD
    "@types/react": "^19.1.15",
    "@types/react-native-incall-manager": "^4.2.0",
=======
    "@types/react": "^19.1.3",
>>>>>>> 847dd30d
    "@types/react-test-renderer": "^19.1.0",
    "expo": "~54.0.10",
    "expo-build-properties": "^0.13.2",
    "expo-module-scripts": "^4.0.5",
    "expo-modules-core": "2.2.3",
    "expo-notifications": "~0.29.14",
    "jest": "^29.7.0",
    "react": "19.1.0",
    "react-native": "^0.81.4",
    "react-native-builder-bob": "~0.23",
    "react-native-callkeep": "^4.3.16",
<<<<<<< HEAD
    "react-native-gesture-handler": "^2.28.0",
    "react-native-incall-manager": "^4.2.1",
    "react-native-reanimated": "~4.1.2",
    "react-native-svg": "15.13.0",
=======
    "react-native-gesture-handler": "^2.25.0",
    "react-native-reanimated": "~3.17.5",
    "react-native-svg": "15.11.2",
>>>>>>> 847dd30d
    "react-native-voip-push-notification": "3.3.3",
    "react-native-worklets": "^0.5.0",
    "react-test-renderer": "19.1.0",
    "rimraf": "^6.0.1",
    "typescript": "^5.9.2"
  },
  "react-native-builder-bob": {
    "source": "src",
    "output": "dist",
    "targets": [
      "commonjs",
      "module",
      "typescript"
    ]
  }
}<|MERGE_RESOLUTION|>--- conflicted
+++ resolved
@@ -133,12 +133,7 @@
     "@tsconfig/node14": "14.1.5",
     "@types/jest": "^29.5.14",
     "@types/lodash.merge": "^4.6.9",
-<<<<<<< HEAD
     "@types/react": "^19.1.15",
-    "@types/react-native-incall-manager": "^4.2.0",
-=======
-    "@types/react": "^19.1.3",
->>>>>>> 847dd30d
     "@types/react-test-renderer": "^19.1.0",
     "expo": "~54.0.10",
     "expo-build-properties": "^0.13.2",
@@ -150,16 +145,9 @@
     "react-native": "^0.81.4",
     "react-native-builder-bob": "~0.23",
     "react-native-callkeep": "^4.3.16",
-<<<<<<< HEAD
     "react-native-gesture-handler": "^2.28.0",
-    "react-native-incall-manager": "^4.2.1",
     "react-native-reanimated": "~4.1.2",
     "react-native-svg": "15.13.0",
-=======
-    "react-native-gesture-handler": "^2.25.0",
-    "react-native-reanimated": "~3.17.5",
-    "react-native-svg": "15.11.2",
->>>>>>> 847dd30d
     "react-native-voip-push-notification": "3.3.3",
     "react-native-worklets": "^0.5.0",
     "react-test-renderer": "19.1.0",
