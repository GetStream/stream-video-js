--- conflicted
+++ resolved
@@ -41,12 +41,8 @@
 
 ```tsx
 import { useCreateStreamVideoClient } from '@stream-io/video-react-sdk';
-<<<<<<< HEAD
 import { StreamVideo } from '@stream-io/video-react-native-sdk';
 import { Platform } from 'react-native';
-=======
-import { StreamVideoCall } from '@stream-io/video-react-native-sdk';
->>>>>>> 2e5b8d36
 // This is the component that will render the custom layout.
 // we can assume that the implementation of this component is empty for now.
 import { MyActiveCall } from './MyActiveCall';
