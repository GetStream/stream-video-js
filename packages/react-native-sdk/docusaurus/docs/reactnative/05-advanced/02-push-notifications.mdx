--- conflicted
+++ resolved
@@ -3,7 +3,6 @@
 title: Push Notifications
 ---
 
-<<<<<<< HEAD
 import Tabs from '@theme/Tabs';
 import TabItem from '@theme/TabItem';
 import ImageShowcase from '@site/src/components/ImageShowcase';
@@ -533,7 +532,4 @@
 };
 
 // Call this hook in the highest level component of your app like the root navigator
-```
-=======
-### Stay tuned for more information on this topic.
->>>>>>> a08d3ed7
+```