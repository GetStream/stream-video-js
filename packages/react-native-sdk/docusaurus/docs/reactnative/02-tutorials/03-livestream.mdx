--- conflicted
+++ resolved
@@ -81,11 +81,6 @@
   }
 }
 ```
-<<<<<<< HEAD
-=======
-
-<!-- vale on -->
->>>>>>> d295fd34
 
 </TabItem>
 <TabItem value="ios" label="iOS">
