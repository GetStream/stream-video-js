---
title: Video Call Tutorial
description: How to build a video call application similar to Zoom or Google Meet
---

<<<<<<< HEAD
import { TokenSnippet } from '../../../shared/_tokenSnippet.jsx';
import VideoCallVideoView from '../assets/02-tutorials/video-call-video-view.png';
import VideoCallFinishedView from '../assets/02-tutorials/video-call-finished-view.png';

This tutorial teaches you how to build a video calling application in the style of Zoom and Google Meet.

- Calls run on Stream's global edge network for optimal latency & reliability.
- Permissions give you fine-grained control over who can do what.
- Video quality and codecs are automatically optimized.

### Step 1 - Create a new project

You can set up a React Native app using the React Native CLI or Expo. The simplest way is to follow the official [React Native](https://reactnative.dev/docs/environment-setup) docs and create an app using the same.

### Step 2 - Install the SDK

Next, as a part of Stream's React Native SDK, you need to install `@stream-io/video-react-native-sdk`.

```bash
yarn add @stream-io/video-react-native-sdk
```

Follow the [installation guide](../../setup/installation) to install Stream Video React Native SDK and other dependencies required for the video call.

### Step 3 - Getting and Setting the credentials

In order to be able to communicate with Stream's back-end video service, you will need to gather the following values from the [Dashboard](https://dashboard.getstream.io/) and you can store them either in the environment variables of your project or somewhere else. Make sure it is easily accessible to be used later in the application:

```bash
STREAM_API_KEY=<api_key>
STREAM_API_SECRET=<api_secret>
```

For testing, you can copy the credentials from the box below:

<TokenSnippet sampleApp="meeting" />

### Step 4 - Create & Join a call

First, we take care of the following:

1. Create a `StreamVideoClient` instance and establish a WebSocket connection
2. Provide the `StreamVideoClient` instance to children through the `StreamVideo` provider.
3. Create a call instance using the call id and call type and provide it to children (by `StreamCall`). The call type (`default` in the below case) controls which features are enabled and how [permissions](../03-core/08-permissions-and-moderation.mdx) are setup.
4. Join the call

```tsx title="App.tsx"
import React, { useEffect, useState } from 'react';
import {
  Call,
  StreamCall,
  StreamVideo,
  StreamVideoClient,
} from '@stream-io/video-react-native-sdk';
import { VideoCallUI } from './components/VideoCallUI';

export default function App() {
  const [client] = useState<StreamVideoClient>(() => {
    const user = {
      id: 'your-user-id',
    };
    const token = 'your-user-token';

    return new StreamVideoClient({
      apiKey: STREAM_API_KEY,
      user,
      token,
      options: {
        logLevel: 'warn',
      },
    });
  });

  const callId = 'your-call-id';
  const [call] = useState<Call>(() => client.call('default', callId));

  useEffect(() => {
    const joinCall = async () => {
      await call.join({ create: true });
    };

    joinCall();
  }, [call]);

  return (
    <StreamVideo client={client}>
      <StreamCall call={call}>
        <VideoCallUI />
      </StreamCall>
    </StreamVideo>
  );
}
```

### Step 5 - Adding Native Permissions

:::note
Start using your camera and microphone by learning how to manage your Native Permissions. See the [Manage Native Permissions](../../advanced/native-permissions) guide.
:::

For this tutorial, we can create the same hook as (`useSyncPermissions`) as in the [Manage Native Permissions](../../advanced/native-permissions) guide and use it as below:

```tsx title="App.tsx"
import React, { useEffect, useState } from 'react';
import {
  Call,
  StreamCall,
  StreamVideo,
  StreamVideoClient,
} from '@stream-io/video-react-native-sdk';
import { VideoCallUI } from './components/VideoCallUI';

export default function App() {
  const [client] = useState<StreamVideoClient>(() => {
    const user = {
      id: 'your-user-id',
    };
    const token = 'your-user-token';

    return new StreamVideoClient({
      apiKey: STREAM_API_KEY,
      user,
      token,
      options: {
        logLevel: 'warn',
      },
    });
  });

  const callId = 'your-call-id';
  const [call] = useState<Call>(() => client.call('default', callId));

  // Added this hook to manage native permissions
  useSyncPermissions();

  useEffect(() => {
    const joinCall = async () => {
      await call.join({ create: true });
    };

    joinCall();
  }, [call]);

  return (
    <StreamVideo client={client}>
      <StreamCall call={call}>
        <VideoCallUI />
      </StreamCall>
    </StreamVideo>
  );
}
```

### Step 6 - Joining from the Web

To make this a little more interactive, let's join the call from your browser.

<TokenSnippet sampleApp="meeting" displayStyle="join" />

On your app, you'll see the new participant from the web, once we add the Video call UI. Let's keep the browser tab open as you go through the tutorial.

### Step 7 - Rendering Video

In this step, we are going to add the participant's view which displays the participants' video and audio stream and other related info.
It also shows the call controls view which allows the user to control their streaming settings of audio and video.

To do this we use `CallContentView` and `CallControlsView`.

The `CallContentView` adds the following things to the UI automatically:

- Indicators of when someone is speaking.
- Quality of their network.
- Layout support for >=2 participants.
- Labels for the participant names, media stream on/off status.

The `CallControlsView` adds the toggle audio/video button, switch camera button and the hang up call button automatically.

An example of the same is shown here:

```tsx title="components/VideoCallUI.tsx"
import React from 'react';
import {
  CallContentView,
  CallControlsView,
} from '@stream-io/video-react-native-sdk';
import { SafeAreaView, StyleSheet } from 'react-native';

export const VideoCallUI = () => {
  return (
    <SafeAreaView style={styles.container}>
      <CallContentView />
      <CallControlsView />
    </SafeAreaView>
  );
};

const styles = StyleSheet.create({
  container: {
    flex: 1,
    backgroundColor: '#272A30',
  },
});
```

![Video Call Video View](../assets/02-tutorials/video-call-video-view.png)

### Step 8 - Full Video Calling UI

Next, we will add the `ParticipantsInfoBadge`, to make our UI complete. It is responsible to handle the following:

- Show the number of participants in the form of a badge.
- Show the info about the participants in a list view with the name, and status of media streaming.
- Show available options within the call like pinning a participant, enabling/disabling audio/video, etc.

This is how you can add the same on the existing component.

```tsx title="components/VideoCallUI.tsx"
import React from 'react';
import {
  CallContentView,
  CallControlsView,
  ParticipantsInfoBadge,
} from '@stream-io/video-react-native-sdk';
import { SafeAreaView, StyleSheet, View } from 'react-native';

export const VideoCallUI = () => {
  return (
    <SafeAreaView style={styles.container}>
      <View style={styles.icons}>
        <ParticipantsInfoBadge />
      </View>
      <CallContentView />
      <CallControlsView />
    </SafeAreaView>
  );
};

const styles = StyleSheet.create({
  container: {
    flex: 1,
    backgroundColor: '#272A30',
  },
  icons: {
    position: 'absolute',
    right: 16,
    marginTop: 16,
    flexDirection: 'row',
    alignItems: 'center',
    zIndex: 2,
  },
});
```

![Video Call Finished View](../assets/02-tutorials/video-call-finished-view.png)

### Step 9 - Customizing the UI

Stream ships with several UI components to make this easy. You can customize the components with [theming](../04-ui-components/02-video-theme.mdx), props, and swapping parts of them. This is convenient if you want to quickly build a production-ready calling experience for your app. (and if you need more flexibility, many customers use the above low-level approach to build a UI from scratch).

### Recap

Please do let us know if you ran into any issues while building an video calling app with React Native. Our team is also happy to review your UI designs and offer recommendations on how to achieve it with Stream.

To recap what we've learned about Stream video calling:

- You set up a call: (`const call = client.call("default", "your-call-id")`)
- The call type ("default" in the above case) controls which features are enabled and how permissions are setup
- When you join a call, real-time communication is set up for audio & video calling: (`call.join()`)
- State-related hooks such as `useLocalParticipant` make it easy to build your own UI
- `ParticipantView` is the low-level component that renders audio and video

We've used [Stream's Video Calling API](https://getstream.io/video/), which means calls run on a global edge network of video servers. By being closer to your users the latency and reliability of calls are better. The React Native SDK enables you to build in-app video calling, audio rooms and livestreaming in days.

We hope you've enjoyed this tutorial and please do feel free to reach out if you have any suggestions or questions.
=======
:::info
This guide is still in progress and will be updated soon.
If you have any questions, please reach out to us on our [website](https://getstream.io/video/#contact).
:::
>>>>>>> 0cf27666
<|MERGE_RESOLUTION|>--- conflicted
+++ resolved
@@ -3,10 +3,7 @@
 description: How to build a video call application similar to Zoom or Google Meet
 ---
 
-<<<<<<< HEAD
 import { TokenSnippet } from '../../../shared/_tokenSnippet.jsx';
-import VideoCallVideoView from '../assets/02-tutorials/video-call-video-view.png';
-import VideoCallFinishedView from '../assets/02-tutorials/video-call-finished-view.png';
 
 This tutorial teaches you how to build a video calling application in the style of Zoom and Google Meet.
 
@@ -218,7 +215,9 @@
 - Show the info about the participants in a list view with the name, and status of media streaming.
 - Show available options within the call like pinning a participant, enabling/disabling audio/video, etc.
 
-This is how you can add the same on the existing component.
+![Video Call ParticipantView Info View](../assets/02-tutorials/video-call-participants-info-view.png)
+
+This is how you can add the same on the existing component:
 
 ```tsx title="components/VideoCallUI.tsx"
 import React from 'react';
@@ -277,10 +276,4 @@
 
 We've used [Stream's Video Calling API](https://getstream.io/video/), which means calls run on a global edge network of video servers. By being closer to your users the latency and reliability of calls are better. The React Native SDK enables you to build in-app video calling, audio rooms and livestreaming in days.
 
-We hope you've enjoyed this tutorial and please do feel free to reach out if you have any suggestions or questions.
-=======
-:::info
-This guide is still in progress and will be updated soon.
-If you have any questions, please reach out to us on our [website](https://getstream.io/video/#contact).
-:::
->>>>>>> 0cf27666
+We hope you've enjoyed this tutorial and please do feel free to reach out if you have any suggestions or questions.