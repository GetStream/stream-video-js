---
title: Video Call Tutorial
description: How to build a video call application similar to Zoom or Google Meet
---

import Tabs from '@theme/Tabs';
import TabItem from '@theme/TabItem';

import { TokenSnippet } from '../../../shared/_tokenSnippet.jsx';
import homeScreenImg from '../assets/02-tutorials/01-video-calling/home-screen.png';
import videoScreenEmpty from '../assets/02-tutorials/01-video-calling/video-empty.png';

This tutorial teaches you how to build Zoom/Whatsapp style video calling for your app.

- Calls run on Stream's global edge network for optimal latency & reliability.
- Permissions give you fine-grained control over who can do what.
- Video quality and codecs are automatically optimized.
- Powered by Stream's [Video Calling API](https://getstream.io/video/).

## Step 1 - Setup a new React Native app

Create a new React Native app using the official template,

```bash title=Terminal
npx react-native@latest init VideoCallExample
cd VideoCallExample
```

## Step 2 - Install the SDK and declare permissions

In order to install the Stream Video React Native SDK, run the following command in your terminal of choice:

```bash title=Terminal
yarn add @stream-io/video-react-native-sdk @stream-io/react-native-webrtc
```

The SDK requires installing some peer dependencies. You can run the following command to install them:

```bash title=Terminal
yarn add react-native-device-info@10.6.0
yarn add react-native-incall-manager@4.1.0
yarn add react-native-svg
yarn add @react-native-community/netinfo@9.3.9
yarn add @notifee/react-native@7.7.1

# Install pods for iOS
npx pod-install
```

#### Add Stream Video SDK's setup method

<Tabs>
<TabItem value="android" label="Android" default>

Add the following in your `MainApplication.java` file:

<!-- vale off -->

```java
// highlight-next-line
import com.streamvideo.reactnative.StreamVideoReactNative;

public class MainApplication extends Application implements ReactApplication {

  @Override
  public void onCreate() {
    super.onCreate();
    // highlight-next-line
    StreamVideoReactNative.setup();
    // the rest..
  }
}
```

</TabItem>
<TabItem value="ios" label="iOS">

Add the following in your `AppDelegate.m` or `AppDelegate.mm` file:

```c
// highlight-next-line
#import "StreamVideoReactNative.h"

@implementation AppDelegate

- (BOOL)application:(UIApplication *)application didFinishLaunchingWithOptions:(NSDictionary *)launchOptions
{
  // highlight-next-line
  [StreamVideoReactNative setup];

  // the rest..
}
```

</TabItem>
</Tabs>

#### Declare permissions

<Tabs>
<TabItem value="android" label="Android" default>

In `AndroidManifest.xml` add the following permissions before the `application` section.

```xml
<manifest xmlns:android="http://schemas.android.com/apk/res/android">
  // highlight-start
  <uses-feature android:name="android.hardware.camera" />
  <uses-feature android:name="android.hardware.camera.autofocus" />
  <uses-feature android:name="android.hardware.audio.output" />
  <uses-feature android:name="android.hardware.microphone" />

  <uses-permission android:name="android.permission.CAMERA" />
  <uses-permission android:name="android.permission.RECORD_AUDIO" />
  <uses-permission android:name="android.permission.ACCESS_NETWORK_STATE" />
  <uses-permission android:name="android.permission.CHANGE_NETWORK_STATE" />
  <uses-permission android:name="android.permission.MODIFY_AUDIO_SETTINGS" />
  // highlight-end
  <uses-permission android:name="android.permission.INTERNET" />
  ...
  <application
    ...
  />
  </application>
</manifest>
```

If you plan to also support Bluetooth devices then also add the following.

```xml
<uses-permission android:name="android.permission.BLUETOOTH" android:maxSdkVersion="30" />
<uses-permission android:name="android.permission.BLUETOOTH_ADMIN" android:maxSdkVersion="30" />
<uses-permission android:name="android.permission.BLUETOOTH_CONNECT" />
```

</TabItem>
<TabItem value="ios" label="iOS">

Add the following keys and values to `Info.plist` file, under `dict` tag.

```plist title="Info.plist"
<plist version="1.0">
<dict>
  ...
  <key>CFBundleName</key>
  <string>$(PRODUCT_NAME)</string>
  // highlight-start
  <key>NSCameraUsageDescription</key>
  <string>$(PRODUCT_NAME) would like to use your camera</string>
  <key>NSMicrophoneUsageDescription</key>
  <string>$(PRODUCT_NAME) would like to use your microphone</string>
  // highlight-end
  ...
</dict>
</plist>

```

</TabItem>
</Tabs>

:::note
For simplicity, in this tutorial, we do not cover about managing native runtime permissions. Before starting the next step, ensure that microphone permissions are given for this app by granting them in the native settings app. We have discussed a detailed solution to manage native runtime permissions in the [Manage Native Permissions](../../core/native-permissions) guide.
:::

#### Android Specific installation

In `android/app/build.gradle` add the following inside the `android` section:

```java
android {
  ...
  // highlight-start
  compileOptions {
    sourceCompatibility JavaVersion.VERSION_1_8
    targetCompatibility JavaVersion.VERSION_11
  }
  // highlight-end
}
```

In `android/gradle.properties` add the following:

```groovy
android.enableDexingArtifactTransform.desugaring=false
```

#### Run the app

To ensure the best possible experience, we highly recommend running the app on a physical device.
This is due to the limitations in audio and video device support on emulators.
You can refer to the React Native documentation for guidance on [running the app on a physical device](https://reactnative.dev/docs/running-on-device).

However, if you still prefer to use an emulator, execute the following command:

```bash
# run iOS app
yarn ios

# run Android app
yarn android
```

## Step 3 - Understand the basics

Before we dive deep into writing code, there are two concepts you should be familiar with - `StreamVideoClient` and `Call`.

### Client

`StreamVideoClient` is the low level JavaScript client used by the SDK to communicate with the Stream Video service.
In the case of React Native Video SDK, you will need to provide this client instance to the top level `StreamVideo` component.
This component will then provide the client instance to all the child components using React Context.

Using client, you can create a call, receive calls, get list of calls etc. This should be ideally done at sign in stage of the application.

```tsx
const client = new StreamVideoClient({ apiKey, user, token });
```

In this example

- `apiKey` is the API key of your Stream Video application available on [dashboard](https://dashboard.getstream.io/organization/5380/apps)
- `user` is the user object
  ```json
  {
    "id": "john_smith",
    "name": "John Smith",
    "image": "https://getstream.io/random_png/?id=john_smith&name=John+Smith"
  }
  ```
- and `token` is the user token generated by your server-side API. For development purpose, you can use the token generated by the [Token Generator](https://getstream.io/chat/docs/react/token_generator/).
  You can read more information about client authentication on the [Client & Authentication](../../core/client-auth) guide.

:::info
Alternatively you can also choose to separate client creation and user connection:

```tsx
const client = new StreamVideoClient({ apiKey });
await client.connectUser(user, token);
```

:::

### Call

In the context of Stream video/audio service, a `call` refers to an instance of the [`Call` class](https://github.com/GetStream/stream-video-js/blob/main/packages/client/src/Call.ts#L125) and is utilized for performing call-specific actions, such as joining a call, muting participants, leaving a call, and more.
You will need to supply this `call` instance to the `StreamCall` component.

The following example illustrates how to create a call instance of the `default` type.
Detailed information about various call types can be found in the [Call Types](../../core/configuring-call-types) guide.

```tsx
const call = client.call('audio_room', callId);
```

Subsequently, the `call.join` method can be utilized to enter the call identified by the given unique case-sensitive `callId`.
For designating roles to call participants, you can specify the role through the `data.members` parameter of the `call.join` method.

```tsx
// User joins the call
call.join({
  create: true, // create the call if it doesn't exist
  data: {
    members: [{ user_id: 'john_smith' }, { user_id: 'jane_doe' }],
    custom: {
      // custom data set on call
      title: 'React Native test',
      description: 'Conducting a test of React Native video calls',
    },
  },
});
```

## Step 4 - Setup Starter UI

Lets begin by creating a basic UI for our audio room. Normally you would use a navigation library like [React Navigation](https://reactnavigation.org/) to navigate between screens.
But for this tutorial we'll keep it simple and mock the navigation using a state variable - `activeScreen`.

Within your tutorial app, create a folder named `src` and create the following files within it:

- `src/HomeScreen.tsx`
- `src/VideoCallScreen.tsx`

Now copy the following content into the respective files (as mentioned in header):

<Tabs>
<TabItem value="video-call-screen" label="src/VideoCallScreen.tsx">

```tsx title="src/VideoCallScreen.tsx"
import React from 'react';
import { Button, StyleSheet, Text, View } from 'react-native';

type Props = { goToHomeScreen: () => void };

export const VideoCallScreen = ({ goToHomeScreen }: Props) => {
  return (
    <View style={styles.container}>
      <Text style={styles.text}>Here we will add Video Calling UI</Text>
      <Button title="Go back" onPress={goToHomeScreen} />
    </View>
  );
};

const styles = StyleSheet.create({
  container: {
    flex: 1,
    justifyContent: 'center',
  },
  text: {
    fontSize: 20,
    fontWeight: 'bold',
    marginBottom: 20,
    textAlign: 'center',
  },
});
```

</TabItem>
<TabItem value="home-screen" label="src/HomeScreen.tsx">

```tsx title="src/HomeScreen.tsx"
import React from 'react';
import { View, Text, Button, StyleSheet } from 'react-native';

type Props = {
  goToVideoCallScreen: () => void;
};

export const HomeScreen = ({ goToVideoCallScreen }: Props) => {
  return (
    <View>
      <Text style={styles.text}>Welcome to Video Calling Tutorial</Text>
      <Button title="Join Video Call 🎧" onPress={goToVideoCallScreen} />
    </View>
  );
};

const styles = StyleSheet.create({
  text: {
    fontSize: 20,
    fontWeight: 'bold',
    marginBottom: 20,
    textAlign: 'center',
  },
});
```

</TabItem>
<TabItem value="app-root" label="App.tsx">

```tsx title="App.tsx"
import React, { useState } from 'react';
import { SafeAreaView, StyleSheet } from 'react-native';
import { HomeScreen } from './src/HomeScreen';
import { VideoCallScreen } from './src/VideoCallScreen';

export default function App() {
  const [activeScreen, setActiveScreen] = useState('home');
  const goToVideoCallScreen = () => setActiveScreen('video-call');
  const goToHomeScreen = () => setActiveScreen('home');

  return (
    <SafeAreaView style={styles.container}>
      {activeScreen === 'video-call' ? (
        <VideoCallScreen goToHomeScreen={goToHomeScreen} />
      ) : (
        <HomeScreen goToVideoCallScreen={goToVideoCallScreen} />
      )}
    </SafeAreaView>
  );
}

const styles = StyleSheet.create({
  container: {
    flex: 1,
    justifyContent: 'center',
    textAlign: 'center',
  },
});
```

</TabItem>
</Tabs>

Hit save and you should see on your emulator or device the following UI.

<div
  style={{ display: 'flex', flexDirection: 'row', justifyContent: 'center' }}
>
  <img src={homeScreenImg} alt="Preview of the Home Screen" width="350" />
  <img src={videoScreenEmpty} alt="Preview of empty audio room" width="350" />
</div>

Also lets store the credentials somewhere in a separate file. Create a file `config.js` in root directory of application next to `App.tsx`.

:::note
In actual application you will want to store apiKey in a secure storage or in environment file.
:::

```tsx title="config.ts"
export const apiKey = 'API_KEY';
export const userId = 'USER_ID';
export const userToken = 'USER_TOKEN';
export const callId = 'CALL_ID';
```

To make this tutorial easier to follow we have generated a user token for you. Please update the credentials in `config.js` with the actual values shown below:

<TokenSnippet sampleApp="meeting" displayStyle="credentials" />

## Step 5 - Setup Video Client

Within this configuration, we will establish a `StreamVideoClient` instance and facilitate the user's connection to the Stream Video service.
This process will be encapsulated within a `useEffect` hook to ensure the app's lifecycle is effectively managed.
This specific action should ideally be incorporated into the user's sign-in flow.

<<<<<<< HEAD
Create a file named `useCreateVideoClient.ts` within the `src` folder and copy the following content into it:

```tsx title="src/useCreateVideoClient.ts"
import { useEffect, useState } from 'react';
import {
  StreamVideoClient,
  User as UserType,
} from '@stream-io/video-react-native-sdk';
import { apiKey } from '../config';

export const useCreateVideoClient = (user: UserType, token: string) => {
  const [client, setClient] = useState<StreamVideoClient | null>(null);
  useEffect(() => {
    setClient(new StreamVideoClient({ apiKey, user, token }));

    return () => {
      // Disconnect from websocket when component unmounts
      client?.disconnectUser();
    };
  }, []);

  return client;
};
```

Once this is done, we can use the hook to create the video client and provide it to the `StreamVideo` component.
`StreamVideo` component is provided by the SDK and it will provide the client instance to all the child components using React Context.
=======
Client instance needs to be provided to `StreamVideo` component and it will provide the client instance to all the child components using React Context.
>>>>>>> 8f226f0f
It needs to go at the top of the component tree.

```tsx title="App.tsx"
...
import React, {useEffect, useState} from 'react';
import {SafeAreaView, StyleSheet} from 'react-native';
import {HomeScreen} from './src/HomeScreen';
import {VideoCallScreen} from './src/VideoCallScreen';
// highlight-start
import {apiKey, token, userId} from './config';
import {
  StreamVideo,
  StreamVideoClient,
} from '@stream-io/video-react-native-sdk';
// highlight-end

export default function App() {
  ...
  // highlight-start
  useEffect(() => {
    setClient(
      new StreamVideoClient({
        apiKey,
        user: {
          id: userId,
          name: 'John Malkovich',
          image: `https://getstream.io/random_png/?id=${userId}&name=John+Malkovich`,
        },
        token,
      }),
    );

    return () => {
      // Disconnect from websocket when component unmounts
      client?.disconnectUser();
    };
  }, []);
  // highlight-end

  return (
    // highlight-next-line
    <StreamVideo client={client}>
      <SafeAreaView style={styles.container}>
        ...
      </SafeAreaView>
    // highlight-next-line
    </StreamVideo>
  );
}
```

You wouldn't see any change in the UI at this point, since we haven't joined the call yet.

## Step 6 - Create & Join a call

In this step we will create and join a call. Call will be stored in a state variable `call` and it needs to be
provided to `StreamCall` component. As explained earlier, `StreamCall` component is provided by the SDK and it provides all the necessary hooks for configuring UI around audio room.
We will explore these hooks later in the tutorial.

Open up `src/VideoCallScreen.tsx` and replace it with this code:

```tsx title="src/VideoCallScreen.tsx"
...
// highlight-start
import {Call, StreamCall} from '@stream-io/video-react-native-sdk';
// highlight-end

...

export const VideoCallScreen = ({goToHomeScreen}: Props) => {
  // highlight-next-line
  const [call, setCall] = React.useState<Call | null>(null);

  // highlight-start
  if (!call) {
    return (
      <View>
        <Text>Joining call...</Text>
      </View>
    );
  }
  // highlight-end

  return (
    // highlight-next-line
    <StreamCall call={call}>
      <View style={styles.container}>
        <Text style={styles.text}>Here we will add Video Calling UI</Text>
        <Button title="Go back" onPress={goToHomeScreen} />
      </View>
    // highlight-next-line
    </StreamCall>
  );
};
```

Now we can join the call with id specified in `config.ts` file. Call id is a case-sensetive unique identifier for a call, which you will need to generate on your server-side API.
Also as explained earlier in [Understand the Basics](#step-3---understand-the-basics) section, call can be created or accessed using `client.call(...)` method.
Thus we need access to `client` inside `VideoCallScreen` component. We will use the `useStreamVideoContext` hook to get access to the client instance.

We will put the joining logic inside useEffect hook, so we automatically join the call when user goes to `VideoCallScreen`.

```tsx title="src/VideoCallScreen.tsx"
// highlight-next-line
import React, {useEffect} from 'react';
import {AudioRoom} from './AudioRoom';
// highlight-next-line
import {callId} from '../config';
import {
  Call,
  StreamCall,
  // highlight-next-line
  useStreamVideoClient,
} from '@stream-io/video-react-native-sdk';

export const VideoCallScreen = (
  ...
) => {
  const [call, setCall] = React.useState<Call | null>(null);
  // highlight-next-line
  const client = useStreamVideoClient();

  // highlight-start
  useEffect(() => {
    const joinCall = async () => {
      if (!client) {
        return null;
      }

      const _call = client.call('default', callId);
      await _call.join({ create: true });

      setCall(_call);
    };

    joinCall();
  }, [client]);
  // highlight-end

  ...
};

```

To enhance the interactivity of this tutorial moving forward, kindly follow these steps:

- Give the app a refresh, then tap the "Join Audio Room" button within your mobile tutorial app.
- Access the web version of the audio room on your browser by clicking the "Join Call" link provided below, and subsequently, hit the "Join" button.

Currently, you won't have the ability to speak, as we haven't set up the user interface for the video call.
However, you will be able to view the current user listed among the participants on the web application.

<TokenSnippet sampleApp="meeting" displayStyle="join" />

## Step 7 - Rendering Video UI

In this step, we are going to add the participant's view which displays the participants' video and audio stream and other related info.
It will also add buttons that allow the user to control their streaming settings of audio and video.

The `CallContent` adds the following things to the UI automatically:

- Indicators of when someone is speaking.
- Quality of their network.
- Layout support for multiple participants.
- Labels for the participant names, media stream on/off status.
- A floating local video view.
- Buttons to toggle audio/video and to flip the camera.
- Button to hang up the call.

Update the `VideoCallScreen` component as below:

```tsx title="src/VideoCallScreen.tsx"
...
import {
  ...
  useStreamVideoClient,
  // highlight-next-line
  CallContent,
} from '@stream-io/video-react-native-sdk';

...
export const VideoCallScreen = ({goToHomeScreen}: Props) => {
  ...
  return (
    <StreamCall call={call}>
      <View style={styles.container}>
        // removed-block-start
        <Text style={styles.text}>Here we will add Video Calling UI</Text>
        <Button title="Go back" onPress={goToHomeScreen} />
        // removed-block-end
        // added-block-start
        <CallContent
          onHangupCallHandler={goToHomeScreen}
        />
        // added-block-end
      </View>
    </StreamCall>
  );
};
...
```

Now when you run the app, you'll see your local video in a floating video element and the video from your other browser tab. You should also see the buttons to control the streaming settings. The end result should look like this:

![Preview of the video view](../assets/02-tutorials/01-video-calling/video-call.png)

## Step 8 - Customizing the UI

You can customize the UI by:

- Building your own UI components (the most flexibility, build anything).
- Mixing and matching with Stream's UI Components (speeds up how quickly you can build common video UIs).
- Theming (basic customization of colors, fonts etc).

You can provide custom component as prop to `CallContent` to customize the UI.
Example below shows how you can

```tsx title="src/VideoCallScreen.tsx"
...
import {
  ...
  StreamCall,
  // highlight-start
  CallControlProps,
  HangUpCallButton,
  ToggleAudioPublishingButton,
  ToggleVideoPublishingButton,
  useCall,
  // highlight-end
  useStreamVideoClient,
} from '@stream-io/video-react-native-sdk';
import {callId} from '../config';

// highlight-start
const CustomCallControls = (props: CallControlProps) => {
  const call = useCall();
  return (
    <View style={styles.customCallControlsContainer}>
      <ToggleAudioPublishingButton
        onPressHandler={() => {
          console.log('toggle audio publishing button pressed');
          call?.microphone.toggle();
        }}
      />
      <ToggleVideoPublishingButton
        onPressHandler={() => {
          console.log('toggle video publishing button pressed');
          call?.camera.toggle();
        }}
      />
      <HangUpCallButton onHangupCallHandler={props.onHangupCallHandler} />
    </View>
  );
};
// highlight-end

type Props = {goToHomeScreen: () => void};

export const VideoCallScreen = ({goToHomeScreen}: Props) => {
  ...

  return (
    <StreamCall call={call}>
      <View style={styles.container}>
        <CallContent
          onHangupCallHandler={goToHomeScreen}
          // highlight-next-line
          CallControls={CustomCallControls}
        />
      </View>
    </StreamCall>
  );
};

const styles = StyleSheet.create({
  ...
  // highlight-start
  customCallControlsContainer: {
    position: 'absolute',
    bottom: 40,
    paddingVertical: 10,
    width: '80%',
    marginHorizontal: 20,
    flexDirection: 'row',
    alignSelf: 'center',
    justifyContent: 'space-around',
    backgroundColor: 'orange',
    borderRadius: 10,
    borderColor: 'black',
    borderWidth: 5,
    zIndex: 5,
  },
  // highlight-end
});

```

![Preview of the video view](../assets/02-tutorials/01-video-calling/video-call-control-customization.png)

All essential call information can be accessed through the SDK's provided hooks, facilitated by the `StreamCall` component.
You can conveniently access a range of hooks related to the call's state by utilizing the `useCallStateHooks` hook as demonstrated below.
By utilizing these hooks, you can confidently depend on the most up-to-date state information.

In the following example we will customize the top bar of the CallContent to display

- current participants in the call
- name of the dominant speaker

```tsx title="src/VideoCallScreen.tsx"
import {
  ...
  useStreamVideoClient,
  // highlight-next-line
  useCallStateHooks,
} from '@stream-io/video-react-native-sdk';

...

// highlight-start
const CustomTopView = () => {
  const {useParticipants, useDominantSpeaker} = useCallStateHooks();
  const participants = useParticipants();
  const dominantSpeaker = useDominantSpeaker();
  return (
    <View style={styles.customCallTopViewContainer}>
      <Text
        ellipsizeMode="tail"
        numberOfLines={1}
        style={styles.customCallTopViewText}>
        Video Call between {participants.map(p => p.name).join(', ')}
      </Text>
      {dominantSpeaker?.name && (
        <Text style={styles.customCallTopViewText}>
          Dominant Speaker: {dominantSpeaker?.name}
        </Text>
      )}
    </View>
  );
};
// highlight-end

export const VideoCallScreen = ({goToHomeScreen}: Props) => {
  ...
  return (
    <StreamCall call={call}>
      <View style={styles.container}>
        <CallContent
          ...
          CallControls={CustomCallControls}
          // highlight-next-line
          CallTopView={CustomTopView}
        />
      </View>
    </StreamCall>
  );
};

const styles = StyleSheet.create({
  ...
  // highlight-start
  customCallTopViewContainer: {
    width: '100%',
    height: 50,
    backgroundColor: 'black',
    justifyContent: 'center',
    alignItems: 'center',
  },
  customCallTopViewText: {
    color: 'white',
  },
  // highlight-end
});

```

![Preview of the video view](../assets/02-tutorials/01-video-calling/video-top-view-customization.png)

You can also adjust the style of the underlying UI using the style prop on `StreamVideo` component.
The complete array of properties that can be themed is available within the [theme](https://github.com/GetStream/stream-video-js/blob/main/packages/react-native-sdk/src/theme/theme.ts) file.

```tsx title="App.tsx"
// highlight-next-line
import React, {useMemo, useState} from 'react';
...

export default function App() {
  ...
  // Avoid passing inline styles to the component, as it will cause unnecessary re-renders
  // highlight-start
  const theme = useMemo(
    () => ({
      callControlsButton: {
        container: {
          borderRadius: 10,
        },
      },
      hangupCallButton: {
        container: {
          backgroundColor: 'blue',
        },
      },
      toggleAudioPublishingButton: {
        container: {
          backgroundColor: 'green',
        },
      },
    }),
    [],
  );
  // highlight-end

  if (!client) {
    return null;
  }

  return (
    // highlight-next-line
    <StreamVideo client={client} style={theme}>
      ...
    </StreamVideo>
  );
...
```

![Preview of the video view](../assets/02-tutorials/01-video-calling/video-style-customization.png)

## Recap

Please do let us know if you ran into any issues while building an video calling app with React Native. Our team is also happy to review your UI designs and offer recommendations on how to achieve it with Stream.

To recap what we've learned about Stream video calling:

- You set up a call: (`const call = client.call("default", "your-call-id")`)
- The call type ("default" in the above case) controls which features are enabled and how permissions are setup
- When you join a call, real-time communication is set up for audio & video calling: (`call.join()`)
- State-related hooks such as `useCallCallingState` make it easy to build your own UI
- `CallContent` is the component that renders audio and video and adds buttons to control streaming options

We've used [Stream's Video Calling API](https://getstream.io/video/), which means calls run on a global edge network of video servers. By being closer to your users the latency and reliability of calls are better. The React Native SDK enables you to build in-app video calling, audio rooms and livestreaming in days.

We hope you've enjoyed this tutorial and please do feel free to reach out if you have any suggestions or questions.<|MERGE_RESOLUTION|>--- conflicted
+++ resolved
@@ -414,37 +414,7 @@
 This process will be encapsulated within a `useEffect` hook to ensure the app's lifecycle is effectively managed.
 This specific action should ideally be incorporated into the user's sign-in flow.
 
-<<<<<<< HEAD
-Create a file named `useCreateVideoClient.ts` within the `src` folder and copy the following content into it:
-
-```tsx title="src/useCreateVideoClient.ts"
-import { useEffect, useState } from 'react';
-import {
-  StreamVideoClient,
-  User as UserType,
-} from '@stream-io/video-react-native-sdk';
-import { apiKey } from '../config';
-
-export const useCreateVideoClient = (user: UserType, token: string) => {
-  const [client, setClient] = useState<StreamVideoClient | null>(null);
-  useEffect(() => {
-    setClient(new StreamVideoClient({ apiKey, user, token }));
-
-    return () => {
-      // Disconnect from websocket when component unmounts
-      client?.disconnectUser();
-    };
-  }, []);
-
-  return client;
-};
-```
-
-Once this is done, we can use the hook to create the video client and provide it to the `StreamVideo` component.
-`StreamVideo` component is provided by the SDK and it will provide the client instance to all the child components using React Context.
-=======
 Client instance needs to be provided to `StreamVideo` component and it will provide the client instance to all the child components using React Context.
->>>>>>> 8f226f0f
 It needs to go at the top of the component tree.
 
 ```tsx title="App.tsx"
