--- conflicted
+++ resolved
@@ -4,10 +4,8 @@
 ---
 
 import ImageShowcase from '@site/src/components/ImageShowcase';
-import CallControlsViewMediaButtonOn
-  from '../assets/05-ui-cookbook/02-replacing-call-controls/call-controls-button-media-on.png';
-import CallControlsViewMediaButtonOff
-  from '../assets/05-ui-cookbook/02-replacing-call-controls/call-controls-button-media-off.png';
+import CallControlsViewMediaButtonOn from '../assets/05-ui-cookbook/02-replacing-call-controls/call-controls-button-media-on.png';
+import CallControlsViewMediaButtonOff from '../assets/05-ui-cookbook/02-replacing-call-controls/call-controls-button-media-off.png';
 
 The Stream Video React Native SDK allows building your own Call controls view/layout. Call Controls View generally comprises several buttons that control the call. Each button controls its area of responsibility. Our task, as integrators, is to create a component that puts these buttons together as we wish. In this example, we intend to show how to do just that.
 
@@ -151,62 +149,29 @@
 Toggling microphone in an active call turns around publishing audio input streams and enabling the audio state. The bare-bones button to toggle audio in an active call could look like the following:
 
 ```tsx
-<<<<<<< HEAD
 import { useMediaStreamManagement } from '@stream-io/video-react-native-sdk';
 
 export const ToggleAudioButton = () => {
   const { isAudioMuted, toggleAudioMuted } = useMediaStreamManagement();
-=======
-import { useCallback } from 'react';
-import { Pressable, Text } from 'react-native';
-import {
-  SfuModels,
-  useLocalParticipant,
-  useMediaStreamManagement,
-} from '@stream-io/video-react-native-sdk';
-
-export const ToggleAudioButton = () => {
-  const localParticipant = useLocalParticipant();
-  const isAudioPublished = localParticipant?.publishedTracks.includes(
-    SfuModels.TrackType.AUDIO,
-  );
-
-  const { publishAudioStream, stopPublishingAudio } =
-    useMediaStreamManagement();
-
-  const toggleAudioMuted = useCallback(async () => {
-    if (isAudioPublished) {
-      stopPublishingAudio();
-    } else {
-      await publishAudioStream();
-    }
-  }, [isAudioPublished, publishAudioStream, stopPublishingAudio]);
->>>>>>> fd714a96
 
   const audioButtonStyles = [
     styles.button,
     {
-      backgroundColor: !isAudioPublished ? '#080707dd' : 'white',
+      backgroundColor: !isAudioMuted ? '#080707dd' : 'white',
     },
   ];
 
   const audioButtonTextStyles = [
     styles.mediaButtonText,
     {
-      color: !isAudioPublished ? 'white' : '#080707dd',
-    },
-  ];
-
-  return (
-<<<<<<< HEAD
-    <Button onClick={toggleAudioMuted}>
-      {isAudioMuted ? (
-        <>{/* Show Audio enabled Icon component */}</>
-=======
+      color: !isAudioMuted ? 'white' : '#080707dd',
+    },
+  ];
+
+  return (
     <Pressable onPress={toggleAudioMuted} style={audioButtonStyles}>
-      {isAudioPublished ? (
+      {!isAudioMuted ? (
         <Text style={audioButtonTextStyles}>Audio On</Text>
->>>>>>> fd714a96
       ) : (
         <Text style={audioButtonTextStyles}>Audio Off</Text>
       )}
@@ -227,7 +192,7 @@
   mediaButtonText: {
     textAlign: 'center',
   },
-})
+});
 ```
 
 We check the audio mute status by checking if `SfuModels.TrackType.AUDIO` exists in the array of types of tracks published by `localParticipant`.
@@ -238,62 +203,29 @@
 Toggling video in an active call turns around publishing video input streams and enabling the video state. The bare-bones button to toggle video in an active call could look like the following:
 
 ```tsx
-<<<<<<< HEAD
 import { useMediaStreamManagement } from '@stream-io/video-react-native-sdk';
 
 export const ToggleAudioButton = () => {
   const { isVideoMuted, toggleVideoMuted } = useMediaStreamManagement();
-=======
-import { useCallback } from 'react';
-import { Pressable, Text } from 'react-native';
-import {
-  SfuModels,
-  useLocalParticipant,
-  useMediaStreamManagement,
-} from '@stream-io/video-react-native-sdk';
-
-export const ToggleVideoButton = () => {
-  const localParticipant = useLocalParticipant();
-  const isVideoPublished = localParticipant?.publishedTracks.includes(
-    SfuModels.TrackType.VIDEO,
-  );
-
-  const { publishVideoStream, stopPublishingVideo } =
-    useMediaStreamManagement();
-
-  const toggleVideoMuted = useCallback(async () => {
-    if (isVideoPublished) {
-      stopPublishingVideo();
-    } else {
-      await publishVideoStream();
-    }
-  }, [isVideoPublished, publishVideoStream, stopPublishingVideo]);
->>>>>>> fd714a96
 
   const videoButtonStyles = [
     styles.button,
     {
-      backgroundColor: !isVideoPublished ? '#080707dd' : 'white',
+      backgroundColor: !isVideoMuted ? '#080707dd' : 'white',
     },
   ];
 
   const videoButtonTextStyles = [
     styles.mediaButtonText,
     {
-      color: !isVideoPublished ? 'white' : '#080707dd',
-    },
-  ];
-
-  return (
-<<<<<<< HEAD
-    <Button onClick={toggleVideoMuted}>
-      {isVideoMuted ? (
-        <>{/* Show Video enabled Icon component */}</>
-=======
+      color: !isVideoMuted ? 'white' : '#080707dd',
+    },
+  ];
+
+  return (
     <Pressable onPress={toggleVideoMuted} style={videoButtonStyles}>
-      {isVideoPublished ? (
+      {!isVideoMuted ? (
         <Text style={videoButtonTextStyles}>Video On</Text>
->>>>>>> fd714a96
       ) : (
         <Text style={videoButtonTextStyles}>Video Off</Text>
       )}
@@ -314,7 +246,7 @@
   mediaButtonText: {
     textAlign: 'center',
   },
-})
+});
 ```
 
 We check the video mute status by checking if `SfuModels.TrackType.VIDEO` exists in the array of types of tracks published by `localParticipant`.
@@ -327,13 +259,7 @@
 The `isCameraOnFrontFacingMode` is a boolean that tracks if the camera is `front` facing. The `toggleCameraFacingMode` is used to toggle camera between `front` and `back`/`environment` facing modes.
 
 ```tsx
-<<<<<<< HEAD
-=======
-import { Pressable, Text } from 'react-native';
->>>>>>> fd714a96
-import {
-  useMediaStreamManagement,
-} from '@stream-io/video-react-native-sdk';
+import { useMediaStreamManagement } from '@stream-io/video-react-native-sdk';
 
 export const ToggleCameraFaceButton = () => {
   const { isCameraOnFrontFacingMode, toggleCameraFacingMode } =
@@ -377,7 +303,7 @@
   mediaButtonText: {
     textAlign: 'center',
   },
-})
+});
 ```
 
 ### Assembling it all together
@@ -405,7 +331,7 @@
     justifyContent: 'space-evenly',
     paddingVertical: 10,
   },
-})
+});
 ```
 
 #### Media Button
@@ -444,5 +370,5 @@
     justifyContent: 'space-evenly',
     paddingVertical: 10,
   },
-})
+});
 ```