---
id: stream-video
title: StreamVideo
---

The `<StreamVideo />` provider makes the [client and its state](../../../core/call-and-participant-state) available to all child components and initializes [internationalization](../../../advanced/i18n/)

## General usage

<<<<<<< HEAD
```tsx
=======
```tsx {10,12}
>>>>>>> e079c42f
import {
  StreamVideo,
  StreamVideoClient,
} from '@stream-io/video-react-native-sdk';

export const App = () => {
  const client = new StreamVideoClient(/* ... */);

  return (
    <StreamVideo client={client}>
      <MyUI />
    </StreamVideo>
  );
};
```

## Props

### `client`

`StreamVideoClient` instance propagated to the component's children as a part of `StreamVideoContext`. Children can access it with `useStreamVideoClient()` hook.

| Type                |
| ------------------- |
| `StreamVideoClient` |

### `i18nInstance`

The `StreamI18n` instance to use, if `undefined` is provided, a new instance will be created. For more information, see our [Internationalization guide](../../../advanced/i18n/).

| Type                        |
| --------------------------- |
| `StreamI18n` \| `undefined` |

### `language`

The language to translate UI labels. For more information, see our [Internationalization guide](../../../advanced/i18n/).

| Type                    | Default |
| ----------------------- | ------- |
| `string` \| `undefined` | en      |

### `translationsOverrides`

Custom translations that will be merged with the defaults provided by the library. For more information, see our [Internationalization guide](../../../advanced/i18n/).

| Type                             |
| -------------------------------- |
| `TranslationsMap` \| `undefined` |

### `style`

<<<<<<< HEAD
Prop to apply styles/theme to all of the inner components.
=======
Prop to apply [styles/theme](https://github.com/GetStream/stream-video-js/blob/main/packages/react-native-sdk/src/theme/theme.ts) to all of the inner components.
>>>>>>> e079c42f

| Type                                                                                                                          |
| ----------------------------------------------------------------------------------------------------------------------------- |
| [`Theme`](https://github.com/GetStream/stream-video-js/blob/main/packages/react-native-sdk/src/theme/theme.ts) \| `undefined` |<|MERGE_RESOLUTION|>--- conflicted
+++ resolved
@@ -7,11 +7,7 @@
 
 ## General usage
 
-<<<<<<< HEAD
-```tsx
-=======
 ```tsx {10,12}
->>>>>>> e079c42f
 import {
   StreamVideo,
   StreamVideoClient,
@@ -64,11 +60,7 @@
 
 ### `style`
 
-<<<<<<< HEAD
-Prop to apply styles/theme to all of the inner components.
-=======
 Prop to apply [styles/theme](https://github.com/GetStream/stream-video-js/blob/main/packages/react-native-sdk/src/theme/theme.ts) to all of the inner components.
->>>>>>> e079c42f
 
 | Type                                                                                                                          |
 | ----------------------------------------------------------------------------------------------------------------------------- |
