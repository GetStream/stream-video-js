---
id: call-controls
title: CallControls
---

import OnHangupCallHandler from '../../common-content/ui-components/call/call-content/on-hangup-call-handler.mdx';

CallControls allows users to execute actions during the call(for example, mute/unmute audio/video, reactions, hang-up calls, etc.).
We provide a built-in `CallControls` component that displays all relevant call controls during a call.

![Preview of the CallControls component.](../../assets/04-ui-components/call/call-controls/call-controls.png)

## General Usage

The `CallControls` component displays the available controls for the call.

```tsx {13}
import {
  Call,
  CallContent,
  CallControls,
  StreamCall,
} from '@stream-io/video-react-native-sdk';

const VideoCallUI = () => {
  let call: Call;

  return (
    <StreamCall call={call}>
      <CallControls />
    </StreamCall>
  );
};
```

## Props

### `onHangupCallHandler`

<<<<<<< HEAD
| Type                        |
| --------------------------- |
| `() => void` \| `undefined` |

Handler to be called when the call is left using the [HangupCallButton](#hangupcallbutton).
=======
<OnHangupCallHandler />
>>>>>>> 1fe896fe

## Built-in call controls

Each call control is available as a separate UI component.

### [`AcceptCallButton`](https://github.com/GetStream/stream-video-js/blob/main/packages/react-native-sdk/src/components/Call/CallControls/AcceptCallButton.tsx)

This component is used in the [Incoming Call](../incoming-call) component to accept an incoming call.

| Type                  | Type                        | Description                                                                                          |
| --------------------- | --------------------------- | ---------------------------------------------------------------------------------------------------- |
| `onPressHandler`      | `() => void` \| `undefined` | Handler to be called when the accept call button is pressed. Used to override the default behaviour. |
| `onAcceptCallHandler` | `() => void` \| `undefined` | Handler to be called after the incoming call is accepted.                                            |

### [`HangupCallButton`](https://github.com/GetStream/stream-video-js/blob/main/packages/react-native-sdk/src/components/Call/CallControls/HangupCallButton.tsx)

This component is used to hangup/leave an active call/outgoing call.

| Type                  | Type                        | Description                                                                                           |
| --------------------- | --------------------------- | ----------------------------------------------------------------------------------------------------- |
| `onPressHandler`      | `() => void` \| `undefined` | Handler to be called when the hang up call button is pressed. Used to override the default behaviour. |
| `onHangupCallHandler` | `() => void` \| `undefined` | Handler to be called after the call is hanged up.                                                     |

### [`RejectCallButton`](https://github.com/GetStream/stream-video-js/blob/main/packages/react-native-sdk/src/components/Call/CallControls/RejectCallButton.tsx)

This component is used in the [Incoming Call](../incoming-call) component to reject an incoming call.

| Type                  | Type                        | Description                                                                                          |
| --------------------- | --------------------------- | ---------------------------------------------------------------------------------------------------- |
| `onPressHandler`      | `() => void` \| `undefined` | Handler to be called when the reject call button is pressed. Used to override the default behaviour. |
| `onRejectCallHandler` | `() => void` \| `undefined` | Handler to be called after the incoming call is rejected.                                            |

### [`ToggleAudioPreviewButton`](https://github.com/GetStream/stream-video-js/blob/main/packages/react-native-sdk/src/components/Call/CallControls/ToggleAudioPreviewButton.tsx)

This component is used to toggle audio mute/unmute status before joining the call.

| Type             | Type                        | Description                                                                                            |
| ---------------- | --------------------------- | ------------------------------------------------------------------------------------------------------ |
| `onPressHandler` | `() => void` \| `undefined` | Handler to be called when the audio preview button is pressed. Used to override the default behaviour. |

### [`ToggleVideoPreviewButton`](https://github.com/GetStream/stream-video-js/blob/main/packages/react-native-sdk/src/components/Call/CallControls/ToggleVideoPreviewButton.tsx)

This component is used to toggle video mute/unmute status before joining the call.

| Type             | Type                        | Description                                                                                            |
| ---------------- | --------------------------- | ------------------------------------------------------------------------------------------------------ |
| `onPressHandler` | `() => void` \| `undefined` | Handler to be called when the video preview button is pressed. Used to override the default behaviour. |

### [`ToggleAudioPublishingButton`](https://github.com/GetStream/stream-video-js/blob/main/packages/react-native-sdk/src/components/Call/CallControls/ToggleAudioPublishingButton.tsx)

This component is used to toggle audio mute/unmute status while in the call.

| Type             | Type                        | Description                                                                |
| ---------------- | --------------------------- | -------------------------------------------------------------------------- |
| `onPressHandler` | `() => void` \| `undefined` | Handler to override the default behaviour of the audio publishing button.. |

### [`ToggleVideoPublishingButton`](https://github.com/GetStream/stream-video-js/blob/main/packages/react-native-sdk/src/components/Call/CallControls/ToggleVideoPublishingButton.tsx)

This component is used to toggle video mute/unmute status while in the call.

| Type             | Type                        | Description                                                               |
| ---------------- | --------------------------- | ------------------------------------------------------------------------- |
| `onPressHandler` | `() => void` \| `undefined` | Handler to override the default behaviour of the video publishing button. |

### [`ToggleCameraFaceButton`](https://github.com/GetStream/stream-video-js/blob/main/packages/react-native-sdk/src/components/Call/CallControls/ToggleCameraFaceButton.tsx)

This component is used to toggle camera face(front/back) when in the call.

| Type             | Type                        | Description                                                                 |
| ---------------- | --------------------------- | --------------------------------------------------------------------------- |
| `onPressHandler` | `() => void` \| `undefined` | Handler to override the default behaviour of the toggle camera face button. |

### [`ReactionButton`](https://github.com/GetStream/stream-video-js/blob/main/packages/react-native-sdk/src/components/Call/CallControls/ReactionButton.tsx)

This component is used to display the list of Reactions supported in the call. It can also be used to send reactions.

The following reactions are supported by default:

- like 👍
- raise hand ✋
- fireworks 🎉

| Type             | Type                        | Description                                                                     |
| ---------------- | --------------------------- | ------------------------------------------------------------------------------- |
| `onPressHandler` | `() => void` \| `undefined` | Handler to override the default behaviour when the reactions button is pressed. |

### [`ChatButton`](https://github.com/GetStream/stream-video-js/blob/main/packages/react-native-sdk/src/components/Call/CallControls/ChatButton.tsx)

This component is used to display/open the chat window while in the call.

| Type             | Type                        | Description                                                                |
| ---------------- | --------------------------- | -------------------------------------------------------------------------- |
| `onPressHandler` | `() => void` \| `undefined` | Handler to override the default behaviour when the chat button is pressed. |

## Customization

You can create your own custom component using the [built-in call controls](#built-in-call-controls) as building blocks.

If you want to create custom call controls, follow the [Call Controls UI Cookbook guide](../../../ui-cookbook/replacing-call-controls/) for more information.<|MERGE_RESOLUTION|>--- conflicted
+++ resolved
@@ -37,15 +37,7 @@
 
 ### `onHangupCallHandler`
 
-<<<<<<< HEAD
-| Type                        |
-| --------------------------- |
-| `() => void` \| `undefined` |
-
-Handler to be called when the call is left using the [HangupCallButton](#hangupcallbutton).
-=======
 <OnHangupCallHandler />
->>>>>>> 1fe896fe
 
 ## Built-in call controls
 
