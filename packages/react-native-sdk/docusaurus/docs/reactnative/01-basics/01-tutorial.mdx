---
id: 01-tutorial
title: Tutorial
---

## Introduction

Hi there and welcome to our Stream Video React Native tutorial.

`StreamVideo` is an SDK that facilitates adding calling (audio and video) support to your apps. It's a performant and highly customizable, allowing you to build various types of calling applications and streaming use cases, such as:

- **Messenger-style applications**: These applications implement Chat as a primary source of communication, with Video secondary.
- **Meeting-style applications**: Such apps focus primarily on Video, with Chat as a way to communicate while in a call. Eg: Zoom, Google Meet, etc.
- **Audio Rooms**: Our SDK allows you to build audio-only rooms that allow live communication, such as Twitter Spaces.
- **Livestreaming**: We support one of the most popular modern use cases - streaming audio and video to audiences. You can replicate apps like Twitch or YouTube Live.

This makes the Stream Video SDK the best-in-class choice when integrating Audio and Video communication in your apps. With all that in mind, let's dive into the tutorial.

## Tutorial Contents

:::info
In the following tutorial we will focus on building a Meeting-style application, such as Zoom, Google Meet, etc.

If your app resembles a Ring-style application, such as Messenger, then please, follow the guide [Chat With Video](../../guides/06-chat-with-video/).
:::

We will explain how to integrate Stream Video to support Meetings in your Application.

In this tutorial, we are building a video call application using the Stream Video React SDK. We will be implementing a "Meeting Room" scenario, where users can join and leave the call independently, without causing the call to be terminated. The topics we are covering in this tutorial are:

- Setting up the project.
- Creating the call UI/screens using built-in components.
- Creating/Joining a new call.
- Leaving an existing call.
- View Participants info.

To get started with the guide, ensure you have set up your [development environment for React Native](https://reactnative.dev/docs/environment-setup). Stream Chat supports creating applications using Expo and React Native CLI. But Stream Video currently only supports React Native CLI, so we will only focus on React Native CLI in this documentation.

## Create a new project

Create a new RN project with TypeScript

```bash
npx react-native init StreamMeetingTutorial --template react-native-template-typescript
```

## Install dependencies and initial setup

Follow this [guide](01-basics/03-installation.mdx) to install the dependencies and setup the project.

## Creating and providing the Video Client

We will start by creating a simple video meeting with Stream's Video SDK.

### Create a StreamVideoClient

First things first we will create a `StreamVideoClient` that will be used to communicate to Stream's Video backend and create a new client.
This expects an API key as the first argument. It also expects `options`.

```tsx
import React from 'react';
import { StreamVideoClient } from '@stream-io/video-client';

const user = {
  id: 'micheal',
  name: 'Micheal',
  imageUrl: 'https://randomuser.me/api/portraits/men/44.jpg',
};
const USER_TOKEN = 'YOUR_TOKEN';
const API_KEY = 'YOUR_TOKEN';
const videoClient = new StreamVideoClient(API_KEY);
```

### Connecting and disconnecting from the video client

We will connect to the Stream's client instance we've created right after the component has mounted.
When the component un-mounts we will disconnect from the client.

```tsx
import React, {useEffect, useState} from 'react';
import {ActivityIndicator, SafeAreaView, StyleSheet} from 'react-native';

...
const App = () => {
  const [connected, setConnected] = useState(false);
  const [error, setError] = useState(undefined);

  useEffect(() => {
    const run = async () => {
      try {
        await videoClient.connect(user, USER_TOKEN);
        setConnected(true);
      } catch (err) {
        console.error('Failed to establish connection', err);
      }
    };
    run();

    return () => {
      videoClient.disconnect();
    };
  }, []);

  if (!connected) {
    return (
      <SafeAreaView style={{flex: 1}}>
        <ActivityIndicator size={'large'} style={StyleSheet.absoluteFill} />
      </SafeAreaView>
    );
  }

  return !error ? (
    <SafeAreaView style={{flex: 1}}>
      <Text>We're connected now and ready to go 🚀</Text>
    </SafeAreaView>
  ) : (
    <Text>{error}</Text>
  );
};
```

For simplicity, you can also use the `useCreateStreamVideoClient` [hook](../../call-engine/hooks#usecreatestreamvideoclient) to connect and disconnect from the client.

### Provide the video client logic to the rest of the app

Our `StreamVideoCall` component will provide our recently created video client to the rest of the underlying components.
The `client` created above can be used as follows and needs to be provided to the `client` prop of the `StreamVideoCall` component.

_Note: Make sure to wrap your entire application in `StreamVideoCall`._

```tsx title="App.tsx"
import React from 'react';
import {ActivityIndicator, StyleSheet} from 'react-native';
import {StreamVideoCall } from '@stream-io/video-react-native-sdk';
...

const App = () => {
  const {videoClient} = useCreateStreamVideoClient({
    user: user,
    tokenOrProvider: USER_TOKEN,
    apiKey: API_KEY,
  });

  if (!videoClient) {
    return <ActivityIndicator size={'large'} style={StyleSheet.absoluteFill} />;
  }

  return (
    <StreamVideoCall
      callId={'some-call-id'}
      client={videoClient}
  >
      {children}
    </StreamVideoCall>
  );
};
```

### Create global app state

In the following steps, we will need a global app state to store the `callId` and `CallType`.
This will allow us to share and change the `callParams` across the app.

```tsx title="AppContext.tsx"
import React, { PropsWithChildren, useState } from 'react';

type AppContextType = {
  callParams: { callId: string; callType: string };
  setCallParams: React.Dispatch<
    React.SetStateAction<{ callId: string; callType: string }>
  >;
};

// Create a context by using React's createContext method
export const AppContext = React.createContext({} as AppContextType);

export const AppProvider = ({ children }: PropsWithChildren<{}>) => {
  // Create a state to hold the call params
  const [callParams, setCallParams] = useState<{
    callId: string;
    callType: string;
  }>({
    callId: '',
    callType: 'default',
  });

  return (
    // Provide the call params to the rest of the app
    <AppContext.Provider
      value={{
        callParams,
        setCallParams,
      }}
    >
      {children}
    </AppContext.Provider>
  );
};

// Create a utility hook to easily consume the context
export const useAppContext = () => React.useContext(AppContext);
```

### Adding call cycle handlers

`StreamVideoCall` component has also a `callCycleHandlers` prop of type object that expects `onCallJoined` and `onCallHungUp`
handlers (among other handlers) to deal with transitions between the call states.
These handlers can be used to perform preperation/teardown tasks or navigation between screens.

An example can be seen below:

```tsx title="App.tsx"
import {StreamVideoCall } from '@stream-io/video-react-native-sdk';
import {useAppContext} from './AppContext';
...

const App = () => {
  ...
  const {
    callParams: {callId},
  } = useAppContext();

  return (
    <StreamVideoCall
      callId={callId}
      client={videoClient}
      callCycleHandlers={{
        onCallJoined: () => navigation.navigate('ActiveCallScreen'),
        onCallHungUp: () => navigation.navigate('JoinMeetingScreen'),
      }}>
      {children}
    </StreamVideoCall>
  );
};
```

## Planning the Screens

The app is supposed to have 4 screens each for entering meeting id, lobby view, active call and call participants info screen.
We use [react-navigation](http://reactnavigation.org/) to set up the navigator. To do this, we will firstly define the types.

```tsx title="src/types.ts"
export type NavigationStackParamsList = {
  CallLobbyScreen: { callId: string };
  ActiveCallScreen: undefined;
  CallParticipantsInfoScreen: undefined;
  JoinMeetingScreen: undefined;
};
```

Finally, set up the stack navigator and the stack screen.

```tsx title="App.tsx"
import React from 'react';
import {NavigationStackParamsList} from './src/types';
import {createNativeStackNavigator, NativeStackNavigationProp} from '@react-navigation/native-stack';
import {NavigationContainer, useNavigation} from '@react-navigation/native';
import {StreamVideoCall} from '@stream-io/video-react-native-sdk';
import {JoinMeetingScreen} from './src/screens/JoinMeetingScreen';
import {LobbyViewScreen} from './src/screens/LobbyViewScreen';
import {ActiveCallScreen} from './src/screens/ActiveCallScreen';
import {CallParticipansInfoScreen} from './src/screens/CallParticipantsInfoScreen';
import {AppProvider} from './AppContext';

const Stack = createNativeStackNavigator<NavigationStackParamsList>();

const UltimateRoot = () => {
  ...
  const navigation =
    useNavigation<NativeStackNavigationProp<NavigationStackParamsList>>();

  return (
    <StreamVideoCall
      callId={callId}
      client={videoClient}
      callCycleHandlers={{
        onCallJoined: () => navigation.navigate('ActiveCallScreen'),
        onCallHungUp: () => navigation.navigate('JoinMeetingScreen'),
      }}>
      <Stack.Navigator>
        <Stack.Screen
          name='JoinMeetingScreen'
          component={JoinMeetingScreen}
        />
        <Stack.Screen
          name='CallLobbyScreen'
          component={LobbyViewScreen}
        />
        <Stack.Screen
          name='ActiveCallScreen'
          component={ActiveCallScreen}
          options={{ headerShown: false }}
        />
        <Stack.Screen
          name='CallParticipantsInfoScreen'
          component={CallParticipansInfoScreen}
        />
      </Stack.Navigator>
    </StreamVideoCall>
  );
};

function App(): JSX.Element {
  return (
    <NavigationContainer>
      {/* Providing our app's global state*/}
      <AppProvider>
        {/*Root of our app*/}
        <UltimateRoot />
      </AppProvider>
    </NavigationContainer>
  );
}

export default App;
```

### Join Meeting screen

This screen is required to have a text input where the id of the meeting to be joined can be entered and a button to create/start the call.
We can use the create call button to show/navigate to LobbyView component/screen.
Our implementation of this screen is as follows:

```tsx title="src/screens/JoinMeetingScreen.tsx"
import React, { useCallback } from 'react';
import { Button, SafeAreaView, Text, TextInput, View } from 'react-native';
import { NativeStackScreenProps } from '@react-navigation/native-stack';
import { NavigationStackParamsList } from '../types';
import { useAppContext } from './AppContext';

type JoinMeetingScreenProps = NativeStackScreenProps<
  NavigationStackParamsList,
  'JoinMeetingScreen'
>;

export const JoinMeetingScreen = (props: JoinMeetingScreenProps) => {
  const {
    setCallParams,
    callParams: { callId },
  } = useAppContext();
  const { navigation } = props;

  const joinCallHandler = useCallback(() => {
    navigation.navigate('CallLobbyScreen');
  }, [navigation]);

  return (
    <SafeAreaView>
      <View>
        <Text>{'Whats the call ID?'}</Text>
      </View>
      <TextInput
        value={callId}
        onChangeText={(text) =>
          setCallParams((prevState) => ({
            ...prevState,
            callId: text.trim().split(' ').join('-'),
          }))
        }
      />
      <Button
        title={'Create meeting with callID: ' + callId}
        color="blue"
        disabled={!callId}
        onPress={joinCallHandler}
      />
    </SafeAreaView>
  );
};
```

### Render the Lobby View component

To render the call lobby component, you can import `LobbyView` component from the Video SDK and use it
in the Screen/View. `LobbyView` component expects a meeting id that will be used to join the call.

```tsx title="src/screens/LobbyViewScreen.tsx"
import React from 'react';
import { ScrollView } from 'react-native';
import { LobbyView, theme } from '@stream-io/video-react-native-sdk';

export const LobbyViewScreen = () => {
  return (
    <ScrollView
      style={{ backgroundColor: theme.light.static_grey }}
      contentContainerStyle={styles.contentContainerStyle}
    >
      <LobbyView />
    </ScrollView>
  );
};

const styles = {
  contentContainerStyle: {
    paddingVertical: 16,
  },
};
```

### Rendering the Active call view

To render the active call view, you can import `ActiveCall` component from the Video SDK and use it in the
Screen/View where you want to render it. To handle the case of what should
<<<<<<< HEAD
happen when user clicks on the Participants View icon and on clicking the reactions button on the call controls view, you can pass your custom handlers to `StreamVideoRN.setConfig` as in the example below.
=======
happen when user clicks on the Participants View icon, you can pass your custom handlers to `StreamVideoRN.setConfig` as in the example below.
>>>>>>> bf1d5e8d

```tsx title="src/screens/ActiveCallScreen.tsx"
import React, { useCallback } from 'react';
import {
  ActiveCall,
  useCall,
  StreamVideoRN,
} from '@stream-io/video-react-native-sdk';
import { ActivityIndicator, StyleSheet, View } from 'react-native';
import { NavigationStackParamsList } from '../types';
import { NativeStackScreenProps } from '@react-navigation/native-stack';
import { useSafeAreaInsets } from 'react-native-safe-area-context';
import { theme } from '@stream-io/video-react-native-sdk/src/theme';

type ActiveCallScreenProps = NativeStackScreenProps<
  NavigationStackParamsList,
  'ActiveCallScreen'
>;

export function ActiveCallScreen({ navigation }: ActiveCallScreenProps) {
  const [reactionModal, setReactionModal] = useState<boolean>(false);
  const activeCall = useCall();
  const insets = useSafeAreaInsets();

  // Handler executed when the call participants icon is pressed. This is used to render CallParticipantsInfoView.
  const onOpenCallParticipantsInfoViewHandler = useCallback(() => {
    navigation.navigate('CallParticipantsInfoScreen');
  }, [navigation]);

<<<<<<< HEAD
  const onOpenReactionsModalHandler = useCallback(() => {
    setReactionModal(true);
  }, [setReactionModal]);

  StreamVideoRN.setConfig({
    onOpenCallParticipantsInfoView: onOpenCallParticipantsInfoViewHandler,
    onOpenReactionsModal: onOpenReactionsModalHandler,
=======
  StreamVideoRN.setConfig({
    onOpenCallParticipantsInfoView: onOpenCallParticipantsInfoViewHandler,
>>>>>>> bf1d5e8d
  });

  // Since the call takes time to join we show an ActivityIndicator until then.
  if (!activeCall) {
    return <ActivityIndicator size={'large'} style={StyleSheet.absoluteFill} />;
  }
  return (
    <View style={[styles.wrapper, { paddingTop: insets.top }]}>
      <ActiveCall />
<<<<<<< HEAD
      {reactionModal && <ReactionModal setReactionModal={setReactionModal} />}
=======
>>>>>>> bf1d5e8d
    </View>
  );
}

const styles = StyleSheet.create({
  wrapper: {
    flex: 1,
    backgroundColor: theme.light.static_grey,
  },
});
```

### Rendering the CallParticipantsInfoView component

To render the call participants info view, you can import `CallParticipantsInfoView` from the Video SDK and use it in the Screen/View where you want to render it.

```tsx title="src/screens/CallParticipansInfoScreen.tsx"
import React from 'react';
import { CallParticipantsInfoView } from '@stream-io/video-react-native-sdk';

export const CallParticipansInfoScreen = () => {
  return <CallParticipantsInfoView />;
};
```

## Further Integration

Congratulations on completing this tutorial. You've learned how to build two very popular use cases - Meeting and Ringing Calls. However, our SDK supports multiple other use cases and more advanced features. If you're looking to integrate more of our supported functionality, we recommend checking out the following guides:

[//]: # '* [guide](05-advanced/02-push-notification/01-overview.mdx)'

(../02-guides/05-socket-events.mdx)

- [Call Lifecycle](../02-guides/02-call-lifecycle.mdx): It's important to understand the lifecycle of our SDK and Calls to properly build complex use cases for your users.
- [Call Engine](../02-guides/03-call-engine.mdx): If you're looking to utilize our state machine to the fullest, explore what our internal CallEngine does and how to listen to state.
- [Deep linking](../05-advanced/01-deeplinking.mdx): Deep linking is very useful for Meeting apps where you can simply send a link for the Call that lets people join.
- [Push Notifications](../05-advanced/02-push-notifications.mdx): Apps where Ring people and invite them to Calls heavily rely on push notifications. Learn how to integrate them with our SDK.

Alternatively, if you're modeling your app based on popular apps, like Messenger, Telegram, Zoom, Google Meet, Twitter Spaces or Twitch, we have several guides and template projects prepared for you:

- [Chat + Video](../02-guides/06-chat-with-video.mdx): Messenger and Telegram like applications feature Chat as a primary source of communication, with Video being secondary. To build a similar app, follow our Chat + Video guide that provides you with a template project to kick start your app, with all the UI and setup pre-baked.
- [Audio Rooms](../02-guides/07-audio-rooms.mdx): Some apps feature live audio rooms where people gather to discuss ideas and fun topics. Apps like Twitter Spaces are popular and you can build them using our Audio Rooms guide. It also prepares a template project for you that cuts the time you need to start working on your app.
- [Livestream](../02-guides/08-livestream.mdx): Last, but not least, our Livestream guide teaches you how to build an app where one person streams their tracks to a group of people in real time. By the end of the guide, you'll have a project that prepares most of the setup for you.<|MERGE_RESOLUTION|>--- conflicted
+++ resolved
@@ -401,11 +401,7 @@
 
 To render the active call view, you can import `ActiveCall` component from the Video SDK and use it in the
 Screen/View where you want to render it. To handle the case of what should
-<<<<<<< HEAD
-happen when user clicks on the Participants View icon and on clicking the reactions button on the call controls view, you can pass your custom handlers to `StreamVideoRN.setConfig` as in the example below.
-=======
 happen when user clicks on the Participants View icon, you can pass your custom handlers to `StreamVideoRN.setConfig` as in the example below.
->>>>>>> bf1d5e8d
 
 ```tsx title="src/screens/ActiveCallScreen.tsx"
 import React, { useCallback } from 'react';
@@ -435,18 +431,8 @@
     navigation.navigate('CallParticipantsInfoScreen');
   }, [navigation]);
 
-<<<<<<< HEAD
-  const onOpenReactionsModalHandler = useCallback(() => {
-    setReactionModal(true);
-  }, [setReactionModal]);
-
   StreamVideoRN.setConfig({
     onOpenCallParticipantsInfoView: onOpenCallParticipantsInfoViewHandler,
-    onOpenReactionsModal: onOpenReactionsModalHandler,
-=======
-  StreamVideoRN.setConfig({
-    onOpenCallParticipantsInfoView: onOpenCallParticipantsInfoViewHandler,
->>>>>>> bf1d5e8d
   });
 
   // Since the call takes time to join we show an ActivityIndicator until then.
@@ -456,10 +442,6 @@
   return (
     <View style={[styles.wrapper, { paddingTop: insets.top }]}>
       <ActiveCall />
-<<<<<<< HEAD
-      {reactionModal && <ReactionModal setReactionModal={setReactionModal} />}
-=======
->>>>>>> bf1d5e8d
     </View>
   );
 }
