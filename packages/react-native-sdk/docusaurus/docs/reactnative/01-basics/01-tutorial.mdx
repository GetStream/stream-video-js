---
id: 01-tutorial
title: Tutorial
---

## Introduction

Hi there and welcome to our Stream Video React Native tutorial.

`StreamVideo` is an SDK that facilitates adding calling (audio and video) support to your apps. It's a performant and highly customizable, allowing you to build various types of calling applications and streaming use cases, such as:

- **Messenger-style applications**: These applications implement Chat as a primary source of communication, with Video secondary.
- **Meeting-style applications**: Such apps focus primarily on Video, with Chat as a way to communicate while in a call. Eg: Zoom, Google Meet, etc.
- **Audio Rooms**: Our SDK allows you to build audio-only rooms that allow live communication, such as Twitter Spaces.
- **Livestreaming**: We support one of the most popular modern use cases - streaming audio and video to audiences. You can replicate apps like Twitch or YouTube Live.

This makes the Stream Video SDK the best-in-class choice when integrating Audio and Video communication in your apps. With all that in mind, let's dive into the tutorial.

## Tutorial Contents

:::info
In the following tutorial we will focus on building a Meeting-style application, such as Zoom, Google Meet, etc.

If your app resembles a Ring-style application, such as Messenger, then please, follow the guide [Chat With Video](../../guides/06-chat-with-video/).
:::

We will explain how to integrate Stream Video to support Meetings in your Application.

In this tutorial, we are building a video call application using the Stream Video React SDK. We will be implementing a "Meeting Room" scenario, where users can join and leave the call independently, without causing the call to be terminated. The topics we are covering in this tutorial are:

- Setting up the project.
- Creating the call UI/screens using built-in components.
- Creating/Joining a new call.
- Leaving an existing call.
- View Participants info.

To get started with the guide, ensure you have set up your [development environment for React Native](https://reactnative.dev/docs/environment-setup). Stream Chat supports creating applications using Expo and React Native CLI. But Stream Video currently only supports React Native CLI, so we will only focus on React Native CLI in this documentation.

## Create a new project

Create a new RN project with TypeScript

```bash
npx react-native init StreamMeetingTutorial --template react-native-template-typescript
```

## Install dependencies and initial setup

Follow this [guide](01-basics/03-installation.mdx) to install the dependencies and setup the project.

## Creating and providing the Video Client

We will start by creating a simple video meeting with Stream's Video SDK.

### Create a StreamVideoClient

First things first we will create a `StreamVideoClient` that will be used to communicate to Stream's Video backend and create a new client.
This expects an API key as the first argument. It also expects `options`.

```tsx
import React from 'react';
import { StreamVideoClient } from '@stream-io/video-client';

const user = {
  id: 'micheal',
  name: 'Micheal',
  imageUrl: 'https://randomuser.me/api/portraits/men/44.jpg',
};
const USER_TOKEN = 'YOUR_TOKEN';
const API_KEY = 'YOUR_TOKEN';
const videoClient = new StreamVideoClient(API_KEY);
```

### Connecting and disconnecting from the video client

We will connect to the Stream's client instance we've created right after the component has mounted.
When the component un-mounts we will disconnect from the client.

```tsx
import React, {useEffect, useState} from 'react';
import {ActivityIndicator, SafeAreaView, StyleSheet} from 'react-native';

...
const App = () => {
  const [connected, setConnected] = useState(false);
  const [error, setError] = useState(undefined);

  useEffect(() => {
    const run = async () => {
      try {
        await videoClient.connect(user, USER_TOKEN);
        setConnected(true);
      } catch (err) {
        console.error('Failed to establish connection', err);
      }
    };
    run();

    return () => {
      videoClient.disconnect();
    };
  }, []);

  if (!connected) {
    return (
      <SafeAreaView style={{flex: 1}}>
        <ActivityIndicator size={'large'} style={StyleSheet.absoluteFill} />
      </SafeAreaView>
    );
  }

  return !error ? (
    <SafeAreaView style={{flex: 1}}>
      <Text>We're connected now and ready to go 🚀</Text>
    </SafeAreaView>
  ) : (
    <Text>{error}</Text>
  );
};
```

For simplicity, you can also use the `useCreateStreamVideoClient` [hook](../../call-engine/hooks#usecreatestreamvideoclient) to connect and disconnect from the client.

### Provide the video client logic to the rest of the app

Our `StreamVideoCall` component will provide our recently created video client to the rest of the underlying components.
The `client` created above can be used as follows and needs to be provided to the `client` prop of the `StreamVideoCall` component.

_Note: Make sure to wrap your entire application in `StreamVideoCall`._

```tsx title="App.tsx"
import React from 'react';
import {ActivityIndicator, StyleSheet} from 'react-native';
import {StreamVideoCall } from '@stream-io/video-react-native-sdk';
...

const App = () => {
  const {videoClient} = useCreateStreamVideoClient({
    user: user,
    tokenOrProvider: USER_TOKEN,
    apiKey: API_KEY,
  });

  if (!videoClient) {
    return <ActivityIndicator size={'large'} style={StyleSheet.absoluteFill} />;
  }

  return (
    <StreamVideoCall
      callId={'some-call-id'}
      client={videoClient}
  >
      {children}
    </StreamVideoCall>
  );
};
```

### Create global app state

In the following steps, we will need a global app state to store the `callId` and `CallType`.
This will allow us to share and change the `callParams` across the app.

```tsx title="AppContext.tsx"
import React, { PropsWithChildren, useState } from 'react';

type AppContextType = {
  callParams: { callId: string; callType: string };
  setCallParams: React.Dispatch<
    React.SetStateAction<{ callId: string; callType: string }>
  >;
};

// Create a context by using React's createContext method
export const AppContext = React.createContext({} as AppContextType);

export const AppProvider = ({ children }: PropsWithChildren<{}>) => {
  // Create a state to hold the call params
  const [callParams, setCallParams] = useState<{
    callId: string;
    callType: string;
  }>({
    callId: '',
    callType: 'default',
  });

  return (
    // Provide the call params to the rest of the app
    <AppContext.Provider
      value={{
        callParams,
        setCallParams,
      }}
    >
      {children}
    </AppContext.Provider>
  );
};

// Create a utility hook to easily consume the context
export const useAppContext = () => React.useContext(AppContext);
```

### Adding call cycle handlers

`StreamVideoCall` component has also a `callCycleHandlers` prop of type object that expects `onCallJoined` and `onCallHungUp`
handlers (among other handlers) to deal with transitions between the call states.
These handlers can be used to perform preperation/teardown tasks or navigation between screens.

An example can be seen below:

```tsx title="App.tsx"
import {StreamVideoCall } from '@stream-io/video-react-native-sdk';
import {useAppContext} from './AppContext';
...

const App = () => {
  ...
  const {
    callParams: {callId},
  } = useAppContext();

  return (
    <StreamVideoCall
      callId={callId}
      client={videoClient}
      callCycleHandlers={{
        onCallJoined: () => navigation.navigate('ActiveCallScreen'),
        onCallHungUp: () => navigation.navigate('JoinMeetingScreen'),
      }}>
      {children}
    </StreamVideoCall>
  );
};
```

## Planning the Screens

The app is supposed to have 4 screens each for entering meeting id, lobby view, active call and call participants info screen.
We use [react-navigation](http://reactnavigation.org/) to set up the navigator. To do this, we will firstly define the types.

```tsx title="src/types.ts"
export type NavigationStackParamsList = {
  CallLobbyScreen: { callId: string };
  ActiveCallScreen: undefined;
  CallParticipantsInfoScreen: undefined;
  JoinMeetingScreen: undefined;
};
```

Finally, set up the stack navigator and the stack screen.

```tsx title="App.tsx"
import React from 'react';
import {NavigationStackParamsList} from './src/types';
import {createNativeStackNavigator, NativeStackNavigationProp} from '@react-navigation/native-stack';
import {NavigationContainer, useNavigation} from '@react-navigation/native';
import {StreamVideoCall} from '@stream-io/video-react-native-sdk';
import {JoinMeetingScreen} from './src/screens/JoinMeetingScreen';
import {LobbyViewScreen} from './src/screens/LobbyViewScreen';
import {ActiveCallScreen} from './src/screens/ActiveCallScreen';
import {CallParticipansInfoScreen} from './src/screens/CallParticipantsInfoScreen';
import {AppProvider} from './AppContext';

const Stack = createNativeStackNavigator<NavigationStackParamsList>();

const UltimateRoot = () => {
  ...
  const navigation =
    useNavigation<NativeStackNavigationProp<NavigationStackParamsList>>();

  return (
    <StreamVideoCall
      callId={callId}
      client={videoClient}
      callCycleHandlers={{
        onCallJoined: () => navigation.navigate('ActiveCallScreen'),
        onCallHungUp: () => navigation.navigate('JoinMeetingScreen'),
      }}>
      <Stack.Navigator>
        <Stack.Screen
          name='JoinMeetingScreen'
          component={JoinMeetingScreen}
        />
        <Stack.Screen
          name='CallLobbyScreen'
          component={LobbyViewScreen}
        />
        <Stack.Screen
          name='ActiveCallScreen'
          component={ActiveCallScreen}
          options={{ headerShown: false }}
        />
        <Stack.Screen
          name='CallParticipantsInfoScreen'
          component={CallParticipansInfoScreen}
        />
      </Stack.Navigator>
    </StreamVideoCall>
  );
};

function App(): JSX.Element {
  return (
    <NavigationContainer>
      {/* Providing our app's global state*/}
      <AppProvider>
        {/*Root of our app*/}
        <UltimateRoot />
      </AppProvider>
    </NavigationContainer>
  );
}

export default App;
```

### Join Meeting screen

This screen is required to have a text input where the id of the meeting to be joined can be entered and a button to create/start the call.
We can use the create call button to show/navigate to LobbyView component/screen.
Our implementation of this screen is as follows:

```tsx title="src/screens/JoinMeetingScreen.tsx"
import React, { useCallback } from 'react';
import { Button, SafeAreaView, Text, TextInput, View } from 'react-native';
import { NativeStackScreenProps } from '@react-navigation/native-stack';
import { NavigationStackParamsList } from '../types';
import { useAppContext } from './AppContext';

type JoinMeetingScreenProps = NativeStackScreenProps<
  NavigationStackParamsList,
  'JoinMeetingScreen'
>;

export const JoinMeetingScreen = (props: JoinMeetingScreenProps) => {
  const {
    setCallParams,
    callParams: { callId },
  } = useAppContext();
  const { navigation } = props;

  const joinCallHandler = useCallback(() => {
    navigation.navigate('CallLobbyScreen');
  }, [navigation]);

  return (
    <SafeAreaView>
      <View>
        <Text>{'Whats the call ID?'}</Text>
      </View>
      <TextInput
        value={callId}
        onChangeText={(text) =>
          setCallParams((prevState) => ({
            ...prevState,
            callId: text.trim().split(' ').join('-'),
          }))
        }
      />
      <Button
        title={'Create meeting with callID: ' + callId}
        color="blue"
        disabled={!callId}
        onPress={joinCallHandler}
      />
    </SafeAreaView>
  );
};
```

### Render the Lobby View component

To render the call lobby component, you can import `LobbyView` component from the Video SDK and use it
in the Screen/View. `LobbyView` component expects a meeting id that will be used to join the call.

```tsx title="src/screens/LobbyViewScreen.tsx"
import React from 'react';
import { ScrollView } from 'react-native';
import { LobbyView, theme } from '@stream-io/video-react-native-sdk';

export const LobbyViewScreen = () => {
  return (
    <ScrollView
      style={{ backgroundColor: theme.light.static_grey }}
      contentContainerStyle={styles.contentContainerStyle}
    >
      <LobbyView />
    </ScrollView>
  );
};

const styles = {
  contentContainerStyle: {
    paddingVertical: 16,
  },
};
```

### Rendering the Active call view

To render the active call view, you can import `ActiveCall` component from the Video SDK and use it in the
Screen/View where you want to render it. To handle the case of what should
<<<<<<< HEAD
happen when user clicks on the Participants View icon and on clicking the reactions button on the call controls view, you can pass your custom handlers to `StreamVideoRN.setConfig` as in the example below.
=======
happen when user clicks on the Participants View icon, you can pass your custom handlers to `StreamVideoRN.setConfig` as in the example below.
>>>>>>> e0353d61

```tsx title="src/screens/ActiveCallScreen.tsx"
import React, { useCallback } from 'react';
import {
  ActiveCall,
  useCall,
  StreamVideoRN,
} from '@stream-io/video-react-native-sdk';
import { ActivityIndicator, StyleSheet, View } from 'react-native';
import { NavigationStackParamsList } from '../types';
import { NativeStackScreenProps } from '@react-navigation/native-stack';
import { useSafeAreaInsets } from 'react-native-safe-area-context';
import { theme } from '@stream-io/video-react-native-sdk/src/theme';

type ActiveCallScreenProps = NativeStackScreenProps<
  NavigationStackParamsList,
  'ActiveCallScreen'
>;

export function ActiveCallScreen({ navigation }: ActiveCallScreenProps) {
  const [reactionModal, setReactionModal] = useState<boolean>(false);
  const activeCall = useCall();
  const insets = useSafeAreaInsets();

  // Handler executed when the call participants icon is pressed. This is used to render CallParticipantsInfoView.
  const onOpenCallParticipantsInfoViewHandler = useCallback(() => {
    navigation.navigate('CallParticipantsInfoScreen');
  }, [navigation]);

<<<<<<< HEAD
  const onOpenReactionsModalHandler = useCallback(() => {
    setReactionModal(true);
  }, [setReactionModal]);

  StreamVideoRN.setConfig({
    onOpenCallParticipantsInfoView: onOpenCallParticipantsInfoViewHandler,
    onOpenReactionsModal: onOpenReactionsModalHandler,
=======
  StreamVideoRN.setConfig({
    onOpenCallParticipantsInfoView: onOpenCallParticipantsInfoViewHandler,
>>>>>>> e0353d61
  });

  // Since the call takes time to join we show an ActivityIndicator until then.
  if (!activeCall) {
    return <ActivityIndicator size={'large'} style={StyleSheet.absoluteFill} />;
  }
  return (
    <View style={[styles.wrapper, { paddingTop: insets.top }]}>
      <ActiveCall />
<<<<<<< HEAD
      {reactionModal && <ReactionModal setReactionModal={setReactionModal} />}
=======
>>>>>>> e0353d61
    </View>
  );
}

const styles = StyleSheet.create({
  wrapper: {
    flex: 1,
    backgroundColor: theme.light.static_grey,
  },
});
```

### Rendering the CallParticipantsInfoView component

To render the call participants info view, you can import `CallParticipantsInfoView` from the Video SDK and use it in the Screen/View where you want to render it.

```tsx title="src/screens/CallParticipansInfoScreen.tsx"
import React from 'react';
import { CallParticipantsInfoView } from '@stream-io/video-react-native-sdk';

export const CallParticipansInfoScreen = () => {
  return <CallParticipantsInfoView />;
};
```

## Further Integration

Congratulations on completing this tutorial. You've learned how to build two very popular use cases - Meeting and Ringing Calls. However, our SDK supports multiple other use cases and more advanced features. If you're looking to integrate more of our supported functionality, we recommend checking out the following guides:

[//]: # '* [guide](05-advanced/02-push-notification/01-overview.mdx)'

(../02-guides/05-socket-events.mdx)

- [Call Lifecycle](../02-guides/02-call-lifecycle.mdx): It's important to understand the lifecycle of our SDK and Calls to properly build complex use cases for your users.
- [Call Engine](../02-guides/03-call-engine.mdx): If you're looking to utilize our state machine to the fullest, explore what our internal CallEngine does and how to listen to state.
- [Deep linking](../05-advanced/01-deeplinking.mdx): Deep linking is very useful for Meeting apps where you can simply send a link for the Call that lets people join.
- [Push Notifications](../05-advanced/02-push-notifications.mdx): Apps where Ring people and invite them to Calls heavily rely on push notifications. Learn how to integrate them with our SDK.

Alternatively, if you're modeling your app based on popular apps, like Messenger, Telegram, Zoom, Google Meet, Twitter Spaces or Twitch, we have several guides and template projects prepared for you:

- [Chat + Video](../02-guides/06-chat-with-video.mdx): Messenger and Telegram like applications feature Chat as a primary source of communication, with Video being secondary. To build a similar app, follow our Chat + Video guide that provides you with a template project to kick start your app, with all the UI and setup pre-baked.
- [Audio Rooms](../02-guides/07-audio-rooms.mdx): Some apps feature live audio rooms where people gather to discuss ideas and fun topics. Apps like Twitter Spaces are popular and you can build them using our Audio Rooms guide. It also prepares a template project for you that cuts the time you need to start working on your app.
- [Livestream](../02-guides/08-livestream.mdx): Last, but not least, our Livestream guide teaches you how to build an app where one person streams their tracks to a group of people in real time. By the end of the guide, you'll have a project that prepares most of the setup for you.<|MERGE_RESOLUTION|>--- conflicted
+++ resolved
@@ -401,11 +401,7 @@
 
 To render the active call view, you can import `ActiveCall` component from the Video SDK and use it in the
 Screen/View where you want to render it. To handle the case of what should
-<<<<<<< HEAD
-happen when user clicks on the Participants View icon and on clicking the reactions button on the call controls view, you can pass your custom handlers to `StreamVideoRN.setConfig` as in the example below.
-=======
 happen when user clicks on the Participants View icon, you can pass your custom handlers to `StreamVideoRN.setConfig` as in the example below.
->>>>>>> e0353d61
 
 ```tsx title="src/screens/ActiveCallScreen.tsx"
 import React, { useCallback } from 'react';
@@ -426,7 +422,6 @@
 >;
 
 export function ActiveCallScreen({ navigation }: ActiveCallScreenProps) {
-  const [reactionModal, setReactionModal] = useState<boolean>(false);
   const activeCall = useCall();
   const insets = useSafeAreaInsets();
 
@@ -435,18 +430,8 @@
     navigation.navigate('CallParticipantsInfoScreen');
   }, [navigation]);
 
-<<<<<<< HEAD
-  const onOpenReactionsModalHandler = useCallback(() => {
-    setReactionModal(true);
-  }, [setReactionModal]);
-
   StreamVideoRN.setConfig({
     onOpenCallParticipantsInfoView: onOpenCallParticipantsInfoViewHandler,
-    onOpenReactionsModal: onOpenReactionsModalHandler,
-=======
-  StreamVideoRN.setConfig({
-    onOpenCallParticipantsInfoView: onOpenCallParticipantsInfoViewHandler,
->>>>>>> e0353d61
   });
 
   // Since the call takes time to join we show an ActivityIndicator until then.
@@ -456,10 +441,6 @@
   return (
     <View style={[styles.wrapper, { paddingTop: insets.top }]}>
       <ActiveCall />
-<<<<<<< HEAD
-      {reactionModal && <ReactionModal setReactionModal={setReactionModal} />}
-=======
->>>>>>> e0353d61
     </View>
   );
 }
