---
id: 01-tutorial
title: Tutorial
---

## Introduction

Hi there and welcome to our Stream Video React Native tutorial.

`StreamVideo` is an SDK that facilitates adding calling (audio and video) support to your apps. It's a performant and highly customizable, allowing you to build various types of calling applications and streaming use cases, such as:

- **Messenger-style applications**: These applications implement Chat as a primary source of communication, with Video secondary.
- **Meeting-style applications**: Such apps focus primarily on Video, with Chat as a way to communicate while in a call. Eg: Zoom, Google Meet, etc.
- **Audio Rooms**: Our SDK allows you to build audio-only rooms that allow live communication, such as Twitter Spaces.
- **Livestreaming**: We support one of the most popular modern use cases - streaming audio and video to audiences. You can replicate apps like Twitch or YouTube Live.

This makes the Stream Video SDK the best-in-class choice when integrating Audio and Video communication in your apps. With all that in mind, let's dive into the tutorial.

## Tutorial Contents

:::info
In the following tutorial we will focus on building a Meeting-style application, such as Zoom, Google Meet, etc.

If your app resembles a Ring-style application, such as Messenger, then please, follow the guide [Chat With Video](../../guides/06-chat-with-video/).
:::

We will explain how to integrate Stream Video to support Meetings in your Application.

In this tutorial, we are building a video call application using the Stream Video React SDK. We will be implementing a "Meeting Room" scenario, where users can join and leave the call independently, without causing the call to be terminated. The topics we are covering in this tutorial are:

- Setting up the project.
- Creating the call UI/screens using built-in components.
- Creating/Joining a new call.
- Leaving an existing call.
- View Participants info.

To get started with the guide, ensure you have set up your [development environment for React Native](https://reactnative.dev/docs/environment-setup). Stream Chat supports creating applications using Expo and React Native CLI. But Stream Video currently only supports React Native CLI, so we will only focus on React Native CLI in this documentation.

## Create a new project

Create a new RN project with TypeScript

```bash
npx react-native init StreamMeetingTutorial --template react-native-template-typescript
```

## Install dependencies and initial setup

Install Stream's Video SDK and it's peer dependencies

```bash
yarn add stream-video-react-native stream-video-react-bindings stream-video react-native-webrtc
react-native-incall-manager react-native-svg text-encoding-polyfill
```

Some dependencies require us to make changes to our application for all
functionalities to be available. Please apply the following steps:

- `react-native-webrtc` installation on [Android](https://github.com/react-native-webrtc/react-native-webrtc/blob/master/Documentation/AndroidInstallation.md) and [iOS](https://github.com/react-native-webrtc/react-native-webrtc/blob/master/Documentation/iOSInstallation.md)
- `react-native-svg` be aware of [compatibility](https://github.com/software-mansion/react-native-svg#supported-react-native-versions) with RN versions and [troubleshooting](https://github.com/software-mansion/react-native-svg#troubleshooting) steps
- `react-native-incall-manager` installation on [Android](https://github.com/react-native-webrtc/react-native-incall-manager#android) and [iOS](https://github.com/react-native-webrtc/react-native-incall-manager#ios).

- Add the following imports at the top of your `index.js` file

```js title="index.js"
/** URL polyfill */
import 'text-encoding-polyfill';
/** Text decoder polyfill */
import 'react-native-url-polyfill/auto';
/** crypto.getRandomValues polyfill for uuid */
import 'react-native-get-random-values';
import { registerGlobals } from 'react-native-webrtc';
...

if (Platform.OS !== 'web') {
  registerGlobals();
}
```

## Creating and providing the Video Client

We will start by creating a simple video meeting with Stream's Video SDK.

### Create a StreamVideoClient

First things first we will create a `StreamVideoClient` that will be used to communicate to Stream's Video backend and create a new client.
This expects API Key as the first arguments. It also expects `options` and Call config object for type `meeting`(`CALL_CONFIG.meeting`).
The call configs helps adding some default configs of the meeting.

```tsx
import React from 'react';
import { StreamVideoClient } from '@stream-io/video-client';

const user = {
  id: 'micheal',
  name: 'Micheal',
  imageUrl: 'https://randomuser.me/api/portraits/men/44.jpg',
};
const USER_TOKEN = 'YOUR_TOKEN';
const API_KEY = 'YOUR_TOKEN';
const videoClient = new StreamVideoClient(API_KEY, {}, CALL_CONFIG.meeting);
```

### Connecting and disconnecting from the video client

We will connect to the Stream's client instance we've created right after the component has mounted.
When the component un-mounts we will disconnect from the client.

```tsx
import React, {useEffect, useState} from 'react';
import {ActivityIndicator, SafeAreaView, StyleSheet} from 'react-native';

...
const App = () => {
  const [connected, setConnected] = useState(false);
  const [error, setError] = useState(undefined);

  useEffect(() => {
    const run = async () => {
      try {
        await videoClient.connect(user, USER_TOKEN);
        setConnected(true);
      } catch (err) {
        console.error('Failed to establish connection', err);
      }
    };
    run();

    return () => {
      videoClient.disconnect();
    };
  }, []);

  if (!connected) {
    return (
      <SafeAreaView style={{flex: 1}}>
        <ActivityIndicator size={'large'} style={StyleSheet.absoluteFill} />
      </SafeAreaView>
    );
  }

  return !error ? (
    <SafeAreaView style={{flex: 1}}>
      <Text>We're connected now and ready to go 🚀</Text>
    </SafeAreaView>
  ) : (
    <Text>{error}</Text>
  );
};
```

For simplicity you can also use this hook:

```tsx title="src/hooks/useVideoClient.tsx"
import { StreamVideoClient } from '@stream-io/video-client';
import { useEffect, useState } from 'react';
import { VideoProps } from '../types';

const APIParams = {
  apiKey: STREAM_API_KEY, // see <video>/data/fixtures/apps.yaml for API key/secret
};

export const useVideoClient = ({ user, token }: VideoProps) => {
  const [videoClient, setVideoClient] = useState<StreamVideoClient>();

  useEffect(() => {
    const run = async () => {
      try {
        if (user && token) {
          const client = new StreamVideoClient(
            APIParams.apiKey,
            {},
            CALL_CONFIG.meeting,
          );
          await client.connectUser(user, token);
          setVideoClient(client);
        }
      } catch (err) {
        console.error('Failed to establish connection', err);
      }
    };

    run();
  }, [token, user]);

  return { videoClient };
};
```

### Provide the video client logic to the rest of the app

Our `StreamVideo` component will provide our recently created video client to the rest of the underlying components.

The `client` created above can be used as follows and needs to be provided to the `client` prop of the `StreamVideo` component.

_Note: Make sure to wrap your entire application in `StreamVideo`._

```tsx title="App.tsx"
import React from 'react';
import {ActivityIndicator, StyleSheet} from 'react-native';
import {StreamMeeting, StreamCall } from '@stream-io/video-react-native-sdk';
...

const App = () => {
  const {videoClient} = useVideoClient({
    user: user,
    token: user?.token,
  });

  if (!videoClient) {
    return <ActivityIndicator size={'large'} style={StyleSheet.absoluteFill} />;
  }

  return (
    <StreamVideo client={videoClient}>
      {children}
    </StreamVideo>
  );
};
```

### Adding call cycle handlers

<<<<<<< HEAD
`StreamVideo` component has a `callCycleHandlers` prop of type object that expects `onActiveCall` and `onHangupCall` handlers to deal with the case when the call is active and when the call is hunged up. These handlers can be used to navigate to particular screens depending on the state.
=======
`StreamVideo` component has a `callCycleHandlers` prop of type object that expects `onActiveCall` and `onHangupCall` handlers to deal with the case when the call is active and when the call is hung up. These handlers can be used to navigate to particular screens depending on the state.
>>>>>>> 8caa7ba8

An example can be seen below:

```tsx title="App.tsx"
import React from 'react';
import {ActivityIndicator, StyleSheet} from 'react-native';
import {StreamMeeting, StreamCall } from '@stream-io/video-react-native-sdk';
...

const App = () => {
  ...

  return (
    <StreamVideo
      client={videoClient}
      callCycleHandlers={{
        onActiveCall: () => navigation.navigate('ActiveCallScreen'),
        onHangupCall: () => navigation.navigate('JoinMeetingScreen'),
      }}>
      {children}
    </StreamVideo>
  );
};
```

## Planning the Screens

The app is supposed to have 4 screens each for entering meeting id, lobby view, active call and call participants info screen.

We use [react-navigation](http://reactnavigation.org/) to set up the navigator. To do this, we will firstly define the types.

```tsx title="src/types.ts"
export type NavigationStackParamsList = {
  CallLobbyScreen: { callId: string };
  ActiveCallScreen: undefined;
  CallParticipantsInfoScreen: undefined;
  JoinMeetingScreen: undefined;
};
```

Finally setup the stack navigator and the stack screen.

```tsx title="App.tsx"
import React from 'react';
import { NavigationStackParamsList } from './src/types';
import { createNativeStackNavigator } from '@react-navigation/native-stack';
import { NavigationContainer } from '@react-navigation/native';
import { StreamVideo } from '@stream-io/video-react-native-sdk';
import { JoinMeetingScreen } from './src/screens/JoinMeetingScreen';
import { LobbyViewScreen } from './src/screens/LobbyViewScreen';
import { ActiveCallScreen } from './src/screens/ActiveCallScreen';
import { CallParticipansInfoScreen } from './src/screens/CallParticipantsInfoScreen';

const Stack = createNativeStackNavigator<NavigationStackParamsList>();

const Navigator = () => {
  ...

  return (
    <StreamVideo
      client={videoClient}
      callCycleHandlers={{
        onActiveCall: () => navigation.navigate('ActiveCallScreen'),
        onHangupCall: () => navigation.navigate('JoinMeetingScreen'),
      }}>
      <Stack.Navigator>
        <Stack.Screen
          name="JoinMeetingScreen"
          component={JoinMeetingScreen}
        />
        <Stack.Screen
          name="CallLobbyScreen"
          component={LobbyViewScreen}
        />
        <Stack.Screen
          name="ActiveCallScreen"
          component={ActiveCallScreen}
          options={{ headerShown: false }}
        />
        <Stack.Screen
          name="CallParticipantsInfoScreen"
          component={CallParticipansInfoScreen}
        />
      </Stack.Navigator>
    </StreamVideo>
  );
};

function App(): JSX.Element {
  return (
    <NavigationContainer>
      <Navigator />
    </NavigationContainer>
  );
}

export default App;
```

### Join Meeting screen

This screen is required to have a text input where the id of the meeting to be joined can be entered and a button to create/start the call.

We can use the create call button to show/navigate to LobbyView component/screen.

Our implementation of this screen is as follows:

```tsx title="src/screens/JoinMeetingScreen.tsx"
import React, { useCallback, useState } from 'react';
import { TextInput, SafeAreaView, View, Text, Button } from 'react-native';

import { NativeStackScreenProps } from '@react-navigation/native-stack';
import { NavigationStackParamsList } from '../types';

type JoinMeetingScreenProps = NativeStackScreenProps<
  NavigationStackParamsList,
  'JoinMeetingScreen'
>;

export const JoinMeetingScreen = (props: JoinMeetingScreenProps) => {
  const [callID, setCallId] = useState('');
  const { navigation } = props;

  const joinCallHandler = useCallback(() => {
    navigation.navigate('CallLobbyScreen', { callId: callID });
  }, [navigation, callID]);

  return (
    <SafeAreaView>
      <View>
        <Text>{'Whats the call ID?'}</Text>
      </View>
      <TextInput
        value={callID}
        onChangeText={(text) => setCallId(text.trim().split(' ').join('-'))}
      />
      <Button
        title={'Create meeting with callID: ' + callID}
        color="blue"
        disabled={!callID}
        onPress={joinCallHandler}
      />
    </SafeAreaView>
  );
};
```

### Render the Lobby View component

To render the call lobby component, you can import `LobbyView` component from the Video SDK and use it in the Screen/View. `LobbyView` component expects a meeting id that will be used to join the call.

```tsx title="src/screens/LobbyViewScreen.tsx"
import React from 'react';
import { LobbyView } from '@stream-io/video-react-native-sdk';
import { NativeStackScreenProps } from '@react-navigation/native-stack';
import { NavigationStackParamsList } from '../types';

type CallLobbyScreenProps = NativeStackScreenProps<
  NavigationStackParamsList,
  'CallLobbyScreen'
>;

export const LobbyViewScreen = (props: CallLobbyScreenProps) => {
  const { route } = props;
  const {
    params: { callId },
  } = route;

  return <LobbyView callID={callId} onActiveCall={onActiveCall} />;
};
```

### Rendering the Active call view

To render the active call view, you can import `ActiveCall` component from the Video SDK and use it in the Screen/View where you want to render it. This component expects a handler to deal with the case of what should happen when user clicks on the Participants View icon(`onOpenCallParticipantsInfoView`).

```tsx title="src/screens/ActiveCallScreen.tsx"
import React, { useCallback } from 'react';
import { ActiveCall, useActiveCall } from '@stream-io/video-react-native-sdk';
import { ActivityIndicator, StyleSheet } from 'react-native';
import { NavigationStackParamsList } from '../types';
import { NativeStackScreenProps } from '@react-navigation/native-stack';

type ActiveCallScreenProps = NativeStackScreenProps<
  NavigationStackParamsList,
  'ActiveCallScreen'
>;

export const ActiveCallScreen = ({ navigation }: ActiveCallScreenProps) => {
  const activeCall = useActiveCall();

  // Handler executed when the call participants icon is clicked. This is used to render CallParticipantsInfoView.
  const onOpenCallParticipantsInfoViewHandler = useCallback(() => {
    navigation.navigate('CallParticipantsInfoScreen');
  }, [navigation]);

  // Since the call takes time to join we show an activityindicator until then.
  if (!activeCall) {
    return <ActivityIndicator size={'large'} style={StyleSheet.absoluteFill} />;
  }
  return (
    <ActiveCall
      onOpenCallParticipantsInfoView={onOpenCallParticipantsInfoViewHandler}
    />
  );
};
```

### Rendering the CallParticipantsInfoView component

To render the call participants info view, you can import `CallParticipantsInfoView` from the Video SDK and use it in the Screen/View where you want to render it.

```tsx title="src/screens/CallParticipansInfoScreen.tsx"
import React from 'react';
import { CallParticipantsInfoView } from '@stream-io/video-react-native-sdk';

export const CallParticipansInfoScreen = () => {
  return <CallParticipantsInfoView />;
};
```

## Further Integration

Congratulations on completing the Stream Video React Native SDK tutorial. You've learned how to build two very popular use cases - Meeting and Ringing Calls. However, our SDK supports multiple other use cases and more advanced features. If you're looking to integrate more of our supported functionality, we recommend checking out the following guides:

[//]: # '* [guide](05-advanced/02-push-notification/01-overview.mdx)'

(../02-guides/04-socket-events.mdx)

- [Call Lifecycle](../02-guides/02-call-lifecycle.mdx): It's important to understand the lifecycle of our SDK and Calls to properly build complex use cases for your users.
- [Call Engine](../02-guides/03-call-engine.mdx): If you're looking to utilize our state machine to the fullest, explore what our internal CallEngine does and how to listen to state.
- [Deep linking](../05-advanced/01-deeplinking.mdx): Deep linking is very useful for Meeting apps where you can simply send a link for the Call that lets people join.
- [Push Notifications](../05-advanced/02-push-notifications.mdx): Apps where Ring people and invite them to Calls heavily rely on push notifications. Learn how to integrate them with our SDK.

Alternatively, if you're modeling your app based on popular apps, like Messenger, Telegram, Zoom, Google Meet, Twitter Spaces or Twitch, we have several guides and template projects prepared for you:

- [Chat + Video](../02-guides/06-chat-with-video.mdx): Messenger and Telegram like applications feature Chat as a primary source of communication, with Video being secondary. To build a similar app, follow our Chat + Video guide that provides you with a template project to kick start your app, with all the UI and setup pre-baked.
- [Audio Rooms](../02-guides/07-audio-rooms.mdx): Some apps feature live audio rooms where people gather to discuss ideas and fun topics. Apps like Twitter Spaces are popular and you can build them using our Audio Rooms guide. It also prepares a template project for you that cuts the time you need to start working on your app.
- [Livestream](../02-guides/08-livestream.mdx): Last, but not least, our Livestream guide teaches you how to build an app where one person streams their tracks to a group of people in real time. By the end of the guide, you'll have a project that prepares most of the setup for you.<|MERGE_RESOLUTION|>--- conflicted
+++ resolved
@@ -221,11 +221,7 @@
 
 ### Adding call cycle handlers
 
-<<<<<<< HEAD
-`StreamVideo` component has a `callCycleHandlers` prop of type object that expects `onActiveCall` and `onHangupCall` handlers to deal with the case when the call is active and when the call is hunged up. These handlers can be used to navigate to particular screens depending on the state.
-=======
 `StreamVideo` component has a `callCycleHandlers` prop of type object that expects `onActiveCall` and `onHangupCall` handlers to deal with the case when the call is active and when the call is hung up. These handlers can be used to navigate to particular screens depending on the state.
->>>>>>> 8caa7ba8
 
 An example can be seen below:
 
