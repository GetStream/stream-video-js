--- conflicted
+++ resolved
@@ -4,10 +4,6 @@
   setOSInfo,
   SfuModels,
 } from '@stream-io/video-client';
-<<<<<<< HEAD
-import { getRNDeviceInfoLib } from './device-info/libs';
-=======
->>>>>>> a1431440
 import { Platform } from 'react-native';
 import { version } from '../../version';
 import RNDeviceInfo from 'react-native-device-info';
@@ -22,23 +18,19 @@
     patch,
   });
 
-<<<<<<< HEAD
-  const RNDeviceInfo = getRNDeviceInfoLib();
-=======
   const deviceInfo = RNDeviceInfo;
->>>>>>> a1431440
 
   setOSInfo({
     name: Platform.OS,
-    version: RNDeviceInfo.getSystemVersion(),
-    architecture: RNDeviceInfo.supportedAbisSync().join(','),
+    version: deviceInfo.getSystemVersion(),
+    architecture: deviceInfo.supportedAbisSync().join(','),
   });
 
   setDeviceInfo({
     // Apple iPhone SE Handset, Google sdk_gphone64_x86_64 Handset
-    name: `${RNDeviceInfo.getManufacturerSync()} ${
-      RNDeviceInfo.getModel() ?? RNDeviceInfo.getDeviceId()
-    } ${RNDeviceInfo.getDeviceType()}`,
+    name: `${deviceInfo.getManufacturerSync()} ${
+      deviceInfo.getModel() ?? deviceInfo.getDeviceId()
+    } ${deviceInfo.getDeviceType()}`,
     version: '',
   });
 };