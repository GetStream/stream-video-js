import { Call, User, UserResponse } from '@stream-io/video-client';
import { MAX_AVATARS_IN_VIEW } from '../constants';

// Utility to join strings with commas and 'and'
export const generateCallTitle = (memberUserIds: string[]) => {
  const supportedAmountOfMemberUserIds = memberUserIds.slice(
    0,
    MAX_AVATARS_IN_VIEW,
  );
  if (supportedAmountOfMemberUserIds.length < MAX_AVATARS_IN_VIEW) {
    return supportedAmountOfMemberUserIds.join(' and ');
  }

  const allMembersExceptLast = supportedAmountOfMemberUserIds.slice(0, -1);
  const lastMember = supportedAmountOfMemberUserIds.slice(-1)[0];
  return `${allMembersExceptLast.join(', ')}, and ${lastMember}`;
};

// Utility to truncate long strings
export const generateParticipantTitle = (memberUserId: string) => {
  return memberUserId.length > 15
    ? memberUserId.slice(0, 15) + '...'
    : memberUserId;
};

// Utility to get initials of a name
export const getInitialsOfName = (name: string) => {
  const names = name.split(' ');
  let initials = names[0].substring(0, 1).toUpperCase();
  if (names.length > 1) {
    initials += names[names.length - 1].substring(0, 1).toUpperCase();
  }
  return initials;
<<<<<<< HEAD
=======
};

// Utility to generate array of member user ids from outgoing call meta data
export const getMembersForOutgoingCall = (outgoingCall: Call) => {
  const users = outgoingCall.state.getCurrentValue(outgoingCall.state.members$);
  return Object.values(users);
};

// Utility to generate array of member user ids from incoming call meta data
export const getMembersForIncomingCall = (
  incomingCall: Call,
  connectedUser: User | undefined,
) => {
  const meta = incomingCall.state.getCurrentValue(incomingCall.state.metadata$);
  const users = incomingCall.state.getCurrentValue(incomingCall.state.members$);
  let members: UserResponse[] = [];
  Object.values(users).forEach((user) => {
    if (connectedUser?.id !== user.id) members.push(user);
  });
  const callCreatedBy = meta!.created_by;
  members.push(callCreatedBy);

  return members;
>>>>>>> 8caa7ba8
};<|MERGE_RESOLUTION|>--- conflicted
+++ resolved
@@ -31,8 +31,6 @@
     initials += names[names.length - 1].substring(0, 1).toUpperCase();
   }
   return initials;
-<<<<<<< HEAD
-=======
 };
 
 // Utility to generate array of member user ids from outgoing call meta data
@@ -56,5 +54,4 @@
   members.push(callCreatedBy);
 
   return members;
->>>>>>> 8caa7ba8
 };