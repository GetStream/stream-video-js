import { CallMetadata, User, UserResponse } from '@stream-io/video-client';
import { MAX_AVATARS_IN_VIEW } from '../constants';

// Utility to join strings with commas and 'and'
export const generateCallTitle = (memberUserIds: string[]) => {
  const supportedAmountOfMemberUserIds = memberUserIds.slice(
    0,
    MAX_AVATARS_IN_VIEW,
  );
  if (supportedAmountOfMemberUserIds.length < MAX_AVATARS_IN_VIEW) {
    return supportedAmountOfMemberUserIds.join(' and ');
  }

  const allMembersExceptLast = supportedAmountOfMemberUserIds.slice(0, -1);
  const lastMember = supportedAmountOfMemberUserIds.slice(-1)[0];
  return `${allMembersExceptLast.join(', ')}, and ${lastMember}`;
};

// Utility to truncate long strings
export const generateParticipantTitle = (memberUserId: string) => {
  return memberUserId.length > 15
    ? memberUserId.slice(0, 15) + '...'
    : memberUserId;
};

<<<<<<< HEAD
// Utility to get initials of a name
export const getInitialsOfName = (name: string) => {
  const names = name.split(' ');
  let initials = names[0].substring(0, 1).toUpperCase();
  if (names.length > 1) {
    initials += names[names.length - 1].substring(0, 1).toUpperCase();
  }
  return initials;
=======
// Utility to generate array of member user ids from outgoing call meta data
export const getMembersForOutgoingCall = (outgoingCall: CallMetadata) => {
  return Object.values(outgoingCall.users);
};

// Utility to generate array of member user ids from incoming call meta data
export const getMembersForIncomingCall = (
  incomingCall: CallMetadata,
  connectedUser: User | undefined,
) => {
  let members: UserResponse[] = [];
  Object.values(incomingCall.users).forEach((user) => {
    if (connectedUser?.id !== user.id) members.push(user);
  });
  const callCreatedBy = incomingCall.call.created_by;
  members.push(callCreatedBy);

  return members;
>>>>>>> 424f1098
};<|MERGE_RESOLUTION|>--- conflicted
+++ resolved
@@ -23,7 +23,6 @@
     : memberUserId;
 };
 
-<<<<<<< HEAD
 // Utility to get initials of a name
 export const getInitialsOfName = (name: string) => {
   const names = name.split(' ');
@@ -32,7 +31,8 @@
     initials += names[names.length - 1].substring(0, 1).toUpperCase();
   }
   return initials;
-=======
+};
+
 // Utility to generate array of member user ids from outgoing call meta data
 export const getMembersForOutgoingCall = (outgoingCall: CallMetadata) => {
   return Object.values(outgoingCall.users);
@@ -51,5 +51,4 @@
   members.push(callCreatedBy);
 
   return members;
->>>>>>> 424f1098
 };