--- conflicted
+++ resolved
@@ -1,9 +1,4 @@
-<<<<<<< HEAD
-=======
-export type ExpoNotificationsLib = typeof import('expo-notifications');
-
 import { getLogger } from '@stream-io/video-client';
->>>>>>> 5f0b2bc6
 import type { Notification } from 'expo-notifications';
 
 export type ExpoNotificationsLib = typeof import('expo-notifications');
@@ -19,10 +14,7 @@
 export function getExpoNotificationsLib() {
   if (!expoNotificationsLib) {
     throw Error(
-<<<<<<< HEAD
-      'expo-notifications library is not installed. Please see https://docs.expo.dev/versions/latest/sdk/notifications/ for installation instructions',
-=======
-      'expo-notifications library is not installed. Please see https://docs.expo.dev/versions/latest/sdk/notifications/ for installation instructions. It is required for non ringing push notifications.'
+      'expo-notifications library is not installed. Please see https://docs.expo.dev/versions/latest/sdk/notifications/ for installation instructions. It is required for non ringing push notifications.',
     );
   }
   return expoNotificationsLib;
@@ -32,8 +24,7 @@
   if (!expoNotificationsLib) {
     getLogger(['getExpoNotificationsLibNoThrow'])(
       'debug',
-      'expo-notifications library is not installed. It is required for non ringing push notifications and not for ringing'
->>>>>>> 5f0b2bc6
+      'expo-notifications library is not installed. It is required for non ringing push notifications and not for ringing',
     );
   }
   return expoNotificationsLib;
