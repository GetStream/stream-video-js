--- conflicted
+++ resolved
@@ -96,7 +96,16 @@
   const [isCameraOnFrontFacingMode, setIsCameraOnFrontFacingMode] =
     useState(true);
 
-<<<<<<< HEAD
+  const [initAudioEnabled, setInitialAudioEnabled] = useState<boolean>(
+    isMicPermissionGranted$.getValue() &&
+      !!call?.permissionsContext?.hasPermission(OwnCapability.SEND_AUDIO),
+  );
+
+  const [initVideoEnabled, setInitialVideoEnabled] = useState<boolean>(
+    isCameraPermissionGranted$.getValue() &&
+      call?.type !== 'audio_room' &&
+      !!call?.permissionsContext?.hasPermission(OwnCapability.SEND_VIDEO),
+  );
   const [initAudioEnabled, setInitialAudioEnabled] = useState<boolean>(() => {
     const hasPermission = isMicPermissionGranted$.getValue();
     const metaDataSettings = call?.data?.settings?.audio.mic_default_on;
@@ -114,18 +123,6 @@
     }
     return hasPermission;
   });
-=======
-  const [initAudioEnabled, setInitialAudioEnabled] = useState<boolean>(
-    isMicPermissionGranted$.getValue() &&
-      !!call?.permissionsContext?.hasPermission(OwnCapability.SEND_AUDIO),
-  );
-
-  const [initVideoEnabled, setInitialVideoEnabled] = useState<boolean>(
-    isCameraPermissionGranted$.getValue() &&
-      call?.type !== 'audio_room' &&
-      !!call?.permissionsContext?.hasPermission(OwnCapability.SEND_VIDEO),
-  );
->>>>>>> 8e839d28
 
   const publishVideoStream = useVideoPublisher({
     initialVideoMuted: !initVideoEnabled,
