--- conflicted
+++ resolved
@@ -14,16 +14,6 @@
 } from '@stream-io/video-client';
 import { useCall, useCallStateHooks } from '@stream-io/video-react-bindings';
 import {
-<<<<<<< HEAD
-=======
-  useCall,
-  useCallCallingState,
-  useCallMetadata,
-  useLocalParticipant,
-} from '@stream-io/video-react-bindings';
-import {
-  isMicPermissionGranted$,
->>>>>>> a3789fbb
   isCameraPermissionGranted$,
   isMicPermissionGranted$,
 } from '../../utils/StreamVideoRN/permissions';
@@ -112,11 +102,9 @@
  */
 export const MediaStreamManagement = ({ children }: PropsWithChildren<{}>) => {
   const call = useCall();
-<<<<<<< HEAD
-  const { useLocalParticipant, useCallCallingState } = useCallStateHooks();
-=======
+  const { useLocalParticipant, useCallCallingState, useCallMetadata } =
+    useCallStateHooks();
   const settings = useCallMetadata()?.settings;
->>>>>>> a3789fbb
   const localParticipant = useLocalParticipant();
   const callingState = useCallCallingState();
   const videoDevices = useStreamVideoStoreValue((store) => store.videoDevices);
