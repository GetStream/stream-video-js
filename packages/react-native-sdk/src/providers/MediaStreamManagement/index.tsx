import React, {
  createContext,
  PropsWithChildren,
  useCallback,
  useContext,
  useMemo,
  useState,
} from 'react';
<<<<<<< HEAD
import {
  CallingState,
  OwnCapability,
  SfuModels,
} from '@stream-io/video-client';
import { useCall, useCallCallingState } from '@stream-io/video-react-bindings';
=======
import { CallingState, SfuModels } from '@stream-io/video-client';
import {
  useCall,
  useCallCallingState,
  useLocalParticipant,
} from '@stream-io/video-react-bindings';
>>>>>>> ca570638
import {
  isMicPermissionGranted$,
  isCameraPermissionGranted$,
} from '../../utils/StreamVideoRN/permissions';
import { useAudioPublisher } from './useAudioPublisher';
import { useVideoPublisher } from './useVideoPublisher';
import { Alert } from 'react-native';
import { useStreamVideoStoreValue } from '../../contexts';

/**
 * API to control device enablement, device selection and media stream access for a call.
 * @category Device Management
 */
export type MediaStreamManagementContextAPI = {
  /**
   * Publishes audio stream for currently selected audio input (microphone) device to other call participants.
   */
  publishAudioStream: () => Promise<void>;
  /**
   * Publishes video stream for currently selected video input (camera) device to other call participants.
   */
  publishVideoStream: () => Promise<void>;
  /**
   * Signals whether audio stream will be published when the call is joined.
   */
  initialAudioEnabled: boolean;
  /**
   * Signals whether audio stream will be published when the call is joined.
   */
  initialVideoEnabled: boolean;
  /**
   * Signals whether the camera is on front facing mode.
   */
  isCameraOnFrontFacingMode: boolean;
  /**
   * Toggles the initialAudioEnabled boolean flag.
   * The latest value set will be used to decide, whether audio stream will be published when joining a call.
   */
  toggleInitialAudioMuteState: () => void;
  /**
   * Toggles the initialAudioEnabled boolean flag.
   * The latest value set will be used to decide, whether audio stream will be published when joining a call.
   */
  toggleInitialVideoMuteState: () => void;
  /**
   * Toggles the camera facing mode between front and back camera.
   */
  toggleCameraFacingMode: () => void;
  /**
   * Stops publishing audio stream for currently selected audio input (microphone) device to other call participants.
   */
  stopPublishingAudio: () => void;
  /**
   * Stops publishing video stream for currently selected video input (camera) device to other call participants.
   */
  stopPublishingVideo: () => void;
};

const MediaStreamContext =
  createContext<MediaStreamManagementContextAPI | null>(null);

/**
 *
 * Provides `MediaStreamManagementContextAPI` that allow the integrators to handle:
 * 1. the initial device state enablement (for example in a custom lobby view)
 * 2. media stream publishing
 * @param params
 * @returns
 *
 * @category Device Management
 */
export const MediaStreamManagement = ({ children }: PropsWithChildren<{}>) => {
  const call = useCall();
  const callingState = useCallCallingState();
  const videoDevices = useStreamVideoStoreValue((store) => store.videoDevices);
  const localVideoStream = useLocalParticipant()?.videoStream;

  const [isCameraOnFrontFacingMode, setIsCameraOnFrontFacingMode] =
    useState(true);

  const [initAudioEnabled, setInitialAudioEnabled] = useState<boolean>(
    isMicPermissionGranted$.getValue() &&
      !!call?.permissionsContext?.hasPermission(OwnCapability.SEND_AUDIO),
  );

  const [initVideoEnabled, setInitialVideoEnabled] = useState<boolean>(
    isCameraPermissionGranted$.getValue() &&
      call?.type !== 'audio_room' &&
      !!call?.permissionsContext?.hasPermission(OwnCapability.SEND_VIDEO),
  );

  const publishVideoStream = useVideoPublisher({
    initialVideoMuted: !initVideoEnabled,
  });
  const publishAudioStream = useAudioPublisher({
    initialAudioMuted: !initAudioEnabled,
  });

  const stopPublishingAudio = useCallback(() => {
    if (
      callingState === CallingState.IDLE ||
      callingState === CallingState.RINGING
    ) {
      setInitialAudioEnabled(false);
    } else {
      call?.stopPublish(SfuModels.TrackType.AUDIO);
    }
  }, [call, callingState]);

  const stopPublishingVideo = useCallback(() => {
    if (
      callingState === CallingState.IDLE ||
      callingState === CallingState.RINGING
    ) {
      setInitialVideoEnabled(false);
    } else {
      call?.stopPublish(SfuModels.TrackType.VIDEO);
    }
  }, [call, callingState]);

  const toggleInitialAudioMuteState = useCallback(
    () =>
      setInitialAudioEnabled((prev) => {
        if (!isMicPermissionGranted$.getValue() && !prev) {
          Alert.alert(
            'Microphone permission not granted, can not enable audio',
          );
          return false;
        }
        return !prev;
      }),
    [],
  );
  const toggleInitialVideoMuteState = useCallback(
    () =>
      setInitialVideoEnabled((prev) => {
        if (!isCameraPermissionGranted$.getValue() && !prev) {
          Alert.alert('Camera permission not granted, can not enable video');
          return false;
        }
        return !prev;
      }),
    [],
  );

  const toggleCameraFacingMode = useCallback(() => {
    const canSwitchCamera = videoDevices.length > 1;
    if (canSwitchCamera && localVideoStream) {
      const tracks = localVideoStream.getVideoTracks();
      const videoTrack = tracks[0];
      if (videoTrack) {
        videoTrack._switchCamera();
        setIsCameraOnFrontFacingMode((prev) => !prev);
      }
    }
  }, [localVideoStream, videoDevices.length]);

  const contextValue = useMemo(() => {
    return {
      initialAudioEnabled: initAudioEnabled,
      initialVideoEnabled: initVideoEnabled,
      isCameraOnFrontFacingMode,
      toggleInitialAudioMuteState,
      toggleInitialVideoMuteState,
      toggleCameraFacingMode,
      publishAudioStream,
      publishVideoStream,
      stopPublishingAudio,
      stopPublishingVideo,
    };
  }, [
    initAudioEnabled,
    initVideoEnabled,
    isCameraOnFrontFacingMode,
    toggleInitialAudioMuteState,
    toggleInitialVideoMuteState,
    toggleCameraFacingMode,
    publishAudioStream,
    publishVideoStream,
    stopPublishingAudio,
    stopPublishingVideo,
  ]);

  return (
    <MediaStreamContext.Provider value={contextValue}>
      {children}
    </MediaStreamContext.Provider>
  );
};

/**
 * Context consumer retrieving MediaStreamManagementContextAPI.
 * @returns
 *
 * @category Device Management
 */
export const useMediaStreamManagement = () => {
  const value = useContext(MediaStreamContext);
  if (!value) {
    console.warn('Null MediaDevicesContext');
  }
  return value as MediaStreamManagementContextAPI;
};<|MERGE_RESOLUTION|>--- conflicted
+++ resolved
@@ -6,21 +6,12 @@
   useMemo,
   useState,
 } from 'react';
-<<<<<<< HEAD
 import {
   CallingState,
   OwnCapability,
   SfuModels,
 } from '@stream-io/video-client';
 import { useCall, useCallCallingState } from '@stream-io/video-react-bindings';
-=======
-import { CallingState, SfuModels } from '@stream-io/video-client';
-import {
-  useCall,
-  useCallCallingState,
-  useLocalParticipant,
-} from '@stream-io/video-react-bindings';
->>>>>>> ca570638
 import {
   isMicPermissionGranted$,
   isCameraPermissionGranted$,
