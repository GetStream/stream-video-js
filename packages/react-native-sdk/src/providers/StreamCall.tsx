--- conflicted
+++ resolved
@@ -18,11 +18,7 @@
   /**
    * The call instance to use.
    */
-<<<<<<< HEAD
-  call?: never;
-=======
   call?: Call;
->>>>>>> 8b769d36
 };
 
 type InitWithCallInstance = {
@@ -33,19 +29,11 @@
   /**
    * The call type.
    */
-<<<<<<< HEAD
-  callType?: never;
-  /**
-   * The call id.
-   */
-  callId?: never;
-=======
   callType?: string;
   /**
    * The call id.
    */
   callId?: string;
->>>>>>> 8b769d36
 };
 
 type InitStreamCall = InitWithCallCID | InitWithCallInstance;
