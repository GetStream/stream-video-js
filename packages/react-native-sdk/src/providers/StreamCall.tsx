--- conflicted
+++ resolved
@@ -21,14 +21,9 @@
   children,
 }: PropsWithChildren<StreamCallProps>) => {
   return (
-<<<<<<< HEAD
     <StreamCallProvider call={call}>
-      <KeepCallAliveAndroid />
-=======
-    <StreamCallProvider call={activeCall}>
       <AndroidKeepCallAlive />
       <IosInformCallkeepCallEnd />
->>>>>>> 336e4f3d
       <CallCycleLogicsWrapper callCycleHandlers={callCycleHandlers}>
         {children}
       </CallCycleLogicsWrapper>
