--- conflicted
+++ resolved
@@ -37,16 +37,12 @@
     }
 
     setCall(incomingCall);
-<<<<<<< HEAD
-  }, [incomingCall]);
-=======
 
     return () => {
       call?.leave().catch((e) => console.log(e));
       setCall(undefined);
     };
   }, [incomingCall, call]);
->>>>>>> 55d45c7b
 
   return (
     <StreamCallProvider call={call}>
