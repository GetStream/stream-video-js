--- conflicted
+++ resolved
@@ -1,9 +1,6 @@
 import { colors } from './colors';
-<<<<<<< HEAD
 import { fonts } from './fonts';
-=======
 import { Theme } from './types';
->>>>>>> a6bc5bce
 
 const { light, dark } = colors;
 
