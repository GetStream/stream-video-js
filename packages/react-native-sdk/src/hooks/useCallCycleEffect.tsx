--- conflicted
+++ resolved
@@ -4,11 +4,7 @@
   useOutgoingCalls,
 } from '@stream-io/video-react-bindings';
 import { useEffect } from 'react';
-<<<<<<< HEAD
-import { CallCycleHandlersType } from '../providers';
-=======
 import { CallCycleHandlersType } from '../contexts/CallCycleContext';
->>>>>>> 8eba4073
 
 export const useCallCycleEffect = (
   callCycleHandlers: CallCycleHandlersType,
