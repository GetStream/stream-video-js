--- conflicted
+++ resolved
@@ -4,29 +4,15 @@
   getVideoStream,
   SfuModels,
 } from '@stream-io/video-client';
-<<<<<<< HEAD
-import {
-  useActiveCall,
-  useCallCallingState,
-  useLocalParticipant,
-} from '@stream-io/video-react-bindings';
+import { useCall, useLocalParticipant } from '@stream-io/video-react-bindings';
 import { useCallback, useEffect, useRef } from 'react';
-=======
-import { useCall, useLocalParticipant } from '@stream-io/video-react-bindings';
-import { useCallback } from 'react';
->>>>>>> 983a934a
 import {
   useStreamVideoStoreSetState,
   useStreamVideoStoreValue,
 } from '../contexts/StreamVideoContext';
 import { useMediaDevices } from '../contexts/MediaDevicesContext';
-<<<<<<< HEAD
 import { useAppStateListener } from '../utils/useAppStateListener';
-import { Alert } from 'react-native';
 import { useIsOnline } from './useIsOnline';
-=======
-import { useAppStateListener } from '../utils/hooks/useAppStateListener';
->>>>>>> 983a934a
 
 /**
  * A helper hook which exposes audio, video mute and camera facing mode and
