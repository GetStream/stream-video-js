import {
  CallingState,
  getAudioStream,
  getVideoStream,
  SfuModels,
  Call,
} from '@stream-io/video-client';
import { useCall, useLocalParticipant } from '@stream-io/video-react-bindings';
import { useCallback, useEffect, useRef } from 'react';
import {
  useStreamVideoStoreSetState,
  useStreamVideoStoreValue,
} from '../contexts';
import { useAppStateListener } from '../utils/hooks/useAppStateListener';
import NetInfo from '@react-native-community/netinfo';

/**
 * A helper hook which exposes audio, video mute and camera facing mode and
 * their respective functions to toggle state
 *
 * @category Device Management
 */
export const useCallControls = () => {
  const localParticipant = useLocalParticipant();
  const call = useCall();
  /** Refs to keep track of the current call and whether the user is online or not */
  const callRef = useRef(call);
  callRef.current = call;
  const isOnlineRef = useRef(true);

  const setState = useStreamVideoStoreSetState();
  const isCameraOnFrontFacingMode = useStreamVideoStoreValue(
    (store) => store.isCameraOnFrontFacingMode,
  );
  const currentAudioDevice = useStreamVideoStoreValue(
    (store) => store.currentAudioDevice,
  );
  const videoDevices = useStreamVideoStoreValue((store) => store.videoDevices);
  const currentVideoDevice = useStreamVideoStoreValue(
    (store) => store.currentVideoDevice,
  );

<<<<<<< HEAD
=======
  const audioDeviceId = currentAudioDevice?.deviceId;
  const videoDeviceId = currentVideoDevice?.deviceId;

>>>>>>> 25b26363
  const publishAudioStream = useCallback(async () => {
    try {
      // Client picks up the default audio stream.
      // For mobile devices there will always be one audio input
<<<<<<< HEAD
      if (currentAudioDevice && isOnlineRef.current) {
        const audioStream = await getAudioStream(currentAudioDevice.deviceId);
        if (call) {
          await call.publishAudioStream(audioStream);
        }
=======
      if (!call || !audioDeviceId || !isOnlineRef.current) {
        return;
>>>>>>> 25b26363
      }

      const audioStream = await getAudioStream({
        deviceId: audioDeviceId,
      });

      await call.publishAudioStream(audioStream);
    } catch (e) {
      console.log('Failed to publish audio stream', e);
    }
  }, [audioDeviceId, call]);

  const publishVideoStream = useCallback(async () => {
    try {
<<<<<<< HEAD
      if (currentVideoDevice && isOnlineRef.current) {
        const videoStream = await getVideoStream(currentVideoDevice.deviceId);
        if (call) {
          await call.publishVideoStream(videoStream);
        }
=======
      if (!call || !videoDeviceId || !isOnlineRef.current) {
        return;
>>>>>>> 25b26363
      }

      const videoStream = await getVideoStream({
        deviceId: videoDeviceId,
      });

      await call.publishVideoStream(videoStream);
    } catch (e) {
      console.log('Failed to publish video stream', e);
    }
  }, [call, videoDeviceId]);

  const isAudioPublished = localParticipant?.publishedTracks.includes(
    SfuModels.TrackType.AUDIO,
  );
  const isVideoPublished = localParticipant?.publishedTracks.includes(
    SfuModels.TrackType.VIDEO,
  );
  /** Refs to keep track of whether the user has published the track before going offline  */
  const isAudioPublishedRef = useRef(false);
  const isVideoPublishedRef = useRef(false);
  isAudioPublishedRef.current = !isAudioPublished;
  isVideoPublishedRef.current = !isVideoPublished;

<<<<<<< HEAD
  const isAudioPublished = localParticipant?.publishedTracks.includes(
    SfuModels.TrackType.AUDIO,
  );
  const isVideoPublished = localParticipant?.publishedTracks.includes(
    SfuModels.TrackType.VIDEO,
  );
  /** Refs to keep track of whether the user has published the track before going offline  */
  const isAudioPublishedRef = useRef(false);
  const isVideoPublishedRef = useRef(false);
  isAudioPublishedRef.current = !isAudioPublished;
  isVideoPublishedRef.current = !isVideoPublished;

=======
>>>>>>> 25b26363
  /** Refs to be used for useEffect that does the rejoining flow when coming back offline */
  const publishAudioStreamRef = useRef(publishAudioStream);
  const publishVideoStreamRef = useRef(publishVideoStream);
  publishAudioStreamRef.current = publishAudioStream;
  publishVideoStreamRef.current = publishVideoStream;

  /** Attempt to republish video stream when app comes back to foreground */
  useAppStateListener(
    isVideoPublishedRef.current ? publishVideoStream : undefined,
  );

  /**
   * Effect to re-join to an existing call happens in case the user comes back online
   */
  useEffect(() => {
    const unsubscribe = NetInfo.addEventListener(async (state) => {
      const { isConnected, isInternetReachable } = state;
      const isOnline = isConnected !== false && isInternetReachable !== false;
      isOnlineRef.current = isOnline;
<<<<<<< HEAD
      if (!callRef.current) return;
=======
      if (!callRef.current) {
        return;
      }
>>>>>>> 25b26363
      const callToJoin = callRef.current;
      await rejoinCall(
        callToJoin,
        isOnline,
        isAudioPublishedRef.current,
        isVideoPublishedRef.current,
        publishAudioStreamRef.current,
        publishVideoStreamRef.current,
      );
    });

    return unsubscribe;
  }, []);

  const toggleVideoMuted = useCallback(async () => {
    if (!isVideoPublished) {
      publishVideoStream();
    } else {
      await call?.stopPublish(SfuModels.TrackType.VIDEO);
    }
  }, [call, isVideoPublished, publishVideoStream]);

  const toggleAudioMuted = useCallback(async () => {
    if (!isAudioPublished) {
      publishAudioStream();
    } else {
      await call?.stopPublish(SfuModels.TrackType.AUDIO);
    }
  }, [call, isAudioPublished, publishAudioStream]);

  const toggleCameraFacingMode = useCallback(() => {
    const videoDevice = videoDevices.find(
      (device) =>
        device.kind === 'videoinput' &&
        (!isCameraOnFrontFacingMode
          ? device.facing === 'front'
          : device.facing === 'environment'),
    );
    setState((prevState) => ({
      currentVideoDevice: videoDevice,
      isCameraOnFrontFacingMode: !prevState.isCameraOnFrontFacingMode,
    }));
  }, [isCameraOnFrontFacingMode, videoDevices, setState]);

  return {
    isAudioPublished,
    isVideoPublished,
    isCameraOnFrontFacingMode,
    toggleAudioMuted,
    toggleVideoMuted,
    toggleCameraFacingMode,
  };
};

/**
 * Helper function to rejoin a call and then publish the streams
 */
async function rejoinCall(
  callToJoin: Call,
  isOnline: boolean,
  isAudioPublished: boolean,
  isVideoPublished: boolean,
  publishAudioStream: () => Promise<void>,
  publishVideoStream: () => Promise<void>,
) {
  const isCurrentStateOffline =
    callToJoin.state.callingState === CallingState.OFFLINE;
  if (!isOnline && !isCurrentStateOffline) {
    callToJoin.state.setCallingState(CallingState.OFFLINE);
  } else if (isOnline && isCurrentStateOffline && callToJoin.rejoin) {
    try {
      await callToJoin.rejoin();
      if (isAudioPublished) {
        await publishAudioStream();
      }
      if (isVideoPublished) {
        await publishVideoStream();
      }
    } catch (e) {
      console.error('Failed to rejoin', e);
      callToJoin.state.setCallingState(CallingState.RECONNECTING_FAILED);
    }
  }
}<|MERGE_RESOLUTION|>--- conflicted
+++ resolved
@@ -40,26 +40,15 @@
     (store) => store.currentVideoDevice,
   );
 
-<<<<<<< HEAD
-=======
   const audioDeviceId = currentAudioDevice?.deviceId;
   const videoDeviceId = currentVideoDevice?.deviceId;
 
->>>>>>> 25b26363
   const publishAudioStream = useCallback(async () => {
     try {
       // Client picks up the default audio stream.
       // For mobile devices there will always be one audio input
-<<<<<<< HEAD
-      if (currentAudioDevice && isOnlineRef.current) {
-        const audioStream = await getAudioStream(currentAudioDevice.deviceId);
-        if (call) {
-          await call.publishAudioStream(audioStream);
-        }
-=======
       if (!call || !audioDeviceId || !isOnlineRef.current) {
         return;
->>>>>>> 25b26363
       }
 
       const audioStream = await getAudioStream({
@@ -74,16 +63,8 @@
 
   const publishVideoStream = useCallback(async () => {
     try {
-<<<<<<< HEAD
-      if (currentVideoDevice && isOnlineRef.current) {
-        const videoStream = await getVideoStream(currentVideoDevice.deviceId);
-        if (call) {
-          await call.publishVideoStream(videoStream);
-        }
-=======
       if (!call || !videoDeviceId || !isOnlineRef.current) {
         return;
->>>>>>> 25b26363
       }
 
       const videoStream = await getVideoStream({
@@ -108,21 +89,6 @@
   isAudioPublishedRef.current = !isAudioPublished;
   isVideoPublishedRef.current = !isVideoPublished;
 
-<<<<<<< HEAD
-  const isAudioPublished = localParticipant?.publishedTracks.includes(
-    SfuModels.TrackType.AUDIO,
-  );
-  const isVideoPublished = localParticipant?.publishedTracks.includes(
-    SfuModels.TrackType.VIDEO,
-  );
-  /** Refs to keep track of whether the user has published the track before going offline  */
-  const isAudioPublishedRef = useRef(false);
-  const isVideoPublishedRef = useRef(false);
-  isAudioPublishedRef.current = !isAudioPublished;
-  isVideoPublishedRef.current = !isVideoPublished;
-
-=======
->>>>>>> 25b26363
   /** Refs to be used for useEffect that does the rejoining flow when coming back offline */
   const publishAudioStreamRef = useRef(publishAudioStream);
   const publishVideoStreamRef = useRef(publishVideoStream);
@@ -142,13 +108,9 @@
       const { isConnected, isInternetReachable } = state;
       const isOnline = isConnected !== false && isInternetReachable !== false;
       isOnlineRef.current = isOnline;
-<<<<<<< HEAD
-      if (!callRef.current) return;
-=======
       if (!callRef.current) {
         return;
       }
->>>>>>> 25b26363
       const callToJoin = callRef.current;
       await rejoinCall(
         callToJoin,
