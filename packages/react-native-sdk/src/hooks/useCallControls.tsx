--- conflicted
+++ resolved
@@ -82,19 +82,11 @@
 
   const toggleCameraFacingMode = useCallback(() => {
     const videoDevice = videoDevices.find(
-<<<<<<< HEAD
-      (videoDevice) =>
-        videoDevice.kind === 'videoinput' &&
-        (isCameraOnFrontFacingMode
-          ? videoDevice.facing === 'environment'
-          : videoDevice.facing === 'front'),
-=======
       (device) =>
         device.kind === 'videoinput' &&
         (cameraBackFacingMode
           ? device.facing === 'front'
           : device.facing === 'environment'),
->>>>>>> 940471ce
     );
     setCurrentVideoDevice(videoDevice);
     setState((prevState) => ({
