import {
  useActiveCall,
  useIncomingCalls,
  useLocalParticipant,
  useStreamVideoClient,
} from '@stream-io/video-react-bindings';
import { useCallback } from 'react';
import InCallManager from 'react-native-incall-manager';
import { useCallKeep } from './useCallKeep';

export const useRingCall = () => {
  const client = useStreamVideoClient();
  const localParticipant = useLocalParticipant();
<<<<<<< HEAD
  const localMediaStream = useStreamVideoStoreValue(
    (store) => store.localMediaStream,
  );
  const activeRingCall = useActiveCall();
  const incomingRingCalls = useIncomingCalls();
=======

  const activeRingCall = useActiveRingCall();
  const incomingRingCalls = useIncomingRingCalls();
>>>>>>> af0bedbc
  const { endCall } = useCallKeep();
  const currentIncomingRingCall =
    incomingRingCalls[incomingRingCalls.length - 1];
  const isCallCreatedByUserLocalParticipant =
    activeRingCall?.data?.call?.createdByUserId === localParticipant?.userId;

  const answerCall = async () => {
    if (!client || !currentIncomingRingCall.call) {
      return;
    }
    const call = await client.joinCall({
      id: currentIncomingRingCall.call.id,
      type: 'default',
      datacenterId: '',
      input: {
        ring: true,
        members: [],
      },
    });
    if (!call) {
      throw new Error(
        `Failed to join a call with id: ${currentIncomingRingCall.call.id}`,
      );
    } else {
      InCallManager.start({ media: 'video' });
      InCallManager.setForceSpeakerphoneOn(true);
      await call.join();
<<<<<<< HEAD
      await call.publishAudioStream(localMediaStream);
      await call.publishVideoStream(localMediaStream);
      await client.acceptCall(currentIncomingRingCall.call.callCid);
=======
      await client.acceptCall(currentIncomingRingCall.callCid);
>>>>>>> af0bedbc
    }
  };

  const rejectCall = useCallback(async () => {
    if (!client || !currentIncomingRingCall.call?.callCid) {
      return;
    }
    await client.rejectCall(currentIncomingRingCall.call.callCid);
  }, [client, currentIncomingRingCall]);

  const cancelCall = useCallback(async () => {
    if (
      !client ||
      !activeRingCall ||
      !activeRingCall.data.call ||
      !isCallCreatedByUserLocalParticipant
    ) {
      return;
    }
    endCall();
    await client.cancelCall(activeRingCall.data.call.callCid);
  }, [activeRingCall, client, endCall, isCallCreatedByUserLocalParticipant]);

  return { answerCall, rejectCall, cancelCall };
};<|MERGE_RESOLUTION|>--- conflicted
+++ resolved
@@ -11,17 +11,9 @@
 export const useRingCall = () => {
   const client = useStreamVideoClient();
   const localParticipant = useLocalParticipant();
-<<<<<<< HEAD
-  const localMediaStream = useStreamVideoStoreValue(
-    (store) => store.localMediaStream,
-  );
+
   const activeRingCall = useActiveCall();
   const incomingRingCalls = useIncomingCalls();
-=======
-
-  const activeRingCall = useActiveRingCall();
-  const incomingRingCalls = useIncomingRingCalls();
->>>>>>> af0bedbc
   const { endCall } = useCallKeep();
   const currentIncomingRingCall =
     incomingRingCalls[incomingRingCalls.length - 1];
@@ -49,13 +41,7 @@
       InCallManager.start({ media: 'video' });
       InCallManager.setForceSpeakerphoneOn(true);
       await call.join();
-<<<<<<< HEAD
-      await call.publishAudioStream(localMediaStream);
-      await call.publishVideoStream(localMediaStream);
       await client.acceptCall(currentIncomingRingCall.call.callCid);
-=======
-      await client.acceptCall(currentIncomingRingCall.callCid);
->>>>>>> af0bedbc
     }
   };
 
