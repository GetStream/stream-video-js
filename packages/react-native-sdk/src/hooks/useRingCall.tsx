--- conflicted
+++ resolved
@@ -17,11 +17,7 @@
       return;
     }
     client
-<<<<<<< HEAD
-      .acceptCall(incomingCall.call.cid!)
-=======
       .acceptCall(incomingCall.call.id, incomingCall.call.type)
->>>>>>> e55140b6
       .then(() => {
         InCallManager.start({ media: 'video' });
         InCallManager.setForceSpeakerphoneOn(true);
@@ -33,22 +29,14 @@
     if (!client || !incomingCall) {
       return;
     }
-<<<<<<< HEAD
-    await client.rejectCall(incomingCall.call.cid!);
-=======
     await client.rejectCall(incomingCall.call.id, incomingCall.call.type);
->>>>>>> e55140b6
   }, [client, incomingCall]);
 
   const cancelCall = useCallback(async () => {
     if (!client || !activeCallMeta) {
       return;
     }
-<<<<<<< HEAD
-    await client.cancelCall(activeCallMeta.cid!);
-=======
     await client.cancelCall(activeCallMeta.id, activeCallMeta.type);
->>>>>>> e55140b6
   }, [activeCallMeta, client]);
 
   return { answerCall, rejectCall, cancelCall };
