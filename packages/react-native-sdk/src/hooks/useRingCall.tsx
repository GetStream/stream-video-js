import {
  useIncomingCalls,
  useOutgoingCalls,
  useStreamVideoClient,
} from '@stream-io/video-react-bindings';
import { useCallback } from 'react';
import InCallManager from 'react-native-incall-manager';

/**
 * A helper hook which exposes functions to answerCall, rejectCall, cancelCall
 */
export const useRingCall = () => {
  const client = useStreamVideoClient();
  const [incomingCall] = useIncomingCalls();
  const [outgoingCall] = useOutgoingCalls();

  const answerCall = useCallback(() => {
    if (!client || !incomingCall) {
      return;
    }
    client
      .acceptCall(incomingCall.id, incomingCall.type)
      .then(() => {
        InCallManager.start({ media: 'video' });
        InCallManager.setForceSpeakerphoneOn(true);
      })
      .catch((error) => console.log('Error accepting call', error));
  }, [client, incomingCall]);

  const rejectCall = useCallback(async () => {
    if (!client || !incomingCall) {
      return;
    }
    await client.rejectCall(incomingCall.id, incomingCall.type);
  }, [client, incomingCall]);

  const cancelCall = useCallback(async () => {
    if (!client) {
      return;
    }
<<<<<<< HEAD
    await client.cancelCall(outgoingCall.call.id, outgoingCall.call.type);
=======
    await client.cancelCall(outgoingCall.id, outgoingCall.type);
>>>>>>> 8caa7ba8
  }, [client, outgoingCall]);

  return { answerCall, rejectCall, cancelCall };
};<|MERGE_RESOLUTION|>--- conflicted
+++ resolved
@@ -38,11 +38,7 @@
     if (!client) {
       return;
     }
-<<<<<<< HEAD
-    await client.cancelCall(outgoingCall.call.id, outgoingCall.call.type);
-=======
     await client.cancelCall(outgoingCall.id, outgoingCall.type);
->>>>>>> 8caa7ba8
   }, [client, outgoingCall]);
 
   return { answerCall, rejectCall, cancelCall };
