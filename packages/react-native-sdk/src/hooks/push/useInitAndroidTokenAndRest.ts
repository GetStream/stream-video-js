import {
  useConnectedUser,
  useStreamVideoClient,
} from '@stream-io/video-react-bindings';
import { useEffect } from 'react';
import { StreamVideoRN } from '../../utils';
<<<<<<< HEAD
import { initAndroidPushTokenAndAskPermissions } from '../../utils/push/android';
=======
import { initAndroidPushToken } from '../../utils/push/utils';
>>>>>>> 36d0633c

/**
 * This hook is used to initialize the push token for Android and ask notification permissions.
 */
export const useInitAndroidTokenAndRest = () => {
  const client = useStreamVideoClient();
  const connectedUserId = useConnectedUser()?.id;
  useEffect(() => {
    const pushConfig = StreamVideoRN.getConfig().push;
    // NOTE: we need to wait for user to be connected before we can send the push token
    if (!client || !connectedUserId || !pushConfig) {
      return;
    }
    initAndroidPushToken(client, pushConfig);
  }, [client, connectedUserId]);
};<|MERGE_RESOLUTION|>--- conflicted
+++ resolved
@@ -4,11 +4,7 @@
 } from '@stream-io/video-react-bindings';
 import { useEffect } from 'react';
 import { StreamVideoRN } from '../../utils';
-<<<<<<< HEAD
-import { initAndroidPushTokenAndAskPermissions } from '../../utils/push/android';
-=======
-import { initAndroidPushToken } from '../../utils/push/utils';
->>>>>>> 36d0633c
+import { initAndroidPushToken } from '../../utils/push/android';
 
 /**
  * This hook is used to initialize the push token for Android and ask notification permissions.
