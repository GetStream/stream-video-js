--- conflicted
+++ resolved
@@ -19,8 +19,5 @@
 export * from './StopScreenShare';
 export * from './EndStreamIcon';
 export * from './LeaveStreamIcon';
-<<<<<<< HEAD
 export * from './CallDuration';
-=======
-export * from './IconWrapper';
->>>>>>> 3f48b9a7
+export * from './IconWrapper';