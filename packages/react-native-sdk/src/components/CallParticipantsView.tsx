import React, { useMemo } from 'react';
import { StyleSheet, View } from 'react-native';
import { ParticipantView } from './ParticipantView';
import { LocalVideoView } from './LocalVideoView';
import {
  useLocalParticipant,
  useRemoteParticipants,
} from '@stream-io/video-react-bindings';
import { StreamVideoParticipant } from '@stream-io/video-client';

type SizeType = React.ComponentProps<typeof ParticipantView>['size'];

enum Modes {
  /**
   * The modes represent the different layouts that can be used to display the participant videos.
   * The modes are:
   * - `full`: Full screen mode. Only one participant is shown at a time.
   * - `half`: Half screen mode. Two participants are shown at a time.
   * - `quarter`: Quarter screen mode. Four participants ""
   * - `fifth`: Fifth screen mode. Five participants ""
   */
  full = 'full',
  half = 'half',
  quarter = 'quarter',
  fifth = 'fifth',
}

const activeCallAllParticipantsLengthToMode: { [key: number]: Modes } = {
  /**
   * A lookup table that maps the number of all participants (inc. user)
   * in a call to the mode that should be used to display the participants.
   */
  1: Modes.full,
  2: Modes.full,
  3: Modes.half,
  4: Modes.quarter,
  5: Modes.fifth,
};

const modeToSize: { [key in Modes]: SizeType | undefined } = {
  /**
   * A look-up table to map the mode to the size of the participant video.
   * The size is used to determine the size of the participant video.
   * The sizes are:
   *  - `xl`: Full screen size.
   *  - `large`: Half screen size.
   *  - `medium`: Quarter screen size.
   *  - `small`: Sixth screen size.
   *
   *  **Note:** The size small is only used in the `fifth` mode.
   *  In the other modes the size is determined by the mode/number of participants.
   */
  [Modes.full]: 'xl',
  [Modes.half]: 'large',
  [Modes.quarter]: 'medium',
  [Modes.fifth]: undefined,
};

const localVideoVisibleModes = [Modes.full, Modes.half];

const participantSwappingLogic = (
  remoteParticipants: StreamVideoParticipant[],
) => {
  const data = [...remoteParticipants];
  const isSpeakingParticipant = data.filter(
    (participant) => participant.isSpeaking && !participant.isDominantSpeaker,
  );
  const notIsSpeakingParticipants = data.filter(
    (participant) => !participant.isSpeaking,
  );

  if (isSpeakingParticipant)
    remoteParticipants = [
      ...isSpeakingParticipant,
      ...notIsSpeakingParticipants,
    ];

  return remoteParticipants;
};

/**
 * CallParticipantsView is a component that displays the participants in a call.
 * This component supports the rendering of up to 5 participants.
 */
export const CallParticipantsView = () => {
<<<<<<< HEAD
  const remoteParticipants = useRemoteParticipants();
  const localParticipant = useLocalParticipant();

  const mainRemoteParticipants = participantSwappingLogic(remoteParticipants);
  const mainParticipants = [localParticipant, ...mainRemoteParticipants];

=======
  const localParticipant = useLocalParticipant();
  const remoteParticipants = useRemoteParticipants();
  let allParticipants = remoteParticipants;
  if (localParticipant) {
    allParticipants = [localParticipant, ...allParticipants];
  }
>>>>>>> 46b6f81c
  const mode =
    activeCallAllParticipantsLengthToMode[mainParticipants.length] ||
    Modes.fifth;

  const isUserIsAloneInCall = mainParticipants.length === 1;

  const isLocalVideoVisible = useMemo(
    () => localVideoVisibleModes.includes(mode) && !isUserIsAloneInCall,
    [mode, isUserIsAloneInCall],
  );
  const showUserInParticipantView = !isLocalVideoVisible;
  const filteredParticipants = showUserInParticipantView
    ? mainParticipants
    : mainRemoteParticipants;

  if (mainParticipants.length === 0) {
    return null;
  }

  return (
    <View style={styles.container}>
      <LocalVideoView isVisible={isLocalVideoVisible} />
      {filteredParticipants.map((participant, index) => {
        if (participant) {
          const { userId } = participant;
          // The size of the participant video is determined by the mode/amount of participants.
          // When the mode is `fifth` the size is determined by the index of the participant.
          // The first 2 participants are shown in `medium` size and the last 3
          // participants are shown in `small` size.
          const calculateFiveOrMoreParticipantsSize = (i: number) =>
            i > 1 ? 'small' : 'medium';
          const size =
            modeToSize[mode] || calculateFiveOrMoreParticipantsSize(index);
          return (
            <ParticipantView
              key={`${userId}/${participant.sessionId}`}
              participantId={userId}
              size={size}
            />
          );
        }
      })}
    </View>
  );
};

const styles = StyleSheet.create({
  container: {
    backgroundColor: '#000',
    flex: 1,
    flexWrap: 'wrap',
  },
});<|MERGE_RESOLUTION|>--- conflicted
+++ resolved
@@ -83,21 +83,13 @@
  * This component supports the rendering of up to 5 participants.
  */
 export const CallParticipantsView = () => {
-<<<<<<< HEAD
-  const remoteParticipants = useRemoteParticipants();
-  const localParticipant = useLocalParticipant();
-
-  const mainRemoteParticipants = participantSwappingLogic(remoteParticipants);
-  const mainParticipants = [localParticipant, ...mainRemoteParticipants];
-
-=======
   const localParticipant = useLocalParticipant();
   const remoteParticipants = useRemoteParticipants();
-  let allParticipants = remoteParticipants;
+  const mainRemoteParticipants = participantSwappingLogic(remoteParticipants);
+  let mainParticipants = mainRemoteParticipants;
   if (localParticipant) {
-    allParticipants = [localParticipant, ...allParticipants];
+    mainParticipants = [localParticipant, ...mainParticipants];
   }
->>>>>>> 46b6f81c
   const mode =
     activeCallAllParticipantsLengthToMode[mainParticipants.length] ||
     Modes.fifth;
