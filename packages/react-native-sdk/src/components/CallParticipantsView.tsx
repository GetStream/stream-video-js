--- conflicted
+++ resolved
@@ -2,20 +2,12 @@
 import { StyleSheet, View } from 'react-native';
 import { LocalVideoView } from './LocalVideoView';
 import { useRemoteParticipants } from '@stream-io/video-react-bindings';
-<<<<<<< HEAD
-import { useDebounce } from '../utils/hooks';
-=======
 import { useDebouncedValue } from '../utils/hooks';
->>>>>>> 22ec6604
 import { CallParticipantsList } from './CallParticipantsList';
 
 export const CallParticipantsView = () => {
   const _remoteParticipants = useRemoteParticipants();
-<<<<<<< HEAD
-  const remoteParticipants = useDebounce(_remoteParticipants, 300); // we debounce the remote participants to avoid unnecessary rerenders that happen when participant tracks are all subscribed simultaneously
-=======
   const remoteParticipants = useDebouncedValue(_remoteParticipants, 300); // we debounce the remote participants to avoid unnecessary rerenders that happen when participant tracks are all subscribed simultaneously
->>>>>>> 22ec6604
 
   const isUserAloneInCall = remoteParticipants?.length === 0;
 
