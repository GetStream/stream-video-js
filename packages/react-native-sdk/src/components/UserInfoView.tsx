--- conflicted
+++ resolved
@@ -1,10 +1,6 @@
 import React from 'react';
 import { Image, StyleSheet, Text, View } from 'react-native';
 import { MAX_AVATARS_IN_VIEW } from '../constants';
-<<<<<<< HEAD
-import { generateCallTitle } from '../utils';
-import { theme } from '../theme';
-=======
 import {
   generateCallTitle,
   getMembersForIncomingCall,
@@ -16,7 +12,7 @@
   useOutgoingCalls,
 } from '@stream-io/video-react-bindings';
 import { UserResponse } from '@stream-io/video-client';
->>>>>>> 424f1098
+import { theme } from '../theme';
 
 enum AvatarModes {
   small = 'small',
