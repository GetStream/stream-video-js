import React from 'react';
import { Image, Platform, StyleSheet, Text, View } from 'react-native';
import { MAX_AVATARS_IN_VIEW } from '../constants';
<<<<<<< HEAD
import { generateCallTitle } from '../utils';
=======
import {
  generateCallTitle,
  getMembersForIncomingCall,
  getMembersForOutgoingCall,
} from '../utils';
import {
  useConnectedUser,
  useIncomingCalls,
  useOutgoingCalls,
} from '@stream-io/video-react-bindings';
import { UserResponse } from '@stream-io/video-client';
>>>>>>> 8caa7ba8
import { theme } from '../theme';

enum AvatarModes {
  small = 'sm',
  medium = 'md',
  large = 'lg',
}

export const UserInfoView = () => {
  const [outgoingCall] = useOutgoingCalls();
  const [incomingCall] = useIncomingCalls();
  const connectedUser = useConnectedUser();

  let members: UserResponse[] = [];
  if (outgoingCall) {
    members = getMembersForOutgoingCall(outgoingCall);
  } else if (incomingCall) {
    members = getMembersForIncomingCall(incomingCall, connectedUser);
  }

  const memberUserIds = members.map((member) => member.name || member.id);

  const callTitle = generateCallTitle(memberUserIds);
  const supportedAmountOfMembers = members.slice(0, MAX_AVATARS_IN_VIEW);

  const avatarSizeModes: { [key: number]: AvatarModes } = {
    1: AvatarModes.large,
    2: AvatarModes.medium,
    3: AvatarModes.small,
  };

  const mode = avatarSizeModes[memberUserIds.length] || AvatarModes.small;

  const avatarStyles = {
    height: theme.avatar[mode],
    width: theme.avatar[mode],
    borderRadius: theme.avatar[mode] / 2,
  };

  return (
    <View style={styles.userInfo}>
<<<<<<< HEAD
      <View style={styles.avatarGroup}>
        {supportedAmountOfMemberUserIds.map((member) => {
          return (
            <Image
              key={member}
              style={[avatarStyles]}
=======
      <View style={styles.avatarView}>
        {supportedAmountOfMembers.map((member) => {
          return (
            <Image
              key={member.id}
              style={[styles.avatar, avatarStyles]}
>>>>>>> 8caa7ba8
              // FIXME: use real avatar from coordinator this is temporary
              source={{
                uri: member.image,
              }}
            />
          );
        })}
      </View>
      <Text
        style={[
          styles.name,
          memberUserIds.length > 1
            ? theme.fonts.heading5
            : theme.fonts.heading4,
        ]}
      >
        {callTitle}
      </Text>
    </View>
  );
};

const styles = StyleSheet.create({
  userInfo: {
    paddingHorizontal:
      Platform.OS === 'android' ? theme.padding.xl * 4 : theme.padding.xl * 2,
    display: 'flex',
    flexDirection: 'column',
    justifyContent: 'space-between',
  },
  avatarGroup: {
    display: 'flex',
    flexDirection: 'row',
    justifyContent: 'space-evenly',
    flexWrap: 'wrap',
  },
  name: {
<<<<<<< HEAD
    color: theme.light.static_white,
=======
    marginTop: 45,
    fontSize: 30,
    color: theme.light.static_white,
    fontWeight: '400',
>>>>>>> 8caa7ba8
    textAlign: 'center',
    marginTop: theme.margin.xl,
  },
});<|MERGE_RESOLUTION|>--- conflicted
+++ resolved
@@ -1,9 +1,6 @@
 import React from 'react';
 import { Image, Platform, StyleSheet, Text, View } from 'react-native';
 import { MAX_AVATARS_IN_VIEW } from '../constants';
-<<<<<<< HEAD
-import { generateCallTitle } from '../utils';
-=======
 import {
   generateCallTitle,
   getMembersForIncomingCall,
@@ -15,7 +12,6 @@
   useOutgoingCalls,
 } from '@stream-io/video-react-bindings';
 import { UserResponse } from '@stream-io/video-client';
->>>>>>> 8caa7ba8
 import { theme } from '../theme';
 
 enum AvatarModes {
@@ -57,21 +53,12 @@
 
   return (
     <View style={styles.userInfo}>
-<<<<<<< HEAD
       <View style={styles.avatarGroup}>
-        {supportedAmountOfMemberUserIds.map((member) => {
-          return (
-            <Image
-              key={member}
-              style={[avatarStyles]}
-=======
-      <View style={styles.avatarView}>
         {supportedAmountOfMembers.map((member) => {
           return (
             <Image
               key={member.id}
-              style={[styles.avatar, avatarStyles]}
->>>>>>> 8caa7ba8
+              style={[avatarStyles]}
               // FIXME: use real avatar from coordinator this is temporary
               source={{
                 uri: member.image,
@@ -109,14 +96,7 @@
     flexWrap: 'wrap',
   },
   name: {
-<<<<<<< HEAD
     color: theme.light.static_white,
-=======
-    marginTop: 45,
-    fontSize: 30,
-    color: theme.light.static_white,
-    fontWeight: '400',
->>>>>>> 8caa7ba8
     textAlign: 'center',
     marginTop: theme.margin.xl,
   },
