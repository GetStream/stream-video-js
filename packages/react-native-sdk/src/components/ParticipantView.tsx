import React, { useMemo } from 'react';
import { StyleProp, StyleSheet, Text, View, ViewStyle } from 'react-native';
import { MediaStream, RTCView } from 'react-native-webrtc';
import {
  SfuModels,
  StreamVideoLocalParticipant,
  StreamVideoParticipant,
} from '@stream-io/video-client';
import { useActiveCall } from '@stream-io/video-react-bindings';
import { VideoRenderer } from './VideoRenderer';
import { Avatar } from './Avatar';
import { useStreamVideoStoreValue } from '../contexts';
import { MicOff, ScreenShare, VideoSlash } from '../icons';
import { theme } from '../theme';

type SizeType = 'small' | 'medium' | 'large' | 'xl';

/**
 * Props to be passed for the ParticipantView component.
 */
interface ParticipantViewProps {
  /**
   * The size of the participant that correlates to a specific layout
   */
  size: SizeType;
  /**
   * The participant that will be displayed
   */
  participant: StreamVideoParticipant | StreamVideoLocalParticipant;
  /**
   * The video kind that will be displayed
   */
  kind: 'video' | 'screen';
  /**
   * Any custom style to be merged with the participant view
   */
  style?: StyleProp<ViewStyle>;
}

/**
 * Renders either the participants' video track or screenShare track
 * and additional info, by an absence of a video track only an
 * avatar and audio track will be rendered.
 *
 * | When Video is Enabled | When Video is Disabled |
 * | :--- | :----: |
 * |![participant-view-1](https://user-images.githubusercontent.com/25864161/217489213-d4532ca1-49ee-4ef5-940c-af2e55bc0a5f.png)|![participant-view-2](https://user-images.githubusercontent.com/25864161/217489207-fb20c124-8bce-4c2b-87f9-4fe67bc50438.png)|
 */
export const ParticipantView = (props: ParticipantViewProps) => {
  const { size, participant, kind } = props;
  const call = useActiveCall();

  const isCameraOnFrontFacingMode = useStreamVideoStoreValue(
    (store) => store.isCameraOnFrontFacingMode,
  );

  const onLayout: React.ComponentProps<typeof View>['onLayout'] = (event) => {
    if (!call) {
      return;
    }
    const { height, width } = event.nativeEvent.layout;
    call.updateSubscriptionsPartial(kind, {
      [participant.sessionId]: {
        dimension: {
          width: Math.trunc(width),
          height: Math.trunc(height),
        },
      },
    });
  };

  const { isSpeaking, isLoggedInUser, publishedTracks } = participant;

  // NOTE: We have to cast to MediaStream type from webrtc
  // as JS client sends the web navigators' mediastream type instead
  const videoStream = (
    kind === 'video' ? participant.videoStream : participant.screenShareStream
  ) as MediaStream | undefined;

  const audioStream = participant.audioStream as MediaStream | undefined;
  const isAudioMuted = !publishedTracks.includes(SfuModels.TrackType.AUDIO);
  const isVideoMuted = !publishedTracks.includes(SfuModels.TrackType.VIDEO);
  const isScreenSharing = kind === 'screen';
  const mirror = isLoggedInUser && isCameraOnFrontFacingMode;
  const isAudioAvailable = useMemo(
    () => kind === 'video' && !!audioStream && !isAudioMuted,
    [kind, audioStream, isAudioMuted],
  );
  const isVideoAvailable = useMemo(
    () => !!videoStream && !isVideoMuted,
    [videoStream, isVideoMuted],
  );
  return (
    <View
      style={[
        styles.containerBase,
        styles[`${size}Container`],
<<<<<<< HEAD
        isSpeaking ? styles.isSpeaking : {},
=======
        isSpeaking && !isScreenSharing ? styles.dominantSpeaker : {},
>>>>>>> 94d5dc6d
        props.style,
      ]}
      onLayout={onLayout}
    >
      {isVideoAvailable ? (
        <VideoRenderer
          mirror={mirror}
          mediaStream={videoStream as MediaStream}
          objectFit={kind === 'screen' ? 'contain' : 'cover'}
          style={styles.videoRenderer}
        />
      ) : (
        <Avatar participant={participant} />
      )}
      {isAudioAvailable && (
        <RTCView streamURL={(audioStream as MediaStream).toURL()} />
      )}
      {kind === 'video' && (
        <View style={styles.status}>
          <Text style={styles.userNameLabel}>{participant.userId}</Text>
          <View style={styles.svgWrapper}>
            {isAudioMuted && <MicOff color={theme.light.error} />}
          </View>
          <View style={styles.svgWrapper}>
            {isVideoMuted && <VideoSlash color={theme.light.error} />}
          </View>
        </View>
      )}
      {kind === 'screen' && (
        <View style={styles.screenViewStatus}>
          <View style={[styles.svgWrapper, styles.screenShareIcon]}>
            <ScreenShare color={theme.light.static_white} />
          </View>
          <Text style={styles.userNameLabel}>
            {participant.userId} is sharing their screen
          </Text>
        </View>
      )}
    </View>
  );
};

const styles = StyleSheet.create({
  containerBase: {
    justifyContent: 'center',
    flex: 1,
    width: '100%',
  },
  smallContainer: {
    flexBasis: '33.33%',
    width: '50%',
  },
  mediumContainer: {
    flexBasis: '50%',
    width: '50%',
  },
  largeContainer: {},
  xlContainer: {},
  videoRenderer: {
    flex: 1,
    justifyContent: 'center',
  },
  screenVideoRenderer: {
    flex: 1,
    justifyContent: 'center',
    borderRadius: 16,
    marginLeft: 8,
  },
  status: {
    flexDirection: 'row',
    alignItems: 'center',
    position: 'absolute',
    left: 6,
    bottom: 6,
    padding: 6,
    borderRadius: 6,
    backgroundColor: theme.light.static_overlay,
  },
  screenViewStatus: {
    position: 'absolute',
    left: 8,
    top: 8,
    padding: 4,
    borderRadius: 6,
    backgroundColor: theme.light.static_overlay,
    display: 'flex',
    flexDirection: 'row',
    alignItems: 'center',
  },
  screenShareIcon: {
    marginRight: 5,
  },
  userNameLabel: {
    color: theme.light.static_white,
    fontSize: 12,
  },
  svgWrapper: {
    height: 16,
    width: 16,
    marginLeft: 6,
  },
  isSpeaking: {
    borderColor: theme.light.primary,
    borderWidth: 2,
  },
});<|MERGE_RESOLUTION|>--- conflicted
+++ resolved
@@ -95,11 +95,7 @@
       style={[
         styles.containerBase,
         styles[`${size}Container`],
-<<<<<<< HEAD
-        isSpeaking ? styles.isSpeaking : {},
-=======
-        isSpeaking && !isScreenSharing ? styles.dominantSpeaker : {},
->>>>>>> 94d5dc6d
+        isSpeaking && !isScreenSharing ? styles.isSpeaking : {},
         props.style,
       ]}
       onLayout={onLayout}
