--- conflicted
+++ resolved
@@ -1,4 +1,4 @@
-import React from 'react';
+import React, { useEffect, useRef } from 'react';
 import { StyleProp, StyleSheet, Text, View, ViewStyle } from 'react-native';
 import { MediaStream, RTCView } from 'react-native-webrtc';
 import {
@@ -13,7 +13,6 @@
 import { MicOff, ScreenShare, VideoSlash } from '../icons';
 import { theme } from '../theme';
 import { palette } from '../theme/constants';
-
 /**
  * Props to be passed for the ParticipantView component.
  */
@@ -48,6 +47,8 @@
 export const ParticipantView = (props: ParticipantViewProps) => {
   const { participant, kind } = props;
   const call = useActiveCall();
+  const pendingVideoLayoutRef = useRef<SfuModels.VideoDimension>();
+  const subscribedVideoLayoutRef = useRef<SfuModels.VideoDimension>();
   const { isSpeaking, isLoggedInUser, publishedTracks } = participant;
   const isPublishingVideoTrack = publishedTracks.includes(
     kind === 'video'
@@ -58,15 +59,54 @@
     (store) => store.isCameraOnFrontFacingMode,
   );
 
+  useEffect(() => {
+    if (pendingVideoLayoutRef.current && call && isPublishingVideoTrack) {
+      call.updateSubscriptionsPartial(kind, {
+        [participant.sessionId]: {
+          dimension: pendingVideoLayoutRef.current,
+        },
+      });
+
+      subscribedVideoLayoutRef.current = pendingVideoLayoutRef.current;
+      pendingVideoLayoutRef.current = undefined;
+    }
+  }, [call, isPublishingVideoTrack, kind, participant.sessionId]);
+
+  useEffect(() => {
+    return () => {
+      subscribedVideoLayoutRef.current = undefined;
+      pendingVideoLayoutRef.current = undefined;
+    };
+  }, [kind, participant.sessionId]);
+
   const onLayout: React.ComponentProps<typeof View>['onLayout'] = (event) => {
-    call?.updateSubscriptionsPartial(kind, {
+    const dimension = {
+      width: Math.trunc(event.nativeEvent.layout.width),
+      height: Math.trunc(event.nativeEvent.layout.height),
+    };
+
+    // NOTE: If the participant hasn't published a video track yet,
+    // we store the dimensions and handle it when the track is published
+    if (!call || !isPublishingVideoTrack) {
+      pendingVideoLayoutRef.current = dimension;
+      return;
+    }
+
+    // NOTE: We don't want to update the subscription if the dimension hasn't changed
+    if (
+      subscribedVideoLayoutRef.current?.width === dimension.width &&
+      subscribedVideoLayoutRef.current?.height === dimension.height
+    ) {
+      return;
+    }
+
+    call.updateSubscriptionsPartial(kind, {
       [participant.sessionId]: {
-        dimension: {
-          width: Math.trunc(event.nativeEvent.layout.width),
-          height: Math.trunc(event.nativeEvent.layout.height),
-        },
+        dimension,
       },
     });
+    subscribedVideoLayoutRef.current = dimension;
+    pendingVideoLayoutRef.current = undefined;
   };
 
   // NOTE: We have to cast to MediaStream type from webrtc
@@ -74,6 +114,7 @@
   const videoStream = (
     kind === 'video' ? participant.videoStream : participant.screenShareStream
   ) as MediaStream | undefined;
+
   const audioStream = participant.audioStream as MediaStream | undefined;
   const isAudioMuted = !publishedTracks.includes(SfuModels.TrackType.AUDIO);
   const isVideoMuted = !publishedTracks.includes(SfuModels.TrackType.VIDEO);
@@ -101,11 +142,7 @@
         props.containerStyle,
         speakerStyle,
       ]}
-<<<<<<< HEAD
-      // NOTE: We want to update the subscription only when the participant is publishing a video track
-=======
->>>>>>> 21fc805e
-      onLayout={isPublishingVideoTrack ? onLayout : undefined}
+      onLayout={onLayout}
     >
       {isVideoAvailable ? (
         <VideoRenderer
