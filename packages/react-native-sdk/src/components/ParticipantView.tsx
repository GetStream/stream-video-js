import React, { useEffect, useRef } from 'react';
import { StyleProp, StyleSheet, Text, View, ViewStyle } from 'react-native';
import { MediaStream, RTCView } from 'react-native-webrtc';
import {
  SfuModels,
  StreamVideoLocalParticipant,
  StreamVideoParticipant,
} from '@stream-io/video-client';
import { useActiveCall } from '@stream-io/video-react-bindings';
import { VideoRenderer } from './VideoRenderer';
import { Avatar } from './Avatar';
import { useStreamVideoStoreValue } from '../contexts';
import { MicOff, ScreenShare, VideoSlash } from '../icons';
import { theme } from '../theme';
import { palette } from '../theme/constants';

/**
 * Props to be passed for the ParticipantView component.
 */
interface ParticipantViewProps {
  /**
   * The participant that will be displayed
   */
  participant: StreamVideoParticipant | StreamVideoLocalParticipant;
  /**
   * The video kind that will be displayed
   */
  kind: 'video' | 'screen';
  /**
   * Any custom style to be merged with the participant view
   */
  containerStyle?: StyleProp<ViewStyle>;
  /**
   * Any custom style to be merged with the VideoRenderer
   */
  videoRendererStyle?: StyleProp<ViewStyle>;
  /**
   * When set to true, the video stream will not be shown even if it is available.
   */
  disableVideo?: boolean;
  /**
   * When set to true, the audio stream will not be played even if it is available.
   */
  disableAudio?: boolean;
}

/**
 * Renders either the participants' video track or screenShare track
 * and additional info, by an absence of a video track only an
 * avatar and audio track will be rendered.
 *
 * | When Video is Enabled | When Video is Disabled |
 * | :--- | :----: |
 * |![participant-view-1](https://user-images.githubusercontent.com/25864161/217489213-d4532ca1-49ee-4ef5-940c-af2e55bc0a5f.png)|![participant-view-2](https://user-images.githubusercontent.com/25864161/217489207-fb20c124-8bce-4c2b-87f9-4fe67bc50438.png)|
 */
export const ParticipantView = (props: ParticipantViewProps) => {
  const { participant, kind, disableVideo, disableAudio } = props;
  const call = useActiveCall();
  const pendingVideoLayoutRef = useRef<SfuModels.VideoDimension>();
  const subscribedVideoLayoutRef = useRef<SfuModels.VideoDimension>();
  const { isSpeaking, isLoggedInUser, publishedTracks } = participant;
  const isPublishingVideoTrack = publishedTracks.includes(
    kind === 'video'
      ? SfuModels.TrackType.VIDEO
      : SfuModels.TrackType.SCREEN_SHARE,
  );
  const isCameraOnFrontFacingMode = useStreamVideoStoreValue(
    (store) => store.isCameraOnFrontFacingMode,
  );

  useEffect(() => {
    if (pendingVideoLayoutRef.current && call && isPublishingVideoTrack) {
      call.updateSubscriptionsPartial(kind, {
        [participant.sessionId]: {
          dimension: pendingVideoLayoutRef.current,
        },
      });

      subscribedVideoLayoutRef.current = pendingVideoLayoutRef.current;
      pendingVideoLayoutRef.current = undefined;
    }
  }, [call, isPublishingVideoTrack, kind, participant.sessionId]);

  useEffect(() => {
    return () => {
      subscribedVideoLayoutRef.current = undefined;
      pendingVideoLayoutRef.current = undefined;
    };
  }, [kind, participant.sessionId]);

  const onLayout: React.ComponentProps<typeof View>['onLayout'] = (event) => {
    const dimension = {
      width: Math.trunc(event.nativeEvent.layout.width),
      height: Math.trunc(event.nativeEvent.layout.height),
    };

    // NOTE: If the participant hasn't published a video track yet,
    // we store the dimensions and handle it when the track is published
    if (!call || !isPublishingVideoTrack) {
      pendingVideoLayoutRef.current = dimension;
      return;
    }

    // NOTE: We don't want to update the subscription if the dimension hasn't changed
    if (
      subscribedVideoLayoutRef.current?.width === dimension.width &&
      subscribedVideoLayoutRef.current?.height === dimension.height
    ) {
      return;
    }

    call.updateSubscriptionsPartial(kind, {
      [participant.sessionId]: {
        dimension,
      },
    });
    subscribedVideoLayoutRef.current = dimension;
    pendingVideoLayoutRef.current = undefined;
  };

  // NOTE: We have to cast to MediaStream type from webrtc
  // as JS client sends the web navigators' mediastream type instead
  const videoStream = (
    kind === 'video' ? participant.videoStream : participant.screenShareStream
  ) as MediaStream | undefined;

  const audioStream = participant.audioStream as MediaStream | undefined;
  const isAudioMuted = !publishedTracks.includes(SfuModels.TrackType.AUDIO);
  const isVideoMuted = !publishedTracks.includes(SfuModels.TrackType.VIDEO);
  const isScreenSharing = kind === 'screen';
  const mirror = isLoggedInUser && isCameraOnFrontFacingMode;
<<<<<<< HEAD
  const isAudioAvailable = useMemo(
    () => kind === 'video' && !!audioStream && !isAudioMuted && !disableAudio,
    [kind, audioStream, isAudioMuted, disableAudio],
  );
  const isVideoAvailable = useMemo(
    () => !!videoStream && !isVideoMuted && !disableVideo,
    [videoStream, isVideoMuted, disableVideo],
  );
=======
  const isAudioAvailable = kind === 'video' && !!audioStream && !isAudioMuted;
  const isVideoAvailable = !!videoStream && !isVideoMuted;
>>>>>>> af7b05ff
  const applySpeakerStyle = isSpeaking && !isScreenSharing;
  const speakerStyle = applySpeakerStyle && styles.isSpeaking;
  const videoOnlyStyle = !isScreenSharing && {
    borderColor: palette.grey800,
    borderWidth: 2,
  };

  const participantLabel =
    participant.userId.length > 15
      ? `${participant.userId.slice(0, 15)}...`
      : participant.userId;

  return (
    <View
      style={[
        styles.containerBase,
        videoOnlyStyle,
        props.containerStyle,
        speakerStyle,
      ]}
      onLayout={onLayout}
    >
      {isVideoAvailable ? (
        <VideoRenderer
          zOrder={1}
          mirror={mirror}
          mediaStream={videoStream as MediaStream}
          objectFit={kind === 'screen' ? 'contain' : 'cover'}
          style={[styles.videoRenderer, props.videoRendererStyle]}
        />
      ) : (
        <Avatar participant={participant} />
      )}
      {isAudioAvailable && (
        <RTCView streamURL={(audioStream as MediaStream).toURL()} />
      )}
      {kind === 'video' && (
        <View style={styles.status}>
          <Text style={styles.userNameLabel}>{participantLabel}</Text>
          <View style={styles.svgContainerStyle}>
            {isAudioMuted && <MicOff color={theme.light.error} />}
          </View>
          <View style={styles.svgContainerStyle}>
            {isVideoMuted && <VideoSlash color={theme.light.error} />}
          </View>
        </View>
      )}
      {kind === 'screen' && (
        <View style={styles.screenViewStatus}>
          <View style={[{ marginRight: theme.margin.sm }, theme.icon.md]}>
            <ScreenShare color={theme.light.static_white} />
          </View>
          <Text style={styles.userNameLabel}>
            {participant.userId} is sharing their screen
          </Text>
        </View>
      )}
    </View>
  );
};

const styles = StyleSheet.create({
  containerBase: {
    justifyContent: 'center',
  },
  videoRenderer: {
    flex: 1,
    justifyContent: 'center',
  },
  status: {
    flexDirection: 'row',
    alignItems: 'center',
    position: 'absolute',
    left: theme.spacing.sm,
    bottom: theme.spacing.sm,
    padding: theme.padding.sm,
    borderRadius: theme.rounded.xs,
    backgroundColor: theme.light.static_overlay,
  },
  screenViewStatus: {
    position: 'absolute',
    top: theme.spacing.md,
    padding: theme.padding.sm,
    borderRadius: theme.rounded.xs,
    backgroundColor: theme.light.static_overlay,
    flexDirection: 'row',
    alignItems: 'center',
  },
  userNameLabel: {
    color: theme.light.static_white,
    ...theme.fonts.caption,
  },
  svgContainerStyle: {
    marginLeft: theme.margin.xs,
    ...(theme.icon.xs as object),
  },
  isSpeaking: {
    borderColor: theme.light.primary,
    borderWidth: 2,
  },
});<|MERGE_RESOLUTION|>--- conflicted
+++ resolved
@@ -129,19 +129,8 @@
   const isVideoMuted = !publishedTracks.includes(SfuModels.TrackType.VIDEO);
   const isScreenSharing = kind === 'screen';
   const mirror = isLoggedInUser && isCameraOnFrontFacingMode;
-<<<<<<< HEAD
-  const isAudioAvailable = useMemo(
-    () => kind === 'video' && !!audioStream && !isAudioMuted && !disableAudio,
-    [kind, audioStream, isAudioMuted, disableAudio],
-  );
-  const isVideoAvailable = useMemo(
-    () => !!videoStream && !isVideoMuted && !disableVideo,
-    [videoStream, isVideoMuted, disableVideo],
-  );
-=======
-  const isAudioAvailable = kind === 'video' && !!audioStream && !isAudioMuted;
-  const isVideoAvailable = !!videoStream && !isVideoMuted;
->>>>>>> af7b05ff
+  const isAudioAvailable = kind === 'video' && !!audioStream && !isAudioMuted && !disableAudio;
+  const isVideoAvailable = !!videoStream && !isVideoMuted && !disableVideo;
   const applySpeakerStyle = isSpeaking && !isScreenSharing;
   const speakerStyle = applySpeakerStyle && styles.isSpeaking;
   const videoOnlyStyle = !isScreenSharing && {
