--- conflicted
+++ resolved
@@ -38,13 +38,10 @@
    * When set to true, the video stream will not be shown even if it is available.
    */
   disableVideo?: boolean;
-<<<<<<< HEAD
   /**
    * When set to true, the audio stream will not be played even if it is available.
    */
   disableAudio?: boolean;
-=======
->>>>>>> 22ec6604
 }
 
 /**
@@ -57,11 +54,7 @@
  * |![participant-view-1](https://user-images.githubusercontent.com/25864161/217489213-d4532ca1-49ee-4ef5-940c-af2e55bc0a5f.png)|![participant-view-2](https://user-images.githubusercontent.com/25864161/217489207-fb20c124-8bce-4c2b-87f9-4fe67bc50438.png)|
  */
 export const ParticipantView = (props: ParticipantViewProps) => {
-<<<<<<< HEAD
   const { participant, kind, disableVideo, disableAudio } = props;
-=======
-  const { participant, kind, disableVideo } = props;
->>>>>>> 22ec6604
   const call = useActiveCall();
   const pendingVideoLayoutRef = useRef<SfuModels.VideoDimension>();
   const subscribedVideoLayoutRef = useRef<SfuModels.VideoDimension>();
@@ -169,7 +162,7 @@
       ]}
       onLayout={onLayout}
     >
-      {isVideoAvailable && !disableVideo ? (
+      {isVideoAvailable ? (
         <VideoRenderer
           zOrder={1}
           mirror={mirror}
