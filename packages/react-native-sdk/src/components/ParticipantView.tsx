--- conflicted
+++ resolved
@@ -94,9 +94,9 @@
     () => !!videoStream && !isVideoMuted,
     [videoStream, isVideoMuted],
   );
-  const applyDominantSpeakerStyle = isSpeaking && !isScreenSharing;
-  const dominantSpeakerStyle =
-    applyDominantSpeakerStyle && styles.dominantSpeaker;
+  const applySpeakerStyle = isSpeaking && !isScreenSharing;
+  const speakerStyle =
+    applySpeakerStyle && styles.isSpeaking;
   const videoOnlyStyle = !isScreenSharing && { borderColor: '#1C1E22' };
 
   const participantLabel =
@@ -108,16 +108,10 @@
     <View
       style={[
         styles.containerBase,
-<<<<<<< HEAD
         size && styles[`${size}Container`],
-        dominantSpeakerStyle,
+        speakerStyle,
         videoOnlyStyle,
         props.containerStyle,
-=======
-        styles[`${size}Container`],
-        isSpeaking && !isScreenSharing ? styles.isSpeaking : {},
-        props.style,
->>>>>>> 8caa7ba8
       ]}
       onLayout={onLayout}
     >
@@ -219,13 +213,8 @@
     width: 16,
     marginLeft: 6,
   },
-<<<<<<< HEAD
-  dominantSpeaker: {
-    borderColor: '#005FFF',
-=======
   isSpeaking: {
     borderColor: theme.light.primary,
     borderWidth: 2,
->>>>>>> 8caa7ba8
   },
 });