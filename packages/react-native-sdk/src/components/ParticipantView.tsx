import React from 'react';
import { StyleProp, StyleSheet, Text, View, ViewStyle } from 'react-native';
import { MediaStream, RTCView } from 'react-native-webrtc';
import {
  StreamVideoLocalParticipant,
  StreamVideoParticipant,
} from '@stream-io/video-client';
import { useActiveCall } from '@stream-io/video-react-bindings';
import { VideoRenderer } from './VideoRenderer';
import { Avatar } from './Avatar';
import { useStreamVideoStoreValue } from '../contexts';
import { Mic, MicOff } from '../icons';

type SizeType = 'small' | 'medium' | 'large' | 'xl';

interface ParticipantViewProps {
  /**
   * The size of the participant that correlates to a specific layout
   */
  size: SizeType;
  /**
   * The participant that will be displayed
   */
  participant: StreamVideoParticipant | StreamVideoLocalParticipant;
  /**
   * The video kind that will be displayed
   */
  kind: 'video' | 'screen';
  /**
   * Any custom style to be merged with the participant view
   */
  style?: StyleProp<ViewStyle>;
}

/**
 * A Wrapper around a participant renders either the participants view
 * and additional info, by an absence of a video track only an avatar/initials and audio track will be rendered.
 */
export const ParticipantView = (props: ParticipantViewProps) => {
  const { size, participant } = props;
  const call = useActiveCall();

  const cameraBackFacingMode = useStreamVideoStoreValue(
    (store) => store.cameraBackFacingMode,
  );

  const onLayout: React.ComponentProps<typeof View>['onLayout'] = (event) => {
    if (!call) {
      return;
    }
    const { height, width } = event.nativeEvent.layout;
    call.updateSubscriptionsPartial(props.kind, {
      [participant.sessionId]: {
        dimension: {
          width: Math.trunc(width),
          height: Math.trunc(height),
        },
      },
    });
  };

  const { isSpeaking, isLoggedInUser } = participant;

  // NOTE: We have to cast to MediaStream type from webrtc
  // as JS client sends the web navigators' mediastream type instead
  const videoStream = (
    props.kind === 'video'
      ? participant.videoStream
      : participant.screenShareStream
  ) as MediaStream | undefined;

  const audioStream = participant.audioStream as MediaStream | undefined;

  const mirror = isLoggedInUser && !cameraBackFacingMode;
  const MicIcon = !audioStream ? MicOff : Mic;

  return (
    <View
      style={[
        styles.containerBase,
        styles[`${size}Container`],
        isSpeaking ? styles.dominantSpeaker : {},
        props.style,
      ]}
      onLayout={onLayout}
    >
      {!!videoStream ? (
        <VideoRenderer
          mirror={mirror}
          mediaStream={videoStream}
          style={styles.videoRenderer}
        />
      ) : (
        <Avatar participant={participant} />
      )}
<<<<<<< HEAD
      {props.kind === 'video' && !!audioStream && (
        <RTCView streamURL={audioStream.toURL()} />
      )}
      {props.kind === 'video' && (
        <View style={styles.status}>
          <Text style={styles.userNameLabel}>{participant.userId}</Text>
          <View style={styles.svgWrapper}>
            <MicIcon color="#FF003BFF" />
          </View>
=======
      {audioStream && <RTCView streamURL={audioStream.toURL()} />}
      <View style={styles.status}>
        <Text style={styles.userNameLabel}>
          {participant.userId + (participant.isLoggedInUser ? '(You)' : '')}
        </Text>
        <View style={styles.svgWrapper}>
          <MicIcon color="#FF003BFF" />
>>>>>>> 46b6f81c
        </View>
      )}
      {props.kind === 'screen' && (
        <View style={styles.screenViewStatus}>
          <Text style={styles.userNameLabel}>
            {participant.userId} is presenting
          </Text>
        </View>
      )}
    </View>
  );
};

const styles = StyleSheet.create({
  containerBase: {
    justifyContent: 'center',
    flex: 1,
    width: '100%',
  },
  smallContainer: {
    flexBasis: '33.33%',
    width: '50%',
  },
  mediumContainer: {
    flexBasis: '50%',
    width: '50%',
  },
  largeContainer: {},
  xlContainer: {},
  videoRenderer: {
    flex: 1,
    justifyContent: 'center',
  },
  screenVideoRenderer: {
    flex: 1,
    justifyContent: 'center',
    borderRadius: 16,
    marginLeft: 8,
  },
  status: {
    flexDirection: 'row',
    alignItems: 'center',
    position: 'absolute',
    left: 6,
    bottom: 6,
    padding: 6,
    borderRadius: 6,
    backgroundColor: '#1C1E22',
  },
  screenViewStatus: {
    position: 'absolute',
    left: 8,
    top: 8,
    padding: 4,
    borderRadius: 6,
    backgroundColor: '#1C1E22',
  },
  userNameLabel: {
    color: '#fff',
    fontSize: 10,
  },
  svgWrapper: {
    height: 16,
    width: 16,
    marginLeft: 6,
  },
  dominantSpeaker: {
    borderColor: '#005FFF',
    borderWidth: 2,
  },
});<|MERGE_RESOLUTION|>--- conflicted
+++ resolved
@@ -33,8 +33,8 @@
 }
 
 /**
- * A Wrapper around a participant renders either the participants view
- * and additional info, by an absence of a video track only an avatar/initials and audio track will be rendered.
+ * Renders either the participants' video track or screenShare track
+ * and additional info, by an absence of a video track only an avatar and audio track will be rendered.
  */
 export const ParticipantView = (props: ParticipantViewProps) => {
   const { size, participant } = props;
@@ -93,7 +93,6 @@
       ) : (
         <Avatar participant={participant} />
       )}
-<<<<<<< HEAD
       {props.kind === 'video' && !!audioStream && (
         <RTCView streamURL={audioStream.toURL()} />
       )}
@@ -103,15 +102,6 @@
           <View style={styles.svgWrapper}>
             <MicIcon color="#FF003BFF" />
           </View>
-=======
-      {audioStream && <RTCView streamURL={audioStream.toURL()} />}
-      <View style={styles.status}>
-        <Text style={styles.userNameLabel}>
-          {participant.userId + (participant.isLoggedInUser ? '(You)' : '')}
-        </Text>
-        <View style={styles.svgWrapper}>
-          <MicIcon color="#FF003BFF" />
->>>>>>> 46b6f81c
         </View>
       )}
       {props.kind === 'screen' && (
