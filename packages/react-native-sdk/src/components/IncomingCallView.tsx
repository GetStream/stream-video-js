--- conflicted
+++ resolved
@@ -8,8 +8,7 @@
 import { UserInfoView } from './UserInfoView';
 import { Phone, PhoneDown, Video, VideoSlash } from '../icons';
 import { theme } from '../theme';
-<<<<<<< HEAD
-import { useMutingState } from '../hooks/useMutingState';
+import { useMediaStreamManagement } from '../providers/MediaStreamManagement';
 
 /**
  * The props for the Accept Call button in the IncomingCallView component.
@@ -32,16 +31,6 @@
    */
   onPressHandler: () => void;
 };
-=======
-import { CallingState } from '@stream-io/video-client';
-import { useMediaStreamManagement } from '../providers/MediaStreamManagement';
-
-export const IncomingCallView = () => {
-  const { toggleInitialVideoMuteState, initialVideoEnabled } =
-    useMediaStreamManagement();
-  const call = useCall();
-  const callingState = useCallCallingState();
->>>>>>> cb2c4d60
 
 /**
  * Props for the IncomingCallView Component.
@@ -61,7 +50,8 @@
   acceptCallButton,
   rejectCallButton,
 }: IncomingCallViewType) => {
-  const { isVideoMuted, toggleVideoState } = useMutingState();
+  const { initialVideoEnabled, toggleInitialVideoMuteState } =
+    useMediaStreamManagement();
 
   return (
     <Background>
