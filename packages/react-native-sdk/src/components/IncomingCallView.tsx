--- conflicted
+++ resolved
@@ -28,17 +28,11 @@
   onRejectCall: () => void;
 }
 
-<<<<<<< HEAD
 const Background: React.FunctionComponent<{ children: React.ReactNode }> = ({
   children,
 }) => {
   const activeCall = usePendingCalls();
   const memberUserIds = activeCall[0].callDetails?.memberUserIds || [];
-=======
-const Background = ({ children }: React.PropsWithChildren<{}>) => {
-  const activeRingCallDetails = useActiveRingCallDetails();
-  const memberUserIds = activeRingCallDetails?.memberUserIds || [];
->>>>>>> af0bedbc
 
   if (memberUserIds.length)
     return (
