--- conflicted
+++ resolved
@@ -13,12 +13,9 @@
 } from '../contexts';
 import { useRingCall } from '../hooks/useRingCall';
 import { Phone, PhoneDown, Video, VideoSlash } from '../icons';
-<<<<<<< HEAD
 import { theme } from '../theme';
-=======
 import { getMembersForIncomingCall } from '../utils';
 
->>>>>>> 424f1098
 export const IncomingCallView = () => {
   const isVideoMuted = useStreamVideoStoreValue((store) => store.isVideoMuted);
   const setState = useStreamVideoStoreSetState();
@@ -84,17 +81,10 @@
 const Background: React.FunctionComponent<{ children: React.ReactNode }> = ({
   children,
 }) => {
-<<<<<<< HEAD
-  // FIXME OL: this needs to be reworked
-  const [incomingCall] = useIncomingCalls();
-
-  const memberUserIds = Object.keys(incomingCall?.users || {});
-=======
   const [incomingCall] = useIncomingCalls();
   const connectedUser = useConnectedUser();
   // FIXME OL: this needs to be reworked
   const members = getMembersForIncomingCall(incomingCall, connectedUser);
->>>>>>> 424f1098
 
   if (members.length) {
     return (
