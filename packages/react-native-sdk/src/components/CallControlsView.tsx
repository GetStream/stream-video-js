--- conflicted
+++ resolved
@@ -82,17 +82,6 @@
           />
         </CallControlsButton>
       </Restricted>
-<<<<<<< HEAD
-      <Restricted requiredGrants={[OwnCapability.END_CALL]}>
-        <CallControlsButton
-          onPress={onCallHangup}
-          color={theme.light.error}
-          style={[styles.button, { shadowColor: theme.light.error }]}
-        >
-          <PhoneDown color={theme.light.static_white} />
-        </CallControlsButton>
-      </Restricted>
-=======
       <CallControlsButton
         onPress={onCallHangup}
         color={theme.light.error}
@@ -100,7 +89,6 @@
       >
         <PhoneDown color={theme.light.static_white} />
       </CallControlsButton>
->>>>>>> 55d45c7b
     </View>
   );
 };
