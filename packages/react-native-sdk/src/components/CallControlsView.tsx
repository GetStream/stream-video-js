import { StyleSheet, View } from 'react-native';
import { useCallControls } from '../hooks/useCallControls';
import {
  CameraSwitch,
  Chat,
  Mic,
  MicOff,
  PhoneDown,
  Reaction,
  Video,
  VideoSlash,
} from '../icons';
import { CallControlsButton } from './CallControlsButton';
import { theme } from '../theme';
import { OwnCapability } from '@stream-io/video-client';
<<<<<<< HEAD
import {
  CallPermissionsWrapper,
  useOwnCapabilities,
} from '@stream-io/video-react-bindings';
import { StreamVideoRN } from '../utils/StreamVideoRN';
import { PermissionNotification } from './PermissionsNotification';

type CallControlsViewProps = {
  onLeave: () => void;
};
=======
import { Restricted, useCall } from '@stream-io/video-react-bindings';
import { useCallback, useState } from 'react';
import { ReactionModal } from './ReactionsModal';
>>>>>>> bf1d5e8d

/**
 * Shows a list/row of controls (mute audio/video, toggle front/back camera, hangup call etc.)
 * the user can trigger within an active call.
 *
 * | Call Controls |
 * | :--- |
 * | ![call-controls-view](https://user-images.githubusercontent.com/25864161/217349666-af0f3278-393e-449d-b30e-2d1b196abe5e.png) |
 */
<<<<<<< HEAD
export const CallControlsView = ({ onLeave }: CallControlsViewProps) => {
=======
export const CallControlsView = () => {
  const [isReactionModalActive, setIsReactionModalActive] =
    useState<boolean>(false);
>>>>>>> bf1d5e8d
  const {
    isAudioMuted,
    isVideoMuted,
    isCameraOnFrontFacingMode,
    toggleVideoMuted,
    toggleAudioMuted,
    toggleCameraFacingMode,
  } = useCallControls();
  const ownCapabilities = useOwnCapabilities();
  const { onOpenReactionsModal } = StreamVideoRN.config;

  const muteStatusColor = (status: boolean) => {
    return status ? theme.light.overlay_dark : theme.light.static_white;
  };

  const onOpenReactionsModalHandler = useCallback(() => {
    setIsReactionModalActive(true);
  }, [setIsReactionModalActive]);

  return (
    <View style={styles.container}>
<<<<<<< HEAD
      <CallPermissionsWrapper requiredGrants={[OwnCapability.CREATE_REACTION]}>
        <CallControlsButton
          onPress={onOpenReactionsModal}
=======
      <Restricted requiredGrants={[OwnCapability.CREATE_REACTION]}>
        <CallControlsButton
          onPress={onOpenReactionsModalHandler}
>>>>>>> bf1d5e8d
          color={theme.light.static_white}
          style={styles.button}
        >
          <Reaction color={theme.light.static_black} />
        </CallControlsButton>
<<<<<<< HEAD
      </CallPermissionsWrapper>
=======
      </Restricted>
      <ReactionModal
        isReactionModalActive={isReactionModalActive}
        setIsReactionModalActive={setIsReactionModalActive}
      />
>>>>>>> bf1d5e8d
      <CallControlsButton
        color={theme.light.static_white}
        onPress={() => null}
        svgContainerStyle={styles.svgContainerStyle}
        style={styles.button}
      >
        <Chat color={theme.light.static_black} />
      </CallControlsButton>
      <CallPermissionsWrapper requiredGrants={[OwnCapability.SEND_VIDEO]}>
        <PermissionNotification
          permission={OwnCapability.SEND_VIDEO}
          messageApproved="You can now share your video."
          messageAwaitingApproval="Awaiting for an approval to share your video."
          messageRevoked="You can no longer share your video."
        >
          <CallControlsButton
            onPress={toggleVideoMuted}
            color={muteStatusColor(isVideoMuted)}
            style={!isVideoMuted ? styles.button : null}
            disabled={!ownCapabilities.includes(OwnCapability.SEND_VIDEO)}
          >
            {isVideoMuted ? (
              <VideoSlash color={theme.light.static_white} />
            ) : (
              <Video color={theme.light.static_black} />
            )}
          </CallControlsButton>
        </PermissionNotification>
      </CallPermissionsWrapper>

      <PermissionNotification
        permission={OwnCapability.SEND_AUDIO}
        messageApproved="You can now speak."
        messageAwaitingApproval="Awaiting for an approval to speak."
        messageRevoked="You can no longer speak."
      >
        <CallPermissionsWrapper requiredGrants={[OwnCapability.SEND_AUDIO]}>
          <CallControlsButton
            onPress={toggleAudioMuted}
            color={muteStatusColor(isAudioMuted)}
            style={!isAudioMuted ? styles.button : null}
            disabled={!ownCapabilities.includes(OwnCapability.SEND_AUDIO)}
          >
            {isAudioMuted ? (
              <MicOff color={theme.light.static_white} />
            ) : (
              <Mic color={theme.light.static_black} />
            )}
          </CallControlsButton>
        </CallPermissionsWrapper>
      </PermissionNotification>
      <CallPermissionsWrapper requiredGrants={[OwnCapability.SEND_VIDEO]}>
        <CallControlsButton
          onPress={toggleCameraFacingMode}
          color={muteStatusColor(!isCameraOnFrontFacingMode)}
          style={isCameraOnFrontFacingMode ? styles.button : null}
        >
          <CameraSwitch
            color={
              isCameraOnFrontFacingMode
                ? theme.light.static_black
                : theme.light.static_white
            }
          />
        </CallControlsButton>
      </CallPermissionsWrapper>
      <CallPermissionsWrapper requiredGrants={[OwnCapability.END_CALL]}>
        <CallControlsButton
          onPress={onLeave}
          color={theme.light.error}
          style={[styles.button, { shadowColor: theme.light.error }]}
        >
          <PhoneDown color={theme.light.static_white} />
        </CallControlsButton>
      </CallPermissionsWrapper>
    </View>
  );
};

const styles = StyleSheet.create({
  container: {
    flexDirection: 'row',
    justifyContent: 'space-evenly',
    paddingVertical: theme.padding.lg,
    paddingHorizontal: theme.padding.md,
    borderTopLeftRadius: theme.rounded.lg,
    borderTopRightRadius: theme.rounded.lg,
    backgroundColor: theme.light.controls_bg,
    zIndex: 2,
  },
  button: {
    // For iOS
    shadowOffset: {
      width: 0,
      height: 6,
    },
    shadowOpacity: 0.37,
    shadowRadius: 7.49,

    // For android
    elevation: 6,
  },
  svgContainerStyle: {
    paddingTop: theme.padding.xs,
  },
});<|MERGE_RESOLUTION|>--- conflicted
+++ resolved
@@ -13,22 +13,17 @@
 import { CallControlsButton } from './CallControlsButton';
 import { theme } from '../theme';
 import { OwnCapability } from '@stream-io/video-client';
-<<<<<<< HEAD
 import {
-  CallPermissionsWrapper,
+  Restricted,
   useOwnCapabilities,
 } from '@stream-io/video-react-bindings';
-import { StreamVideoRN } from '../utils/StreamVideoRN';
+import { useCallback, useState } from 'react';
+import { ReactionModal } from './ReactionsModal';
 import { PermissionNotification } from './PermissionsNotification';
 
 type CallControlsViewProps = {
   onLeave: () => void;
 };
-=======
-import { Restricted, useCall } from '@stream-io/video-react-bindings';
-import { useCallback, useState } from 'react';
-import { ReactionModal } from './ReactionsModal';
->>>>>>> bf1d5e8d
 
 /**
  * Shows a list/row of controls (mute audio/video, toggle front/back camera, hangup call etc.)
@@ -38,13 +33,9 @@
  * | :--- |
  * | ![call-controls-view](https://user-images.githubusercontent.com/25864161/217349666-af0f3278-393e-449d-b30e-2d1b196abe5e.png) |
  */
-<<<<<<< HEAD
 export const CallControlsView = ({ onLeave }: CallControlsViewProps) => {
-=======
-export const CallControlsView = () => {
   const [isReactionModalActive, setIsReactionModalActive] =
     useState<boolean>(false);
->>>>>>> bf1d5e8d
   const {
     isAudioMuted,
     isVideoMuted,
@@ -54,7 +45,6 @@
     toggleCameraFacingMode,
   } = useCallControls();
   const ownCapabilities = useOwnCapabilities();
-  const { onOpenReactionsModal } = StreamVideoRN.config;
 
   const muteStatusColor = (status: boolean) => {
     return status ? theme.light.overlay_dark : theme.light.static_white;
@@ -66,29 +56,19 @@
 
   return (
     <View style={styles.container}>
-<<<<<<< HEAD
-      <CallPermissionsWrapper requiredGrants={[OwnCapability.CREATE_REACTION]}>
-        <CallControlsButton
-          onPress={onOpenReactionsModal}
-=======
       <Restricted requiredGrants={[OwnCapability.CREATE_REACTION]}>
         <CallControlsButton
           onPress={onOpenReactionsModalHandler}
->>>>>>> bf1d5e8d
           color={theme.light.static_white}
           style={styles.button}
         >
           <Reaction color={theme.light.static_black} />
         </CallControlsButton>
-<<<<<<< HEAD
-      </CallPermissionsWrapper>
-=======
       </Restricted>
       <ReactionModal
         isReactionModalActive={isReactionModalActive}
         setIsReactionModalActive={setIsReactionModalActive}
       />
->>>>>>> bf1d5e8d
       <CallControlsButton
         color={theme.light.static_white}
         onPress={() => null}
@@ -97,7 +77,7 @@
       >
         <Chat color={theme.light.static_black} />
       </CallControlsButton>
-      <CallPermissionsWrapper requiredGrants={[OwnCapability.SEND_VIDEO]}>
+      <Restricted requiredGrants={[OwnCapability.SEND_VIDEO]}>
         <PermissionNotification
           permission={OwnCapability.SEND_VIDEO}
           messageApproved="You can now share your video."
@@ -117,7 +97,7 @@
             )}
           </CallControlsButton>
         </PermissionNotification>
-      </CallPermissionsWrapper>
+      </Restricted>
 
       <PermissionNotification
         permission={OwnCapability.SEND_AUDIO}
@@ -125,7 +105,7 @@
         messageAwaitingApproval="Awaiting for an approval to speak."
         messageRevoked="You can no longer speak."
       >
-        <CallPermissionsWrapper requiredGrants={[OwnCapability.SEND_AUDIO]}>
+        <Restricted requiredGrants={[OwnCapability.SEND_AUDIO]}>
           <CallControlsButton
             onPress={toggleAudioMuted}
             color={muteStatusColor(isAudioMuted)}
@@ -138,9 +118,9 @@
               <Mic color={theme.light.static_black} />
             )}
           </CallControlsButton>
-        </CallPermissionsWrapper>
+        </Restricted>
       </PermissionNotification>
-      <CallPermissionsWrapper requiredGrants={[OwnCapability.SEND_VIDEO]}>
+      <Restricted requiredGrants={[OwnCapability.SEND_VIDEO]}>
         <CallControlsButton
           onPress={toggleCameraFacingMode}
           color={muteStatusColor(!isCameraOnFrontFacingMode)}
@@ -154,8 +134,8 @@
             }
           />
         </CallControlsButton>
-      </CallPermissionsWrapper>
-      <CallPermissionsWrapper requiredGrants={[OwnCapability.END_CALL]}>
+      </Restricted>
+      <Restricted requiredGrants={[OwnCapability.END_CALL]}>
         <CallControlsButton
           onPress={onLeave}
           color={theme.light.error}
@@ -163,7 +143,7 @@
         >
           <PhoneDown color={theme.light.static_white} />
         </CallControlsButton>
-      </CallPermissionsWrapper>
+      </Restricted>
     </View>
   );
 };
