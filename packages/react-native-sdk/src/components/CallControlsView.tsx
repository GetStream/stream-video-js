import { StyleSheet, View } from 'react-native';
import { useCallControls } from '../hooks/useCallControls';
import {
  CameraSwitch,
  Chat,
  Mic,
  MicOff,
  PhoneDown,
  Reaction,
  Video,
  VideoSlash,
} from '../icons';
import { CallControlsButton } from './CallControlsButton';
import { theme } from '../theme';
<<<<<<< HEAD
import { CallPermissionsWrapper } from './CallPermissionsWrapper';
import { OwnCapability } from '@stream-io/video-client';
import { PermissionNotification } from './PermissionsNotification';
import { useOwnCapabilities } from '@stream-io/video-react-bindings';
/**
 * Props to be passed for the CallControlsView component.
 */
export interface CallControlsViewProps {
  /**
   * Handler called when the call is hanged up by the caller. Mostly used for navigation and related actions.
   */
  onHangupCall?: () => void;
  /**
   * Handler used to open reactions selector
   */
  onReactionsSelector?: () => void;
}
=======
import { useCall } from '@stream-io/video-react-bindings';
>>>>>>> fff3eb46

/**
 * Shows a list/row of controls (mute audio/video, toggle front/back camera, hangup call etc.)
 * the user can trigger within an active call.
 *
 * | Call Controls |
 * | :--- |
 * | ![call-controls-view](https://user-images.githubusercontent.com/25864161/217349666-af0f3278-393e-449d-b30e-2d1b196abe5e.png) |
 */
<<<<<<< HEAD
export const CallControlsView = ({
  onHangupCall,
  onReactionsSelector,
}: CallControlsViewProps) => {
=======
export const CallControlsView = () => {
>>>>>>> fff3eb46
  const {
    isAudioMuted,
    isVideoMuted,
    isCameraOnFrontFacingMode,
    toggleVideoMuted,
    toggleAudioMuted,
    toggleCameraFacingMode,
  } = useCallControls();
<<<<<<< HEAD
  const { hangupCall } = useHangupCall();
  const ownCapabilities = useOwnCapabilities();

  const handleHangUpCall = useCallback(async () => {
    await hangupCall();
    if (onHangupCall) onHangupCall();
    // eslint-disable-next-line react-hooks/exhaustive-deps
  }, [hangupCall]);
=======
  const call = useCall();
>>>>>>> fff3eb46

  const handleHangUpCall = () => call?.leave();
  const muteStatusColor = (status: boolean) => {
    return status ? theme.light.overlay_dark : theme.light.static_white;
  };

  return (
    <View style={styles.container}>
      <CallPermissionsWrapper requiredGrants={[OwnCapability.CREATE_REACTION]}>
        <CallControlsButton
          onPress={onReactionsSelector}
          color={theme.light.static_white}
          style={styles.button}
        >
          <Reaction color={theme.light.static_black} />
        </CallControlsButton>
      </CallPermissionsWrapper>
      <CallControlsButton
        color={theme.light.static_white}
        onPress={() => null}
        svgContainerStyle={styles.svgContainerStyle}
        style={styles.button}
      >
        <Chat color={theme.light.static_black} />
      </CallControlsButton>
      <CallPermissionsWrapper requiredGrants={[OwnCapability.SEND_VIDEO]}>
        <PermissionNotification
          permission={OwnCapability.SEND_VIDEO}
          messageApproved="You can now share your video."
          messageAwaitingApproval="Awaiting for an approval to share your video."
          messageRevoked="You can no longer share your video."
        >
          <CallControlsButton
            onPress={toggleVideoMuted}
            color={muteStatusColor(isVideoMuted)}
            style={!isVideoMuted ? styles.button : null}
            disabled={!ownCapabilities.includes(OwnCapability.SEND_VIDEO)}
          >
            {isVideoMuted ? (
              <VideoSlash color={theme.light.static_white} />
            ) : (
              <Video color={theme.light.static_black} />
            )}
          </CallControlsButton>
        </PermissionNotification>
      </CallPermissionsWrapper>

      <PermissionNotification
        permission={OwnCapability.SEND_AUDIO}
        messageApproved="You can now speak."
        messageAwaitingApproval="Awaiting for an approval to speak."
        messageRevoked="You can no longer speak."
      >
        <CallPermissionsWrapper requiredGrants={[OwnCapability.SEND_AUDIO]}>
          <CallControlsButton
            onPress={toggleAudioMuted}
            color={muteStatusColor(isAudioMuted)}
            style={!isAudioMuted ? styles.button : null}
            disabled={!ownCapabilities.includes(OwnCapability.SEND_AUDIO)}
          >
            {isAudioMuted ? (
              <MicOff color={theme.light.static_white} />
            ) : (
              <Mic color={theme.light.static_black} />
            )}
          </CallControlsButton>
        </CallPermissionsWrapper>
      </PermissionNotification>
      <CallPermissionsWrapper requiredGrants={[OwnCapability.SEND_VIDEO]}>
        <CallControlsButton
          onPress={toggleCameraFacingMode}
          color={muteStatusColor(!isCameraOnFrontFacingMode)}
          style={isCameraOnFrontFacingMode ? styles.button : null}
        >
          <CameraSwitch
            color={
              isCameraOnFrontFacingMode
                ? theme.light.static_black
                : theme.light.static_white
            }
          />
        </CallControlsButton>
      </CallPermissionsWrapper>
      <CallPermissionsWrapper requiredGrants={[OwnCapability.END_CALL]}>
        <CallControlsButton
          onPress={handleHangUpCall}
          color={theme.light.error}
          style={[styles.button, { shadowColor: theme.light.error }]}
        >
          <PhoneDown color={theme.light.static_white} />
        </CallControlsButton>
      </CallPermissionsWrapper>
    </View>
  );
};

const styles = StyleSheet.create({
  container: {
    flexDirection: 'row',
    justifyContent: 'space-evenly',
    paddingVertical: theme.padding.lg,
    paddingHorizontal: theme.padding.md,
    borderTopLeftRadius: theme.rounded.lg,
    borderTopRightRadius: theme.rounded.lg,
    backgroundColor: theme.light.controls_bg,
    zIndex: 2,
  },
  button: {
    // For iOS
    shadowOffset: {
      width: 0,
      height: 6,
    },
    shadowOpacity: 0.37,
    shadowRadius: 7.49,

    // For android
    elevation: 6,
  },
  svgContainerStyle: {
    paddingTop: theme.padding.xs,
  },
});<|MERGE_RESOLUTION|>--- conflicted
+++ resolved
@@ -12,27 +12,10 @@
 } from '../icons';
 import { CallControlsButton } from './CallControlsButton';
 import { theme } from '../theme';
-<<<<<<< HEAD
+import { useCall, useOwnCapabilities } from '@stream-io/video-react-bindings';
 import { CallPermissionsWrapper } from './CallPermissionsWrapper';
 import { OwnCapability } from '@stream-io/video-client';
 import { PermissionNotification } from './PermissionsNotification';
-import { useOwnCapabilities } from '@stream-io/video-react-bindings';
-/**
- * Props to be passed for the CallControlsView component.
- */
-export interface CallControlsViewProps {
-  /**
-   * Handler called when the call is hanged up by the caller. Mostly used for navigation and related actions.
-   */
-  onHangupCall?: () => void;
-  /**
-   * Handler used to open reactions selector
-   */
-  onReactionsSelector?: () => void;
-}
-=======
-import { useCall } from '@stream-io/video-react-bindings';
->>>>>>> fff3eb46
 
 /**
  * Shows a list/row of controls (mute audio/video, toggle front/back camera, hangup call etc.)
@@ -42,14 +25,7 @@
  * | :--- |
  * | ![call-controls-view](https://user-images.githubusercontent.com/25864161/217349666-af0f3278-393e-449d-b30e-2d1b196abe5e.png) |
  */
-<<<<<<< HEAD
-export const CallControlsView = ({
-  onHangupCall,
-  onReactionsSelector,
-}: CallControlsViewProps) => {
-=======
 export const CallControlsView = () => {
->>>>>>> fff3eb46
   const {
     isAudioMuted,
     isVideoMuted,
@@ -58,18 +34,8 @@
     toggleAudioMuted,
     toggleCameraFacingMode,
   } = useCallControls();
-<<<<<<< HEAD
-  const { hangupCall } = useHangupCall();
+  const call = useCall();
   const ownCapabilities = useOwnCapabilities();
-
-  const handleHangUpCall = useCallback(async () => {
-    await hangupCall();
-    if (onHangupCall) onHangupCall();
-    // eslint-disable-next-line react-hooks/exhaustive-deps
-  }, [hangupCall]);
-=======
-  const call = useCall();
->>>>>>> fff3eb46
 
   const handleHangUpCall = () => call?.leave();
   const muteStatusColor = (status: boolean) => {
