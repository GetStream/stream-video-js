import { StyleSheet, View } from 'react-native';
import { useCallControls } from '../hooks/useCallControls';
import {
  CameraSwitch,
  Chat,
  Mic,
  MicOff,
  PhoneDown,
  Reaction,
  Video,
  VideoSlash,
} from '../icons';
import { CallControlsButton } from './CallControlsButton';
import { theme } from '../theme';
import { OwnCapability } from '@stream-io/video-client';
<<<<<<< HEAD
import { useCall, useOwnCapabilities } from '@stream-io/video-react-bindings';
=======
import {
  CallPermissionsWrapper,
  useCall,
} from '@stream-io/video-react-bindings';
>>>>>>> e451035d
import { StreamVideoRN } from '../utils/StreamVideoRN';
import { PermissionNotification } from './PermissionsNotification';

/**
 * Shows a list/row of controls (mute audio/video, toggle front/back camera, hangup call etc.)
 * the user can trigger within an active call.
 *
 * | Call Controls |
 * | :--- |
 * | ![call-controls-view](https://user-images.githubusercontent.com/25864161/217349666-af0f3278-393e-449d-b30e-2d1b196abe5e.png) |
 */
export const CallControlsView = () => {
  const {
    isAudioMuted,
    isVideoMuted,
    isCameraOnFrontFacingMode,
    toggleVideoMuted,
    toggleAudioMuted,
    toggleCameraFacingMode,
  } = useCallControls();
  const call = useCall();
  const ownCapabilities = useOwnCapabilities();
  const { onOpenReactionsModal } = StreamVideoRN.config;

  const handleHangUpCall = () => call?.leave();
  const muteStatusColor = (status: boolean) => {
    return status ? theme.light.overlay_dark : theme.light.static_white;
  };

  return (
    <View style={styles.container}>
      <CallPermissionsWrapper requiredGrants={[OwnCapability.CREATE_REACTION]}>
        <CallControlsButton
          onPress={onOpenReactionsModal}
          color={theme.light.static_white}
          style={styles.button}
        >
          <Reaction color={theme.light.static_black} />
        </CallControlsButton>
      </CallPermissionsWrapper>
      <CallControlsButton
        color={theme.light.static_white}
        onPress={() => null}
        svgContainerStyle={styles.svgContainerStyle}
        style={styles.button}
      >
        <Chat color={theme.light.static_black} />
      </CallControlsButton>
      <CallPermissionsWrapper requiredGrants={[OwnCapability.SEND_VIDEO]}>
        <PermissionNotification
          permission={OwnCapability.SEND_VIDEO}
          messageApproved="You can now share your video."
          messageAwaitingApproval="Awaiting for an approval to share your video."
          messageRevoked="You can no longer share your video."
        >
          <CallControlsButton
            onPress={toggleVideoMuted}
            color={muteStatusColor(isVideoMuted)}
            style={!isVideoMuted ? styles.button : null}
            disabled={!ownCapabilities.includes(OwnCapability.SEND_VIDEO)}
          >
            {isVideoMuted ? (
              <VideoSlash color={theme.light.static_white} />
            ) : (
              <Video color={theme.light.static_black} />
            )}
          </CallControlsButton>
        </PermissionNotification>
      </CallPermissionsWrapper>

      <PermissionNotification
        permission={OwnCapability.SEND_AUDIO}
        messageApproved="You can now speak."
        messageAwaitingApproval="Awaiting for an approval to speak."
        messageRevoked="You can no longer speak."
      >
        <CallPermissionsWrapper requiredGrants={[OwnCapability.SEND_AUDIO]}>
          <CallControlsButton
            onPress={toggleAudioMuted}
            color={muteStatusColor(isAudioMuted)}
            style={!isAudioMuted ? styles.button : null}
            disabled={!ownCapabilities.includes(OwnCapability.SEND_AUDIO)}
          >
            {isAudioMuted ? (
              <MicOff color={theme.light.static_white} />
            ) : (
              <Mic color={theme.light.static_black} />
            )}
          </CallControlsButton>
        </CallPermissionsWrapper>
      </PermissionNotification>
      <CallPermissionsWrapper requiredGrants={[OwnCapability.SEND_VIDEO]}>
        <CallControlsButton
          onPress={toggleCameraFacingMode}
          color={muteStatusColor(!isCameraOnFrontFacingMode)}
          style={isCameraOnFrontFacingMode ? styles.button : null}
        >
          <CameraSwitch
            color={
              isCameraOnFrontFacingMode
                ? theme.light.static_black
                : theme.light.static_white
            }
          />
        </CallControlsButton>
      </CallPermissionsWrapper>
      <CallPermissionsWrapper requiredGrants={[OwnCapability.END_CALL]}>
        <CallControlsButton
          onPress={handleHangUpCall}
          color={theme.light.error}
          style={[styles.button, { shadowColor: theme.light.error }]}
        >
          <PhoneDown color={theme.light.static_white} />
        </CallControlsButton>
      </CallPermissionsWrapper>
    </View>
  );
};

const styles = StyleSheet.create({
  container: {
    flexDirection: 'row',
    justifyContent: 'space-evenly',
    paddingVertical: theme.padding.lg,
    paddingHorizontal: theme.padding.md,
    borderTopLeftRadius: theme.rounded.lg,
    borderTopRightRadius: theme.rounded.lg,
    backgroundColor: theme.light.controls_bg,
    zIndex: 2,
  },
  button: {
    // For iOS
    shadowOffset: {
      width: 0,
      height: 6,
    },
    shadowOpacity: 0.37,
    shadowRadius: 7.49,

    // For android
    elevation: 6,
  },
  svgContainerStyle: {
    paddingTop: theme.padding.xs,
  },
});<|MERGE_RESOLUTION|>--- conflicted
+++ resolved
@@ -13,14 +13,11 @@
 import { CallControlsButton } from './CallControlsButton';
 import { theme } from '../theme';
 import { OwnCapability } from '@stream-io/video-client';
-<<<<<<< HEAD
-import { useCall, useOwnCapabilities } from '@stream-io/video-react-bindings';
-=======
 import {
   CallPermissionsWrapper,
   useCall,
+  useOwnCapabilities,
 } from '@stream-io/video-react-bindings';
->>>>>>> e451035d
 import { StreamVideoRN } from '../utils/StreamVideoRN';
 import { PermissionNotification } from './PermissionsNotification';
 
