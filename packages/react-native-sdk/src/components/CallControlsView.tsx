--- conflicted
+++ resolved
@@ -16,13 +16,6 @@
 import { ToggleVideoButton } from './ToggleVideoButton';
 import { A11yButtons } from '../constants/A11yLabels';
 
-<<<<<<< HEAD
-export type CallControlsViewType = {
-  chatButton?: {
-    onPressHandler: () => void;
-    unreadBadgeCountIndicator?: number;
-  };
-=======
 type ChatButtonType = {
   onPressHandler: () => void;
   unreadBadgeCountIndicator?: number;
@@ -30,7 +23,6 @@
 
 export type CallControlsViewType = {
   chatButton?: ChatButtonType;
->>>>>>> 256035aa
 };
 
 /**
@@ -92,19 +84,9 @@
             svgContainerStyle={styles.svgContainerStyle}
             style={styles.button}
           >
-<<<<<<< HEAD
-            {chatButton.unreadBadgeCountIndicator !== undefined ? (
-              <View style={styles.chatBadge}>
-                <Text style={styles.chatBadgeText}>
-                  {chatButton.unreadBadgeCountIndicator}
-                </Text>
-              </View>
-            ) : null}
-=======
             <UnreadBadeCountIndicator
               count={chatButton.unreadBadgeCountIndicator}
             />
->>>>>>> 256035aa
             <Chat color={theme.light.static_black} />
           </CallControlsButton>
         </View>
