--- conflicted
+++ resolved
@@ -53,13 +53,8 @@
       <CallControlsButton
         color={theme.light.static_white}
         onPress={() => null}
-<<<<<<< HEAD
         svgContainerStyle={styles.svgContainerStyle}
         style={styles.button}
-=======
-        svgContainerStyle={styles.chatSvgStyle}
-        style={styles.buttonStyle}
->>>>>>> 8caa7ba8
       >
         <Chat color={theme.light.static_black} />
       </CallControlsButton>
@@ -68,11 +63,7 @@
         color={
           isVideoMuted ? theme.light.overlay_dark : theme.light.static_white
         }
-<<<<<<< HEAD
         style={!isVideoMuted ? styles.button : null}
-=======
-        style={!isVideoMuted ? styles.buttonStyle : null}
->>>>>>> 8caa7ba8
       >
         {isVideoMuted ? (
           <VideoSlash color={theme.light.static_white} />
@@ -85,11 +76,7 @@
         color={
           isAudioMuted ? theme.light.overlay_dark : theme.light.static_white
         }
-<<<<<<< HEAD
         style={!isAudioMuted ? styles.button : null}
-=======
-        style={!isAudioMuted ? styles.buttonStyle : null}
->>>>>>> 8caa7ba8
       >
         {isAudioMuted ? (
           <MicOff color={theme.light.static_white} />
@@ -104,11 +91,7 @@
             ? theme.light.static_white
             : theme.light.overlay_dark
         }
-<<<<<<< HEAD
         style={isCameraOnFrontFacingMode ? styles.button : null}
-=======
-        style={isCameraOnFrontFacingMode ? styles.buttonStyle : null}
->>>>>>> 8caa7ba8
       >
         <CameraSwitch
           color={
@@ -121,11 +104,7 @@
       <CallControlsButton
         onPress={handleHangUpCall}
         color={theme.light.error}
-<<<<<<< HEAD
         style={[styles.button, { shadowColor: theme.light.error }]}
-=======
-        style={[styles.buttonStyle, { shadowColor: theme.light.error }]}
->>>>>>> 8caa7ba8
       >
         <PhoneDown color={theme.light.static_white} />
       </CallControlsButton>
@@ -142,35 +121,21 @@
     borderTopLeftRadius: 25,
     borderTopRightRadius: 25,
     backgroundColor: theme.light.controls_bg,
-<<<<<<< HEAD
     zIndex: 2,
   },
   button: {
     // For iOS
-=======
-    bottom: 0,
-    zIndex: 2,
-  },
-  buttonStyle: {
->>>>>>> 8caa7ba8
     shadowOffset: {
       width: 0,
       height: 6,
     },
     shadowOpacity: 0.37,
     shadowRadius: 7.49,
-<<<<<<< HEAD
 
     // For android
     elevation: 6,
   },
   svgContainerStyle: {
     paddingTop: theme.padding.xs,
-=======
-    elevation: 6,
-  },
-  chatSvgStyle: {
-    paddingTop: 4,
->>>>>>> 8caa7ba8
   },
 });