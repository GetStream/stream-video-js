--- conflicted
+++ resolved
@@ -47,27 +47,17 @@
     flex: 3,
   },
   participantVideoContainer: {
-<<<<<<< HEAD
-=======
-    marginTop: theme.margin.sm,
->>>>>>> 4b4c1796
     flex: 1,
     paddingHorizontal: 8,
     paddingTop: 8,
     paddingBottom: 24,
     bottom: 24,
   },
-<<<<<<< HEAD
   participantViewContainer: {
     width: 150,
     height: 150,
     marginRight: 8,
     overflow: 'hidden',
     borderRadius: 8,
-=======
-  participantVideoBox: {
-    borderRadius: theme.rounded.md,
-    marginLeft: theme.margin.sm,
->>>>>>> 4b4c1796
   },
 });