--- conflicted
+++ resolved
@@ -20,13 +20,8 @@
   useI18n,
 } from '@stream-io/video-react-bindings';
 import { Z_INDEX } from '../../constants';
-<<<<<<< HEAD
 import { ComponentTestIds } from '../../constants/TestIds';
 import { MicOff, VideoSlash, PinVertical, ScreenShare } from '../../icons';
-=======
-import { A11yComponents } from '../../constants/A11yLabels';
-import { MicOff, PinVertical, ScreenShare, VideoSlash } from '../../icons';
->>>>>>> 83a2e35a
 import { useMediaStreamManagement } from '../../providers/MediaStreamManagement';
 import { theme } from '../../theme';
 import { palette } from '../../theme/constants';
