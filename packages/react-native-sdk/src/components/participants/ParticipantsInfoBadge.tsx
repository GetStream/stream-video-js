import React, { useCallback, useState } from 'react';
import {
  Pressable,
  PressableProps,
  StyleSheet,
  Text,
  View,
} from 'react-native';
import { Participants } from '../../icons';
import { useParticipantCount } from '@stream-io/video-react-bindings';
import { theme } from '../../theme';
import { ButtonTestIds } from '../../constants/TestIds';
import { Z_INDEX } from '../../constants';
import { ParticipantsInfoList } from './ParticipantsInfoList';

export type ParticipantsInfoBadgeProps = Pick<PressableProps, 'style'>;

/**
 * Badge that shows the number of participants in the call.
 * When pressed, it opens the ParticipantsInfoList.
 * @param style
 */
export const ParticipantsInfoBadge = ({
  style,
}: ParticipantsInfoBadgeProps) => {
  const participantCount = useParticipantCount();
  const [isCallParticipantsVisible, setIsCallParticipantsVisible] =
    useState<boolean>(false);

  const onOpenCallParticipantsInfo = useCallback(() => {
    setIsCallParticipantsVisible(true);
  }, [setIsCallParticipantsVisible]);

  return (
    <Pressable
<<<<<<< HEAD
      onPress={onOpenCallParticipantsInfo}
      accessibilityLabel={A11yButtons.PARTICIPANTS_INFO}
=======
      onPress={onOpenCallParticipantsInfoView}
      testID={ButtonTestIds.PARTICIPANTS_INFO}
>>>>>>> d3422687
      style={style}
    >
      <View style={styles.badge}>
        <Text style={styles.badgeText}>{participantCount}</Text>
      </View>
      <View style={theme.icon.md}>
        <Participants color={theme.light.static_white} />
      </View>
      <ParticipantsInfoList
        isCallParticipantsInfoVisible={isCallParticipantsVisible}
        setIsCallParticipantsInfoVisible={setIsCallParticipantsVisible}
      />
    </Pressable>
  );
};

const styles = StyleSheet.create({
  badge: {
    backgroundColor: theme.light.text_low_emphasis,
    borderRadius: theme.rounded.xl,
    paddingVertical: theme.padding.xs,
    paddingHorizontal: theme.padding.sm,
    zIndex: Z_INDEX.IN_FRONT,
    top: theme.spacing.sm,
    left: theme.spacing.xl,
  },
  badgeText: {
    color: theme.light.static_white,
    textAlign: 'center',
    ...theme.fonts.caption,
  },
});<|MERGE_RESOLUTION|>--- conflicted
+++ resolved
@@ -33,13 +33,8 @@
 
   return (
     <Pressable
-<<<<<<< HEAD
       onPress={onOpenCallParticipantsInfo}
-      accessibilityLabel={A11yButtons.PARTICIPANTS_INFO}
-=======
-      onPress={onOpenCallParticipantsInfoView}
       testID={ButtonTestIds.PARTICIPANTS_INFO}
->>>>>>> d3422687
       style={style}
     >
       <View style={styles.badge}>
