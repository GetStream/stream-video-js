import React, { useRef } from 'react';
import {
  Animated,
  PanResponder,
  StyleProp,
  StyleSheet,
  View,
  ViewStyle,
} from 'react-native';
import { VideoRenderer } from '../utility/internal/VideoRenderer';
import { useLocalParticipant } from '@stream-io/video-react-bindings';
import { SfuModels } from '@stream-io/video-client';
import { theme } from '../../theme';
import { VideoSlash } from '../../icons';
import { A11yComponents } from '../../constants/A11yLabels';
import { Avatar } from '../utility/Avatar';
import { LOCAL_VIDEO_VIEW_STYLE, Z_INDEX } from '../../constants';
import { useDebouncedValue } from '../../utils/hooks';
import { useMediaStreamManagement } from '../../providers/MediaStreamManagement';
import { ParticipantReaction } from './internal/ParticipantReaction';

/**
 * Props to be passed for the LocalVideoView component.
 */
export interface LocalParticipantViewProps {
  /**
   * An optional style object to be applied to the local video view
   * @defaultValue
   * The default is `{
   *     position: 'absolute',
   *     height: 140,
   *     width: 80,
   *     right: 2 * theme.spacing.lg,
   *     top: 100,
   *     borderRadius: theme.rounded.sm,
   *     zIndex: 1,
   *   }`
   */
  style?: StyleProp<ViewStyle>;

  /**
   * The layout of the local video view controls weather the local participant's video will be rendered in full screen or floating
   * @defaultValue 'floating'
   */
  layout?: 'floating' | 'fullscreen';

  zOrder?: number;
}

/**
 * A component to render the local participant's video.
 */
export const LocalParticipantView = (props: LocalParticipantViewProps) => {
  const { layout = 'floating', zOrder = Z_INDEX.IN_MIDDLE } = props;
  const containerStyle =
    layout === 'floating'
      ? styles.floatingContainer
      : styles.fullScreenContainer;
  const { style = containerStyle } = props;
  const localParticipant = useLocalParticipant();
  const { isCameraOnFrontFacingMode } = useMediaStreamManagement();
  // it takes a few milliseconds for the camera stream to actually switch
  const debouncedCameraOnFrontFacingMode = useDebouncedValue(
    isCameraOnFrontFacingMode,
    300,
  );
  const pan = useRef(new Animated.ValueXY()).current;
  const panResponder = useRef(
    PanResponder.create({
      onMoveShouldSetPanResponder: () => true,
      onPanResponderMove: Animated.event([null, { dx: pan.x, dy: pan.y }], {
        useNativeDriver: false,
      }),
      onPanResponderRelease: () => {
        pan.extractOffset();
      },
    }),
  ).current;

  if (!localParticipant) {
    return null;
  }

  const isVideoMuted = !localParticipant.publishedTracks.includes(
    SfuModels.TrackType.VIDEO,
  );

  // when camera is switching show a blank stream
  //otherwise the camera stream will be shown in wrong mirror state for a few milliseconds
  const showBlankStream =
    isCameraOnFrontFacingMode !== debouncedCameraOnFrontFacingMode;

  const VideoRenderOrBlankComponent = showBlankStream ? (
    <View style={style} />
  ) : (
    <VideoRenderer
      mirror={debouncedCameraOnFrontFacingMode}
      mediaStream={localParticipant.videoStream}
      style={style}
      zOrder={zOrder}
    />
  );

  if (layout === 'fullscreen') {
<<<<<<< HEAD
    if (isVideoMuted) {
      return (
        <View
          accessibilityLabel={A11yComponents.LOCAL_PARTICIPANT_FULLSCREEN}
          style={styles.avatarContainer}
        >
          <Avatar participant={localParticipant} />
        </View>
      );
    }
    return VideoRenderOrBlankComponent;
=======
    return (
      <View
        accessibilityLabel={A11yComponents.LOCAL_PARTICIPANT_FULLSCREEN}
        style={style}
      >
        <View style={styles.topView}>
          <ParticipantReaction
            reaction={localParticipant.reaction}
            sessionId={localParticipant.sessionId}
          />
        </View>
        {isVideoMuted ? (
          <Avatar participant={localParticipant} />
        ) : (
          <VideoRenderer
            mirror={isCameraOnFrontFacingMode}
            mediaStream={localParticipant.videoStream}
            style={styles.videoStreamFullScreen}
            zOrder={zOrder}
          />
        )}
      </View>
    );
>>>>>>> b270e558
  }

  return (
    <Animated.View
      accessibilityLabel={A11yComponents.LOCAL_PARTICIPANT}
      style={{
        // Needed to make the view is on top and draggable
        zIndex: Z_INDEX.IN_MIDDLE,
        transform: [{ translateX: pan.x }, { translateY: pan.y }],
      }}
      {...panResponder.panHandlers}
    >
      <View style={style}>
        <View style={styles.topView}>
          <ParticipantReaction
            reaction={localParticipant.reaction}
            sessionId={localParticipant.sessionId}
          />
        </View>
        {isVideoMuted ? (
          <View style={theme.icon.md}>
            <VideoSlash color={theme.light.static_white} />
          </View>
<<<<<<< HEAD
        </View>
      ) : (
        VideoRenderOrBlankComponent
      )}
=======
        ) : (
          <VideoRenderer
            mirror={isCameraOnFrontFacingMode}
            mediaStream={localParticipant.videoStream}
            style={styles.videoStream}
            zOrder={zOrder}
          />
        )}
      </View>
>>>>>>> b270e558
    </Animated.View>
  );
};

const styles = StyleSheet.create({
  floatingContainer: {
    position: 'absolute',
    height: LOCAL_VIDEO_VIEW_STYLE.height,
    width: LOCAL_VIDEO_VIEW_STYLE.width,
    right: theme.spacing.lg * 2,
    top: theme.margin.xl * 2,
    borderRadius: LOCAL_VIDEO_VIEW_STYLE.borderRadius,
    zIndex: Z_INDEX.IN_MIDDLE,
    backgroundColor: theme.light.static_grey,
    justifyContent: 'center',
    alignItems: 'center',
    overflow: 'hidden',
  },
  videoStream: {
    height: LOCAL_VIDEO_VIEW_STYLE.height,
    width: LOCAL_VIDEO_VIEW_STYLE.width,
    flex: 1,
  },
  videoStreamFullScreen: {
    ...StyleSheet.absoluteFillObject,
  },
  topView: {
    position: 'absolute',
    top: theme.spacing.sm,
    left: theme.spacing.sm,
    zIndex: Z_INDEX.IN_FRONT,
  },
  fullScreenContainer: {
    flex: 1,
    justifyContent: 'center',
    alignItems: 'center',
  },
  avatarContainer: {
    flex: 1,
    justifyContent: 'center',
    alignItems: 'center',
  },
});<|MERGE_RESOLUTION|>--- conflicted
+++ resolved
@@ -102,19 +102,6 @@
   );
 
   if (layout === 'fullscreen') {
-<<<<<<< HEAD
-    if (isVideoMuted) {
-      return (
-        <View
-          accessibilityLabel={A11yComponents.LOCAL_PARTICIPANT_FULLSCREEN}
-          style={styles.avatarContainer}
-        >
-          <Avatar participant={localParticipant} />
-        </View>
-      );
-    }
-    return VideoRenderOrBlankComponent;
-=======
     return (
       <View
         accessibilityLabel={A11yComponents.LOCAL_PARTICIPANT_FULLSCREEN}
@@ -129,16 +116,10 @@
         {isVideoMuted ? (
           <Avatar participant={localParticipant} />
         ) : (
-          <VideoRenderer
-            mirror={isCameraOnFrontFacingMode}
-            mediaStream={localParticipant.videoStream}
-            style={styles.videoStreamFullScreen}
-            zOrder={zOrder}
-          />
+          VideoRenderOrBlankComponent
         )}
       </View>
     );
->>>>>>> b270e558
   }
 
   return (
@@ -162,22 +143,10 @@
           <View style={theme.icon.md}>
             <VideoSlash color={theme.light.static_white} />
           </View>
-<<<<<<< HEAD
-        </View>
-      ) : (
-        VideoRenderOrBlankComponent
-      )}
-=======
         ) : (
-          <VideoRenderer
-            mirror={isCameraOnFrontFacingMode}
-            mediaStream={localParticipant.videoStream}
-            style={styles.videoStream}
-            zOrder={zOrder}
-          />
+          VideoRenderOrBlankComponent
         )}
       </View>
->>>>>>> b270e558
     </Animated.View>
   );
 };
