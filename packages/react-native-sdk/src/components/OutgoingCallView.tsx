--- conflicted
+++ resolved
@@ -9,7 +9,6 @@
 import { Z_INDEX } from '../constants';
 import { useMediaStreamManagement } from '../providers/MediaStreamManagement';
 
-<<<<<<< HEAD
 /**
  * The props for the Cancel Call button in the OutgoingCallView component.
  */
@@ -34,35 +33,15 @@
 export const OutgoingCallView = ({
   cancelCallHandler,
 }: OutgoingCallViewType) => {
-  const { isAudioMuted, isVideoMuted, toggleAudioState, toggleVideoState } =
-    useMutingState();
-
-  const muteStatusColor = (status: boolean) => {
-    return status ? theme.light.overlay_dark : theme.light.static_white;
-=======
-export const OutgoingCallView = () => {
   const {
     initialAudioEnabled,
     initialVideoEnabled,
     toggleInitialAudioMuteState,
     toggleInitialVideoMuteState,
   } = useMediaStreamManagement();
-  const call = useCall();
-  const callingState = useCallCallingState();
 
-  const hangupCallHandler = async () => {
-    try {
-      if (callingState === CallingState.LEFT) {
-        return;
-      }
-      await call?.leave();
-    } catch (error) {
-      console.log('Error leaving Call', error);
-    }
-  };
-  const muteStatusColor = (muted: boolean) => {
-    return muted ? theme.light.overlay_dark : theme.light.static_white;
->>>>>>> cb2c4d60
+  const muteStatusColor = (status: boolean) => {
+    return status ? theme.light.overlay_dark : theme.light.static_white;
   };
 
   return (
