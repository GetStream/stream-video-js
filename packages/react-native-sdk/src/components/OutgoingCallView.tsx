--- conflicted
+++ resolved
@@ -7,14 +7,10 @@
 import { useLocalParticipant } from '@stream-io/video-react-bindings';
 import { CallControlsButton } from './CallControlsButton';
 import { Mic, MicOff, PhoneDown, Video, VideoSlash } from '../icons';
-<<<<<<< HEAD
-import { useCallControls, useRingCall } from '../hooks';
-import { theme } from '../theme/colors';
-=======
 import { useCallControls } from '../hooks/useCallControls';
 import { useRingCall } from '../hooks/useRingCall';
 import { useCallCycleContext } from '../contexts';
->>>>>>> 1d036735
+import { theme } from '../theme/colors';
 
 export const OutgoingCallView = () => {
   const { isAudioMuted, isVideoMuted, toggleAudioMuted, toggleVideoMuted } =
