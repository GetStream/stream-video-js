--- conflicted
+++ resolved
@@ -4,16 +4,12 @@
 import { CallControlsButton } from './CallControlsButton';
 import { Mic, MicOff, PhoneDown, Video, VideoSlash } from '../icons';
 import { useRingCall } from '../hooks/useRingCall';
-<<<<<<< HEAD
-import { useCallCycleContext } from '../contexts';
-import { theme } from '../theme';
-=======
 import { useStreamVideoStoreValue } from '../contexts/StreamVideoContext';
-import { useCallCycleContext } from '../contexts/CallCycleContext';
 import { VideoRenderer } from './VideoRenderer';
 import { useMutingState } from '../hooks/useMutingState';
 import { useLocalVideoStream } from '../hooks/useLocalVideoStream';
->>>>>>> fa2592e4
+import { useCallCycleContext } from '../contexts/CallCycleContext';
+import { theme } from '../theme';
 
 export const OutgoingCallView = () => {
   const { isAudioMuted, isVideoMuted, toggleAudioState, toggleVideoState } =
@@ -37,17 +33,12 @@
         <View style={styles.buttons}>
           <View style={styles.deviceControlButtons}>
             <CallControlsButton
-<<<<<<< HEAD
-              onPress={toggleAudioMuted}
+              onPress={toggleAudioState}
               color={
                 isAudioMuted
                   ? theme.light.overlay_dark
                   : theme.light.static_white
               }
-=======
-              onPress={toggleAudioState}
-              colorKey={!isAudioMuted ? 'activated' : 'deactivated'}
->>>>>>> fa2592e4
               style={styles.buttonStyle}
               svgContainerStyle={styles.svgStyle}
             >
@@ -58,17 +49,12 @@
               )}
             </CallControlsButton>
             <CallControlsButton
-<<<<<<< HEAD
-              onPress={toggleVideoMuted}
+              onPress={toggleVideoState}
               color={
                 isVideoMuted
                   ? theme.light.overlay_dark
                   : theme.light.static_white
               }
-=======
-              onPress={toggleVideoState}
-              colorKey={!isVideoMuted ? 'activated' : 'deactivated'}
->>>>>>> fa2592e4
               style={styles.buttonStyle}
               svgContainerStyle={styles.svgStyle}
             >
