--- conflicted
+++ resolved
@@ -35,17 +35,10 @@
     participant: { userId, image, name },
     radius = DEFAULT_AVATAR_RADIUS,
   } = props;
-<<<<<<< HEAD
-  const label = useMemo(
-    () => (name || userId ? getInitialsOfName(name || userId) : '?'),
-    [name, userId],
-  );
-=======
 
   const userDetails = name || userId;
   const userLabel = userDetails ? getInitialsOfName(userDetails) : '?';
 
->>>>>>> 55d45c7b
   const imageUrl = image;
   return (
     <View
