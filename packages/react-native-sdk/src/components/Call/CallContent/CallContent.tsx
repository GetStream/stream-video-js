--- conflicted
+++ resolved
@@ -1,7 +1,4 @@
 import React, { useEffect, useMemo, useRef, useState } from 'react';
-<<<<<<< HEAD
-import { StyleSheet, View, type ViewStyle } from 'react-native';
-=======
 import {
   StyleSheet,
   View,
@@ -9,8 +6,6 @@
   type ViewStyle,
   Platform,
 } from 'react-native';
-import InCallManager from 'react-native-incall-manager';
->>>>>>> 701ea4b3
 import {
   CallParticipantsGrid,
   type CallParticipantsGridProps,
