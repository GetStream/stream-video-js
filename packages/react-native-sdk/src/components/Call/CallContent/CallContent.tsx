--- conflicted
+++ resolved
@@ -179,11 +179,7 @@
   };
 
   return (
-<<<<<<< HEAD
-    <View style={[styles.container, landScapeStyles, callContent.container]}>
-=======
-    <View style={[styles.container, callContent.container, landscapeStyles]}>
->>>>>>> cc247f07
+    <View style={[styles.container, landscapeStyles, callContent.container]}>
       <View style={[styles.container, callContent.callParticipantsContainer]}>
         <View
           style={[styles.view, callContent.topContainer]}
