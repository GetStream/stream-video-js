--- conflicted
+++ resolved
@@ -69,16 +69,14 @@
      */
     layout?: 'grid' | 'spotlight';
     /**
-<<<<<<< HEAD
      * Reactions that are to be supported in the call
      */
     supportedReactions?: StreamReactionType[];
-=======
+    /*
      * Check if device is in landscape mode.
      * This will apply the landscape mode styles to the component.
      */
     landscape?: boolean;
->>>>>>> 6e8a4bd7
   };
 
 export const CallContent = ({
@@ -97,11 +95,8 @@
   ParticipantsInfoBadge,
   VideoRenderer,
   layout = 'grid',
-<<<<<<< HEAD
   supportedReactions,
-=======
   landscape = true,
->>>>>>> 6e8a4bd7
 }: CallContentProps) => {
   const [
     showRemoteParticipantInFloatingView,
