--- conflicted
+++ resolved
@@ -16,11 +16,6 @@
 } from '../CallControls';
 import { useCall, useCallStateHooks } from '@stream-io/video-react-bindings';
 import { CallingState } from '@stream-io/video-client';
-<<<<<<< HEAD
-import { useIncallManager } from '../../../hooks/useIncallManager';
-import { CallParticipantsListComponentProps } from '../CallParticipantsList';
-import { ParticipantViewComponentProps } from '../../Participant';
-=======
 import { useIncallManager } from '../../../hooks';
 import { Z_INDEX } from '../../../constants';
 import { useDebouncedValue } from '../../../utils/hooks';
@@ -30,7 +25,6 @@
   ParticipantViewComponentProps,
 } from '../../Participant';
 import { useTheme } from '../../../contexts';
->>>>>>> c9624cde
 
 export type CallParticipantsComponentProps = Pick<
   CallParticipantsGridProps,
