import React, { useEffect, useRef, useState } from 'react';
import { StyleSheet, View, ViewStyle } from 'react-native';
import {
  CallTopView as DefaultCallTopView,
  CallTopViewProps,
} from '../CallTopView';
import {
  CallParticipantsGrid,
  CallParticipantsGridProps,
  CallParticipantsSpotlight,
  CallParticipantsSpotlightProps,
} from '../CallLayout';
import {
  CallControlProps,
  CallControls as DefaultCallControls,
  HangUpCallButtonProps,
} from '../CallControls';
import { useCall, useCallStateHooks } from '@stream-io/video-react-bindings';
import { CallingState, StreamReaction } from '@stream-io/video-client';
import { useIncallManager } from '../../../hooks';
import { Z_INDEX } from '../../../constants';
import { useDebouncedValue } from '../../../utils/hooks';
import {
  FloatingParticipantView as DefaultFloatingParticipantView,
  FloatingParticipantViewProps,
  ParticipantViewComponentProps,
} from '../../Participant';
import { useTheme } from '../../../contexts';
import {
  CallParticipantsListComponentProps,
  CallParticipantsListProps,
} from '../CallParticipantsList';

export type StreamReactionType = StreamReaction & {
  icon: string;
};

type CallContentComponentProps = ParticipantViewComponentProps &
  Pick<CallParticipantsListComponentProps, 'ParticipantView'> & {
    /**
     * Component to customize the CallTopView component.
     */
    CallTopView?: React.ComponentType<CallTopViewProps> | null;
    /**
     * Component to customize the CallControls component.
     */
    CallControls?: React.ComponentType<CallControlProps> | null;
    /**
     * Component to customize the FloatingParticipantView.
     */
    FloatingParticipantView?: React.ComponentType<FloatingParticipantViewProps> | null;
    /**
     * Component to customize the CallParticipantsList.
     */
    CallParticipantsList?: React.ComponentType<CallParticipantsListProps> | null;
  };

export type CallContentProps = Pick<
  HangUpCallButtonProps,
  'onHangupCallHandler'
> &
  Pick<
    CallTopViewProps,
    'onBackPressed' | 'onParticipantInfoPress' | 'ParticipantsInfoBadge'
  > &
  CallContentComponentProps & {
    /**
     * This switches the participant's layout between the grid and the spotlight mode.
     */
    layout?: 'grid' | 'spotlight';
    /**
     * Reactions that are to be supported in the call
     */
    supportedReactions?: StreamReactionType[];
    /*
     * Check if device is in landscape mode.
     * This will apply the landscape mode styles to the component.
     */
    landscape?: boolean;
  };

export const CallContent = ({
  onBackPressed,
  onParticipantInfoPress,
  onHangupCallHandler,
  CallParticipantsList,
  CallTopView = DefaultCallTopView,
  CallControls = DefaultCallControls,
  FloatingParticipantView = DefaultFloatingParticipantView,
  ParticipantLabel,
  ParticipantNetworkQualityIndicator,
  ParticipantReaction,
  ParticipantVideoFallback,
  ParticipantView,
  ParticipantsInfoBadge,
  VideoRenderer,
  layout = 'grid',
<<<<<<< HEAD
  landscape = false,
=======
  supportedReactions,
  landscape = true,
>>>>>>> 5401d654
}: CallContentProps) => {
  const [
    showRemoteParticipantInFloatingView,
    setShowRemoteParticipantInFloatingView,
  ] = useState<boolean>(false);
  const {
    theme: { callContent },
  } = useTheme();
  const {
    useHasOngoingScreenShare,
    useRemoteParticipants,
    useLocalParticipant,
  } = useCallStateHooks();

  const _remoteParticipants = useRemoteParticipants();
  const remoteParticipants = useDebouncedValue(_remoteParticipants, 300); // we debounce the remote participants to avoid unnecessary rerenders that happen when participant tracks are all subscribed simultaneously
  const localParticipant = useLocalParticipant();

  const hasScreenShare = useHasOngoingScreenShare();
  const showSpotlightLayout = hasScreenShare || layout === 'spotlight';

  const showFloatingView =
    !showSpotlightLayout &&
    remoteParticipants.length > 0 &&
    remoteParticipants.length < 3;
  const isRemoteParticipantInFloatingView =
    showRemoteParticipantInFloatingView && remoteParticipants.length === 1;

  /**
   * This hook is used to handle IncallManager specs of the application.
   */
  useIncallManager({ media: 'video', auto: true });

  const call = useCall();
  const activeCallRef = useRef(call);
  activeCallRef.current = call;

  const handleFloatingViewParticipantSwitch = () => {
    if (remoteParticipants.length !== 1) {
      return;
    }
    setShowRemoteParticipantInFloatingView((prevState) => !prevState);
  };

  useEffect(() => {
    return () => {
      if (activeCallRef.current?.state.callingState !== CallingState.LEFT) {
        activeCallRef.current?.leave();
      }
    };
  }, []);

  const participantViewProps: ParticipantViewComponentProps = {
    ParticipantLabel,
    ParticipantNetworkQualityIndicator,
    ParticipantReaction,
    ParticipantVideoFallback,
    VideoRenderer,
  };

  const callParticipantsGridProps: CallParticipantsGridProps = {
    ...participantViewProps,
    landscape,
    showLocalParticipant: isRemoteParticipantInFloatingView,
    ParticipantView,
    CallParticipantsList,
    supportedReactions,
  };

  const callParticipantsSpotlightProps: CallParticipantsSpotlightProps = {
    ...participantViewProps,
    landscape,
    ParticipantView,
    CallParticipantsList,
    supportedReactions,
  };

  const landScapeStyles: ViewStyle = {
    flexDirection: landscape ? 'row' : 'column',
  };

  return (
    <View style={[styles.container, callContent.container, landScapeStyles]}>
      <View style={[styles.container, callContent.callParticipantsContainer]}>
        <View
          style={[styles.view, callContent.topContainer]}
          // "box-none" disallows the container view to be not take up touches
          // and allows only the top and floating view (its child views) to take up the touches
          pointerEvents="box-none"
        >
          {CallTopView && (
            <CallTopView
              onBackPressed={onBackPressed}
              onParticipantInfoPress={onParticipantInfoPress}
              ParticipantsInfoBadge={ParticipantsInfoBadge}
            />
          )}
          {showFloatingView && FloatingParticipantView && (
            <FloatingParticipantView
              participant={
                isRemoteParticipantInFloatingView
                  ? remoteParticipants[0]
                  : localParticipant
              }
              onPressHandler={handleFloatingViewParticipantSwitch}
              supportedReactions={supportedReactions}
              {...participantViewProps}
            />
          )}
        </View>
        {showSpotlightLayout ? (
          <CallParticipantsSpotlight {...callParticipantsSpotlightProps} />
        ) : (
          <CallParticipantsGrid {...callParticipantsGridProps} />
        )}
      </View>

      {CallControls && (
        <CallControls
          onHangupCallHandler={onHangupCallHandler}
          landscape={landscape}
        />
      )}
    </View>
  );
};

const styles = StyleSheet.create({
  container: { flex: 1 },
  view: {
    ...StyleSheet.absoluteFillObject,
    zIndex: Z_INDEX.IN_FRONT,
  },
});<|MERGE_RESOLUTION|>--- conflicted
+++ resolved
@@ -95,12 +95,8 @@
   ParticipantsInfoBadge,
   VideoRenderer,
   layout = 'grid',
-<<<<<<< HEAD
   landscape = false,
-=======
   supportedReactions,
-  landscape = true,
->>>>>>> 5401d654
 }: CallContentProps) => {
   const [
     showRemoteParticipantInFloatingView,
