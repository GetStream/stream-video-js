--- conflicted
+++ resolved
@@ -7,10 +7,7 @@
   StyleProp,
   ViewStyle,
 } from 'react-native';
-<<<<<<< HEAD
 import { ParticipantsInfoBadgeProps } from './ParticipantsInfoBadge';
-=======
->>>>>>> 3f48b9a7
 import { Back } from '../../../icons/Back';
 import { CallDuration, TopViewBackground } from '../../../icons';
 import { useCallStateHooks, useI18n } from '@stream-io/video-react-bindings';
@@ -26,15 +23,7 @@
    * Handler to be called when the hangup button is pressed in the CallTopView.
    * @returns void
    */
-<<<<<<< HEAD
   onHangupCallHandler?: () => void;
-=======
-  onBackPressed?: () => void;
-  /**
-   * Title to be rendered at the center of the Header.
-   */
-  title?: string;
->>>>>>> 3f48b9a7
   /**
    * Style to override the container of the CallTopView.
    */
@@ -42,12 +31,7 @@
 };
 
 export const CallTopView = ({
-<<<<<<< HEAD
   onHangupCallHandler,
-=======
-  onBackPressed,
-  title,
->>>>>>> 3f48b9a7
   style: styleProp,
 }: CallTopViewProps) => {
   const [callTopViewHeight, setCallTopViewHeight] = useState<number>(0);
@@ -86,12 +70,9 @@
             <DurationBadge inProgress={inProgress} />
           </View>
         </View>
-<<<<<<< HEAD
         <View style={styles.rightElement}>
           <HangUpCallButton onHangupCallHandler={onHangupCallHandler} />
         </View>
-=======
->>>>>>> 3f48b9a7
       </View>
     </View>
   );
