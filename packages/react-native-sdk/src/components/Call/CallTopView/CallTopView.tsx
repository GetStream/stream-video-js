--- conflicted
+++ resolved
@@ -7,14 +7,7 @@
   ViewStyle,
   Pressable,
 } from 'react-native';
-<<<<<<< HEAD
-import {
-  ParticipantsInfoBadge as DefaultParticipantsInfoBadge,
-  ParticipantsInfoBadgeProps,
-} from './ParticipantsInfoBadge';
-=======
 import { ParticipantsInfoBadgeProps } from './ParticipantsInfoBadge';
->>>>>>> 1fe896fe
 import { theme } from '../../../theme';
 import { Back } from '../../../icons/Back';
 import { Z_INDEX } from '../../../constants';
@@ -52,11 +45,7 @@
   onParticipantInfoPress,
   title,
   style,
-<<<<<<< HEAD
-  ParticipantsInfoBadge = DefaultParticipantsInfoBadge,
-=======
   ParticipantsInfoBadge,
->>>>>>> 1fe896fe
 }: CallTopViewProps) => {
   const { useCallCallingState } = useCallStateHooks();
   const callingState = useCallCallingState();
