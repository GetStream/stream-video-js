--- conflicted
+++ resolved
@@ -58,11 +58,7 @@
   const {
     theme: { callParticipantsSpotlight, variants },
   } = useTheme();
-<<<<<<< HEAD
-  const styles = useStyles(landscape);
-=======
   const styles = useStyles();
->>>>>>> ee59942f
   const { useParticipants } = useCallStateHooks();
   const _allParticipants = useParticipants({
     sortBy: speakerLayoutSortPreset,
@@ -157,11 +153,7 @@
   );
 };
 
-<<<<<<< HEAD
-const useStyles = (landscape: boolean | undefined) => {
-=======
 const useStyles = () => {
->>>>>>> ee59942f
   const { theme } = useTheme();
   return useMemo(
     () =>
@@ -175,21 +167,6 @@
           flex: 1,
         },
         spotlightContainer: {
-<<<<<<< HEAD
-          flex: landscape ? 3 : 4,
-          overflow: 'hidden',
-          borderRadius: theme.variants.borderRadiusSizes.md,
-          marginHorizontal: theme.variants.spacingSizes.xs,
-        },
-        callParticipantsListContainer: {
-          flex: 1,
-          flexDirection: 'row',
-          backgroundColor: theme.colors.sheetPrimary,
-          marginLeft: landscape ? theme.variants.spacingSizes.sm : 0,
-        },
-      }),
-    [theme, landscape]
-=======
           flex: 2,
           overflow: 'hidden',
           borderRadius: theme.variants.borderRadiusSizes.sm,
@@ -200,6 +177,5 @@
         },
       }),
     [theme]
->>>>>>> ee59942f
   );
 };