import React from 'react';
import {
  SfuModels,
  speakerLayoutSortPreset,
  StreamVideoParticipant,
} from '@stream-io/video-client';
import { useCallStateHooks } from '@stream-io/video-react-bindings';
import { StyleSheet, View, ViewStyle } from 'react-native';
import { useDebouncedValue } from '../../../utils/hooks/useDebouncedValue';
import { ComponentTestIds } from '../../../constants/TestIds';
import {
  CallParticipantsList as DefaultCallParticipantsList,
  CallParticipantsListComponentProps,
} from '../CallParticipantsList/CallParticipantsList';
import {
  ParticipantView as DefaultParticipantView,
  ParticipantViewComponentProps,
} from '../../Participant';
import { useTheme } from '../../../contexts/ThemeContext';
import { CallContentProps } from '../CallContent';
import { useIsInPiPMode } from '../../../hooks';

/**
 * Props for the CallParticipantsSpotlight component.
 */
export type CallParticipantsSpotlightProps = ParticipantViewComponentProps &
  Pick<
    CallContentProps,
    'supportedReactions' | 'CallParticipantsList' | 'ScreenShareOverlay'
  > &
  Pick<CallParticipantsListComponentProps, 'ParticipantView'> & {
    /**
     * Check if device is in landscape mode.
     * This will apply the landscape mode styles to the component.
     */
    landscape?: boolean;
  };

const hasScreenShare = (p: StreamVideoParticipant | undefined) =>
  !!p?.publishedTracks.includes(SfuModels.TrackType.SCREEN_SHARE);

/**
 * Component used to display the list of participants in a spotlight mode.
 * This can be used when you want to render the screen sharing stream.
 */
export const CallParticipantsSpotlight = ({
  CallParticipantsList = DefaultCallParticipantsList,
  ParticipantLabel,
  ParticipantNetworkQualityIndicator,
  ParticipantReaction,
  ParticipantVideoFallback,
  ParticipantView = DefaultParticipantView,
  ScreenShareOverlay,
  VideoRenderer,
  supportedReactions,
  landscape,
}: CallParticipantsSpotlightProps) => {
  const {
    theme: { colors, callParticipantsSpotlight },
  } = useTheme();
  const { useParticipants } = useCallStateHooks();
  const _allParticipants = useParticipants({
    sortBy: speakerLayoutSortPreset,
  });
  const allParticipants = useDebouncedValue(_allParticipants, 300); // we debounce the participants to avoid unnecessary rerenders that happen when participant tracks are all subscribed simultaneously
  const [participantInSpotlight, ...otherParticipants] = allParticipants;
  const isScreenShareOnSpotlight = hasScreenShare(participantInSpotlight);
  const isUserAloneInCall = _allParticipants?.length === 1;

  const isInPiP = useIsInPiPMode();

  const participantViewProps: ParticipantViewComponentProps = {
    ParticipantLabel,
    ParticipantNetworkQualityIndicator,
    ParticipantReaction,
    ParticipantVideoFallback,
    VideoRenderer,
  };

  const callParticipantsListProps: CallParticipantsListComponentProps = {
    ...participantViewProps,
    ParticipantView,
  };

  const landscapeStyles: ViewStyle = {
    flexDirection: landscape ? 'row' : 'column',
  };

  const spotlightContainerLandscapeStyles: ViewStyle = {
    marginHorizontal: landscape ? 0 : 8,
  };

  return (
    <View
      testID={ComponentTestIds.CALL_PARTICIPANTS_SPOTLIGHT}
      style={[
        styles.container,
        landscapeStyles,
        {
          backgroundColor: colors.dark_gray,
        },
        callParticipantsSpotlight.container,
      ]}
    >
<<<<<<< HEAD
      {participantInSpotlight &&
        ParticipantView &&
        (ScreenShareOverlay ? (
          <ScreenShareOverlay />
        ) : (
          <ParticipantView
            participant={participantInSpotlight}
            style={
              isUserAloneInCall
                ? [
                    styles.fullScreenSpotlightContainer,
                    callParticipantsSpotlight.fullScreenSpotlightContainer,
                  ]
                : [
                    styles.spotlightContainer,
                    spotlightContainerLandscapeStyles,
                    callParticipantsSpotlight.spotlightContainer,
                  ]
            }
            trackType={
              isScreenShareOnSpotlight ? 'screenShareTrack' : 'videoTrack'
            }
            supportedReactions={supportedReactions}
            {...participantViewProps}
          />
        ))}
=======
      {participantInSpotlight && ParticipantView && (
        <ParticipantView
          participant={participantInSpotlight}
          style={
            isUserAloneInCall
              ? [
                  styles.fullScreenSpotlightContainer,
                  callParticipantsSpotlight.fullScreenSpotlightContainer,
                ]
              : [
                  styles.spotlightContainer,
                  spotlightContainerLandscapeStyles,
                  callParticipantsSpotlight.spotlightContainer,
                ]
          }
          objectFit={isScreenShareOnSpotlight ? 'contain' : 'cover'}
          trackType={
            isScreenShareOnSpotlight ? 'screenShareTrack' : 'videoTrack'
          }
          supportedReactions={supportedReactions}
          {...participantViewProps}
        />
      )}
>>>>>>> 258c645b
      {!isInPiP && !isUserAloneInCall && (
        <View
          style={[
            styles.callParticipantsListContainer,
            callParticipantsSpotlight.callParticipantsListContainer,
          ]}
        >
          {CallParticipantsList && (
            <CallParticipantsList
              participants={
                isScreenShareOnSpotlight ? allParticipants : otherParticipants
              }
              supportedReactions={supportedReactions}
              horizontal={!landscape}
              numberOfColumns={!landscape ? 2 : 1}
              landscape={landscape}
              {...callParticipantsListProps}
            />
          )}
        </View>
      )}
    </View>
  );
};

const styles = StyleSheet.create({
  container: {
    flex: 1,
  },
  fullScreenSpotlightContainer: {
    flex: 1,
  },
  spotlightContainer: {
    flex: 2,
    overflow: 'hidden',
    borderRadius: 10,
    marginHorizontal: 8,
  },
  callParticipantsListContainer: {
    flex: 1,
  },
});<|MERGE_RESOLUTION|>--- conflicted
+++ resolved
@@ -102,7 +102,6 @@
         callParticipantsSpotlight.container,
       ]}
     >
-<<<<<<< HEAD
       {participantInSpotlight &&
         ParticipantView &&
         (ScreenShareOverlay ? (
@@ -122,6 +121,7 @@
                     callParticipantsSpotlight.spotlightContainer,
                   ]
             }
+            objectFit={isScreenShareOnSpotlight ? 'contain' : 'cover'}
             trackType={
               isScreenShareOnSpotlight ? 'screenShareTrack' : 'videoTrack'
             }
@@ -129,31 +129,6 @@
             {...participantViewProps}
           />
         ))}
-=======
-      {participantInSpotlight && ParticipantView && (
-        <ParticipantView
-          participant={participantInSpotlight}
-          style={
-            isUserAloneInCall
-              ? [
-                  styles.fullScreenSpotlightContainer,
-                  callParticipantsSpotlight.fullScreenSpotlightContainer,
-                ]
-              : [
-                  styles.spotlightContainer,
-                  spotlightContainerLandscapeStyles,
-                  callParticipantsSpotlight.spotlightContainer,
-                ]
-          }
-          objectFit={isScreenShareOnSpotlight ? 'contain' : 'cover'}
-          trackType={
-            isScreenShareOnSpotlight ? 'screenShareTrack' : 'videoTrack'
-          }
-          supportedReactions={supportedReactions}
-          {...participantViewProps}
-        />
-      )}
->>>>>>> 258c645b
       {!isInPiP && !isUserAloneInCall && (
         <View
           style={[
