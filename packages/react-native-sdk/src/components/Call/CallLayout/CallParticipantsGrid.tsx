import React from 'react';
import { StyleSheet, View } from 'react-native';
import { useCallStateHooks } from '@stream-io/video-react-bindings';
import { useDebouncedValue } from '../../../utils/hooks/useDebouncedValue';
import {
  CallParticipantsList as DefaultCallParticipantsList,
  CallParticipantsListProps,
  CallParticipantsListComponentProps,
} from '../CallParticipantsList/CallParticipantsList';
import { ComponentTestIds } from '../../../constants/TestIds';
<<<<<<< HEAD
import { theme } from '../../../theme';
=======
import {
  LocalParticipantView as DefaultLocalParticipantView,
  LocalParticipantViewProps,
} from '../../Participant';
import { useTheme } from '../../../contexts/ThemeContext';
>>>>>>> 5f218cbf

/**
 * Props for the CallParticipantsGrid component.
 */
export type CallParticipantsGridProps = CallParticipantsListComponentProps & {
  /**
   * Component to customize the CallParticipantsList.
   */
  CallParticipantsList?: React.ComponentType<CallParticipantsListProps> | null;
};

/**
 * Component used to display the list of participants in a grid mode.
 */
export const CallParticipantsGrid = ({
  CallParticipantsList = DefaultCallParticipantsList,
  ParticipantLabel,
  ParticipantNetworkQualityIndicator,
  ParticipantReaction,
  ParticipantVideoFallback,
  ParticipantView,
  VideoRenderer,
}: CallParticipantsGridProps) => {
  const {
    theme: { colors, callParticipantsGrid },
  } = useTheme();
  const { useRemoteParticipants, useParticipants } = useCallStateHooks();
  const _remoteParticipants = useRemoteParticipants();
  const allParticipants = useParticipants();
  const remoteParticipants = useDebouncedValue(_remoteParticipants, 300); // we debounce the remote participants to avoid unnecessary rerenders that happen when participant tracks are all subscribed simultaneously

  const showFloatingView =
    remoteParticipants.length > 0 && remoteParticipants.length < 3;

  const participants = showFloatingView ? remoteParticipants : allParticipants;

  const participantViewProps: CallParticipantsListComponentProps = {
    ParticipantView,
    ParticipantLabel,
    ParticipantNetworkQualityIndicator,
    ParticipantReaction,
    ParticipantVideoFallback,
    VideoRenderer,
  };

  return (
    <View
      style={[
        styles.container,
        { backgroundColor: colors.dark_gray },
        callParticipantsGrid.container,
      ]}
      testID={ComponentTestIds.CALL_PARTICIPANTS_GRID}
    >
      {CallParticipantsList && (
        <CallParticipantsList
          participants={participants}
          {...participantViewProps}
        />
      )}
    </View>
  );
};

const styles = StyleSheet.create({
  container: {
    flex: 1,
  },
});<|MERGE_RESOLUTION|>--- conflicted
+++ resolved
@@ -8,15 +8,7 @@
   CallParticipantsListComponentProps,
 } from '../CallParticipantsList/CallParticipantsList';
 import { ComponentTestIds } from '../../../constants/TestIds';
-<<<<<<< HEAD
-import { theme } from '../../../theme';
-=======
-import {
-  LocalParticipantView as DefaultLocalParticipantView,
-  LocalParticipantViewProps,
-} from '../../Participant';
 import { useTheme } from '../../../contexts/ThemeContext';
->>>>>>> 5f218cbf
 
 /**
  * Props for the CallParticipantsGrid component.
