import React, { ComponentType } from 'react';
import { StyleSheet, Text, View } from 'react-native';
import { MicOff } from '../../../icons';
import {
  useCall,
  useCallStateHooks,
  useConnectedUser,
  useI18n,
} from '@stream-io/video-react-bindings';
import { useLocalVideoStream } from '../../../hooks';
import { Avatar } from '../../utility/Avatar';
import { StreamVideoParticipant } from '@stream-io/video-client';
import { LOBBY_VIDEO_VIEW_HEIGHT } from '../../../constants';
import { RTCView } from '@stream-io/react-native-webrtc';
import { LobbyControls as DefaultLobbyControls } from '../CallControls/LobbyControls';
import {
  JoinCallButton as DefaultJoinCallButton,
  JoinCallButtonProps,
} from './JoinCallButton';
import { useTheme } from '../../../contexts/ThemeContext';

/**
 * Props for the Lobby Component.
 */
export type LobbyProps = {
  /**
   * Handler to be called to join a call.
   */
  onJoinCallHandler?: () => void;
  /**
   * Component to customize the LobbyControls component.
   */
  LobbyControls?: ComponentType<{}> | null;
  /**
   * Component to customize the Join Call Button in the Lobby component.
   */
  JoinCallButton?: ComponentType<JoinCallButtonProps> | null;
};

/**
 * Components that acts as a pre-join view for the call. Where you can preview your video and audio. Check for call details and check for number of participants already in the call.
 */
export const Lobby = ({
  onJoinCallHandler,
  LobbyControls = DefaultLobbyControls,
  JoinCallButton = DefaultJoinCallButton,
}: LobbyProps) => {
  const {
    theme: { colors, lobby, typefaces },
  } = useTheme();
  const connectedUser = useConnectedUser();
  const { useCameraState, useCallSession } = useCallStateHooks();
  const { status: cameraStatus } = useCameraState();
  const localVideoStream = useLocalVideoStream();
  const isVideoAvailable = !!localVideoStream && cameraStatus === 'enabled';
  const call = useCall();
  const session = useCallSession();
  const { t } = useI18n();
  const participantsCount = session?.participants.length;

  const connectedUserAsParticipant = {
    userId: connectedUser?.id,
    image: connectedUser?.image,
    name: connectedUser?.name,
  } as StreamVideoParticipant;

  return (
<<<<<<< HEAD
    <View style={styles.container}>
      <Text style={styles.heading}>{t('Before Joining')}</Text>
      <Text style={styles.subHeading}>{t('Setup your audio and video')}</Text>
      {connectedUser && (
        <>
          <View style={styles.videoView}>
            <View style={styles.topView} />
=======
    <View
      style={[
        styles.container,
        { backgroundColor: colors.static_grey },
        lobby.container,
      ]}
    >
      {connectedUser && (
        <>
          <Text
            style={[
              styles.heading,
              { color: colors.static_white },
              typefaces.heading4,
              lobby.heading,
            ]}
          >
            {t('Before Joining')}
          </Text>
          <Text
            style={[
              styles.subHeading,
              { color: colors.text_low_emphasis },
              typefaces.subtitle,
            ]}
          >
            {t('Setup your audio and video')}
          </Text>
          <View
            style={[
              styles.videoContainer,
              { backgroundColor: colors.disabled },
              lobby.videoContainer,
            ]}
          >
>>>>>>> c9624cde
            {isVideoAvailable ? (
              <RTCView
                mirror={true}
                streamURL={localVideoStream?.toURL()}
                objectFit="cover"
                style={StyleSheet.absoluteFillObject}
              />
            ) : (
              <View style={[styles.avatarContainer, lobby.avatarContainer]}>
                <Avatar participant={connectedUserAsParticipant} />
              </View>
            )}
            <ParticipantStatus />
          </View>
          {LobbyControls && <LobbyControls />}
        </>
      )}
      <View
        style={[
          styles.infoContainer,
          { backgroundColor: colors.static_overlay },
          lobby.infoContainer,
        ]}
      >
        <Text
          style={[
            { color: colors.static_white },
            typefaces.subtitleBold,
            lobby.infoText,
          ]}
        >
          {t('You are about to join a call with id {{ callId }}.', {
            callId: call?.id,
          }) +
            ' ' +
            (participantsCount
              ? t(
                  '{{ numberOfParticipants }} participant(s) are in the call.',
                  { numberOfParticipants: participantsCount },
                )
              : t('You are first to Join the call.'))}
        </Text>
        {JoinCallButton && (
          <JoinCallButton onJoinCallHandler={onJoinCallHandler} />
        )}
      </View>
    </View>
  );
};

const ParticipantStatus = () => {
  const {
    theme: {
      colors,
      typefaces,
      lobby,
      variants: { iconSizes },
    },
  } = useTheme();
  const connectedUser = useConnectedUser();
  const { useMicrophoneState } = useCallStateHooks();
  const participantLabel = connectedUser?.name ?? connectedUser?.id;
  const { status: micStatus } = useMicrophoneState();
  return (
    <View
      style={[
        styles.participantStatusContainer,
        {
          backgroundColor: colors.static_overlay,
        },
        lobby.participantStatusContainer,
      ]}
    >
      <Text
        style={[
          styles.userNameLabel,
          { color: colors.static_white },
          typefaces.caption,
          lobby.userNameLabel,
        ]}
        numberOfLines={1}
      >
        {participantLabel}
      </Text>
      {micStatus === 'disabled' && (
        <View
          style={[
            styles.audioMutedIconContainer,
            {
              height: iconSizes.xs,
              width: iconSizes.xs,
            },
            lobby.audioMutedIconContainer,
          ]}
        >
          <MicOff color={colors.error} />
        </View>
      )}
    </View>
  );
};

const styles = StyleSheet.create({
  container: {
<<<<<<< HEAD
    ...StyleSheet.absoluteFillObject,
    backgroundColor: theme.light.static_grey,
=======
    flex: 1,
>>>>>>> c9624cde
    justifyContent: 'center',
    paddingHorizontal: 12,
  },
  heading: {
    textAlign: 'center',
  },
  subHeading: {
    marginBottom: 16,
    textAlign: 'center',
  },
  videoContainer: {
    height: LOBBY_VIDEO_VIEW_HEIGHT,
    borderRadius: 20,
    justifyContent: 'space-between',
    alignItems: 'center',
    overflow: 'hidden',
    padding: 8,
  },
  infoContainer: {
    padding: 12,
    borderRadius: 10,
  },
  participantStatusContainer: {
    alignSelf: 'flex-start',
    flexDirection: 'row',
    alignItems: 'center',
    padding: 8,
    borderRadius: 5,
  },
  avatarContainer: {
    flex: 2,
    justifyContent: 'center',
  },
  userNameLabel: {
    flexShrink: 1,
  },
  audioMutedIconContainer: {
    marginLeft: 8,
  },
});<|MERGE_RESOLUTION|>--- conflicted
+++ resolved
@@ -65,15 +65,6 @@
   } as StreamVideoParticipant;
 
   return (
-<<<<<<< HEAD
-    <View style={styles.container}>
-      <Text style={styles.heading}>{t('Before Joining')}</Text>
-      <Text style={styles.subHeading}>{t('Setup your audio and video')}</Text>
-      {connectedUser && (
-        <>
-          <View style={styles.videoView}>
-            <View style={styles.topView} />
-=======
     <View
       style={[
         styles.container,
@@ -109,7 +100,6 @@
               lobby.videoContainer,
             ]}
           >
->>>>>>> c9624cde
             {isVideoAvailable ? (
               <RTCView
                 mirror={true}
@@ -214,12 +204,7 @@
 
 const styles = StyleSheet.create({
   container: {
-<<<<<<< HEAD
-    ...StyleSheet.absoluteFillObject,
-    backgroundColor: theme.light.static_grey,
-=======
     flex: 1,
->>>>>>> c9624cde
     justifyContent: 'center',
     paddingHorizontal: 12,
   },
