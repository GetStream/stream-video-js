import React from 'react';
import {
  Pressable,
  StyleProp,
  StyleSheet,
  View,
  ViewStyle,
} from 'react-native';
import { FLOATING_VIDEO_VIEW_STYLE, Z_INDEX } from '../../../constants';
import { ComponentTestIds } from '../../../constants/TestIds';
import { VideoSlash } from '../../../icons';
import FloatingView from './FloatingView';
import { CallParticipantsListProps } from '../../Call';
import { FloatingViewAlignment } from './FloatingView/common';
import {
  ParticipantView as DefaultParticipantView,
  ParticipantViewComponentProps,
} from '../ParticipantView';
import { useTheme } from '../../../contexts/ThemeContext';
import { StreamVideoParticipant } from '@stream-io/video-client';

export type FloatingParticipantViewAlignment =
  | 'top-left'
  | 'top-right'
  | 'bottom-left'
  | 'bottom-right';

/**
 * Props to be passed for the LocalVideoView component.
 */
export type FloatingParticipantViewProps = ParticipantViewComponentProps &
  Pick<CallParticipantsListProps, 'ParticipantView'> & {
    /**
     * Determines where the floating participant video will be placed.
     */
    alignment?: FloatingParticipantViewAlignment;
    /**
     * The participant to be rendered in the FloatingParticipantView
     */
    participant?: StreamVideoParticipant;
    /**
     * Custom style to be merged with the floating participant view.
     */
    style?: StyleProp<ViewStyle>;
    /**
     * Handler used to handle actions on click of the participant view in FloatingParticipantView.
     * Eg: Can be used to handle participant switch on click.
     */
    onPressHandler?: () => void;
  };

const CustomLocalParticipantViewVideoFallback = () => {
  const {
    theme: {
      colors,
      floatingParticipantsView,
      variants: { iconSizes },
    },
  } = useTheme();

  return (
    <View
      style={[
        styles.videoFallback,
        { backgroundColor: colors.disabled },
        floatingParticipantsView.videoFallback,
      ]}
    >
      <View style={{ height: iconSizes.md, width: iconSizes.md }}>
        <VideoSlash color={colors.static_white} />
      </View>
    </View>
  );
};

/**
 * A component to render the floating participant's video.
 */
export const FloatingParticipantView = ({
  alignment = 'top-right',
  onPressHandler,
  participant,
  style,
  ParticipantView = DefaultParticipantView,
  ParticipantNetworkQualityIndicator,
  ParticipantReaction,
  VideoRenderer,
}: FloatingParticipantViewProps) => {
  const {
    theme: { colors, floatingParticipantsView },
  } = useTheme();

  const floatingAlignmentMap: Record<
    FloatingParticipantViewAlignment,
    FloatingViewAlignment
  > = {
    'top-left': FloatingViewAlignment.topLeft,
    'top-right': FloatingViewAlignment.topRight,
    'bottom-left': FloatingViewAlignment.bottomLeft,
    'bottom-right': FloatingViewAlignment.bottomRight,
  };

  const [containerDimensions, setContainerDimensions] = React.useState<{
    width: number;
    height: number;
  }>();

  const participantViewProps: ParticipantViewComponentProps = {
    ParticipantLabel: null,
    ParticipantNetworkQualityIndicator,
    ParticipantReaction,
    ParticipantVideoFallback: CustomLocalParticipantViewVideoFallback,
    VideoRenderer,
  };

  if (!participant) {
    return null;
  }

  return (
    <View
      testID={ComponentTestIds.LOCAL_PARTICIPANT}
      style={[styles.container, floatingParticipantsView.container]}
      // "box-none" disallows the container view to be not take up touches
      // and allows only the floating view (its child view) to take up the touches
      pointerEvents="box-none"
      onLayout={(event) => {
        const { width, height } = event.nativeEvent.layout;
        setContainerDimensions((prev) => {
          if (prev && prev.width === width && prev.height === height) {
            return prev;
          }
          return {
            width: width,
            height: height,
          };
        });
      }}
    >
      {containerDimensions && (
        <FloatingView
          containerHeight={containerDimensions.height}
          containerWidth={containerDimensions.width}
          initialAlignment={floatingAlignmentMap[alignment]}
        >
<<<<<<< HEAD
          {ParticipantView && (
            <ParticipantView
              participant={participant}
              trackType="videoTrack"
              style={[
                styles.participantViewContainer,
                style,
                {
                  backgroundColor: colors.static_grey,
                  shadowColor: colors.static_black,
                },
                localParticipantsView.participantViewContainer,
              ]}
              // video z order must be one above the one used in grid view
              // (which uses the default: 0)
              videoZOrder={1}
              {...participantViewProps}
            />
          )}
        </FloatingView>
=======
          <Pressable onPress={onPressHandler}>
            {ParticipantView && (
              <ParticipantView
                participant={participant}
                trackType="videoTrack"
                style={[
                  styles.participantViewContainer,
                  style,
                  {
                    backgroundColor: colors.static_grey,
                    shadowColor: colors.static_black,
                  },
                  floatingParticipantsView.participantViewContainer,
                ]}
                // video z order must be one above the one used in grid view
                // (which uses the default: 0)
                videoZOrder={1}
                {...participantViewProps}
              />
            )}
          </Pressable>
        </AnimatedFloatingView>
>>>>>>> 44ff70ce
      )}
    </View>
  );
};

const styles = StyleSheet.create({
  container: {
    margin: 8,
    // Needed to make the view on top and draggable
    zIndex: Z_INDEX.IN_MIDDLE,
    flex: 1,
  },
  participantViewContainer: {
    height: FLOATING_VIDEO_VIEW_STYLE.height,
    width: FLOATING_VIDEO_VIEW_STYLE.width,
    borderRadius: FLOATING_VIDEO_VIEW_STYLE.borderRadius,
    shadowOffset: {
      width: 0,
      height: 2,
    },
    shadowOpacity: 0.23,
    shadowRadius: 2.62,
    elevation: 4,
  },
  videoFallback: {
    ...StyleSheet.absoluteFillObject,
    alignItems: 'center',
    justifyContent: 'center',
  },
});<|MERGE_RESOLUTION|>--- conflicted
+++ resolved
@@ -143,28 +143,6 @@
           containerWidth={containerDimensions.width}
           initialAlignment={floatingAlignmentMap[alignment]}
         >
-<<<<<<< HEAD
-          {ParticipantView && (
-            <ParticipantView
-              participant={participant}
-              trackType="videoTrack"
-              style={[
-                styles.participantViewContainer,
-                style,
-                {
-                  backgroundColor: colors.static_grey,
-                  shadowColor: colors.static_black,
-                },
-                localParticipantsView.participantViewContainer,
-              ]}
-              // video z order must be one above the one used in grid view
-              // (which uses the default: 0)
-              videoZOrder={1}
-              {...participantViewProps}
-            />
-          )}
-        </FloatingView>
-=======
           <Pressable onPress={onPressHandler}>
             {ParticipantView && (
               <ParticipantView
@@ -186,8 +164,7 @@
               />
             )}
           </Pressable>
-        </AnimatedFloatingView>
->>>>>>> 44ff70ce
+        </FloatingView>
       )}
     </View>
   );
