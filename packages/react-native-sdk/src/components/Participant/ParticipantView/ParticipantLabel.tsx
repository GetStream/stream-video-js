import React from 'react';
import { Pressable, StyleSheet, Text, View } from 'react-native';
import { MicOff, PinVertical, ScreenShare, VideoSlash } from '../../../icons';
import { theme } from '../../../theme';
<<<<<<< HEAD
import {
  useCall,
  useCameraState,
  useI18n,
  useMicrophoneState,
} from '@stream-io/video-react-bindings';
=======
import { useCall, useI18n } from '@stream-io/video-react-bindings';
>>>>>>> 42d65c80
import { ComponentTestIds } from '../../../constants/TestIds';
import { ParticipantViewProps } from './ParticipantView';
import { Z_INDEX } from '../../../constants';
import { SfuModels } from '@stream-io/video-client';

/**
 * Props for the ParticipantLabel component.
 */
export type ParticipantLabelProps = Pick<
  ParticipantViewProps,
  'videoMode' | 'participant'
>;

/**
 * This component is used to display the participant label that contains the participant name, video/audio mute/unmute status.
 */
export const ParticipantLabel = ({
  participant,
  videoMode,
}: ParticipantLabelProps) => {
  const { name, userId, pin, sessionId, publishedTracks, isLocalParticipant } =
    participant;
  const call = useCall();
<<<<<<< HEAD
  const { status: micStatus } = useMicrophoneState();
  const { status: cameraStatus } = useCameraState();
=======
>>>>>>> 42d65c80
  const { t } = useI18n();
  const participantName = name ?? userId;
  const participantLabel = isLocalParticipant ? t('You') : participantName;
  const isPinningEnabled = pin?.isLocalPin;
  const isAudioMuted = !publishedTracks.includes(SfuModels.TrackType.AUDIO);
  const isVideoMuted = !publishedTracks.includes(SfuModels.TrackType.VIDEO);

  const unPinParticipantHandler = () => {
    call?.unpin(sessionId);
  };

<<<<<<< HEAD
  if (videoMode === 'video') {
    return (
      <View style={styles.status}>
        <Text style={styles.userNameLabel} numberOfLines={1}>
          {participantLabel}
        </Text>
        {micStatus === 'disabled' && (
          <View style={[styles.svgContainerStyle, theme.icon.xs]}>
            <MicOff color={theme.light.error} />
          </View>
        )}
        {cameraStatus === 'disabled' && (
          <View style={[styles.svgContainerStyle, theme.icon.xs]}>
            <VideoSlash color={theme.light.error} />
          </View>
        )}
        {isPinningEnabled && (
          <Pressable
            style={[styles.svgContainerStyle, theme.icon.xs]}
            onPress={unPinParticipantHandler}
          >
            <PinVertical color={theme.light.static_white} />
          </Pressable>
        )}
      </View>
    );
  } else if (videoMode === 'screen') {
=======
  if (videoMode === 'screen') {
>>>>>>> 42d65c80
    return (
      <View
        style={styles.status}
        testID={ComponentTestIds.PARTICIPANT_SCREEN_SHARING}
      >
        <View style={[{ marginRight: theme.margin.sm }, theme.icon.md]}>
          <ScreenShare color={theme.light.static_white} />
        </View>
        <Text style={styles.userNameLabel} numberOfLines={1}>
          {t('{{ userName }} is sharing their screen', {
            userName: participantLabel,
          })}
        </Text>
      </View>
    );
  }

  return (
    <View style={styles.status}>
      <Text style={styles.userNameLabel} numberOfLines={1}>
        {participantLabel}
      </Text>
      {isAudioMuted && (
        <View style={[styles.svgContainerStyle, theme.icon.xs]}>
          <MicOff color={theme.light.error} />
        </View>
      )}
      {isVideoMuted && (
        <View style={[styles.svgContainerStyle, theme.icon.xs]}>
          <VideoSlash color={theme.light.error} />
        </View>
      )}
      {isPinningEnabled && (
        <Pressable
          style={[styles.svgContainerStyle, theme.icon.xs]}
          onPress={unPinParticipantHandler}
        >
          <PinVertical color={theme.light.static_white} />
        </Pressable>
      )}
    </View>
  );
};

const styles = StyleSheet.create({
  status: {
    flexDirection: 'row',
    alignItems: 'center',
    padding: theme.padding.sm,
    borderRadius: theme.rounded.xs,
    backgroundColor: theme.light.static_overlay,
    flexShrink: 1,
    zIndex: Z_INDEX.IN_FRONT,
  },
  userNameLabel: {
    flexShrink: 1,
    color: theme.light.static_white,
    ...theme.fonts.caption,
  },
  svgContainerStyle: {
    marginLeft: theme.margin.xs,
  },
});<|MERGE_RESOLUTION|>--- conflicted
+++ resolved
@@ -2,20 +2,14 @@
 import { Pressable, StyleSheet, Text, View } from 'react-native';
 import { MicOff, PinVertical, ScreenShare, VideoSlash } from '../../../icons';
 import { theme } from '../../../theme';
-<<<<<<< HEAD
 import {
   useCall,
-  useCameraState,
+  useCallStateHooks,
   useI18n,
-  useMicrophoneState,
 } from '@stream-io/video-react-bindings';
-=======
-import { useCall, useI18n } from '@stream-io/video-react-bindings';
->>>>>>> 42d65c80
 import { ComponentTestIds } from '../../../constants/TestIds';
 import { ParticipantViewProps } from './ParticipantView';
 import { Z_INDEX } from '../../../constants';
-import { SfuModels } from '@stream-io/video-client';
 
 /**
  * Props for the ParticipantLabel component.
@@ -32,56 +26,23 @@
   participant,
   videoMode,
 }: ParticipantLabelProps) => {
-  const { name, userId, pin, sessionId, publishedTracks, isLocalParticipant } =
-    participant;
+  const { name, userId, pin, sessionId, isLocalParticipant } = participant;
   const call = useCall();
-<<<<<<< HEAD
+  const { useCameraState, useMicrophoneState } = useCallStateHooks();
   const { status: micStatus } = useMicrophoneState();
   const { status: cameraStatus } = useCameraState();
-=======
->>>>>>> 42d65c80
   const { t } = useI18n();
   const participantName = name ?? userId;
   const participantLabel = isLocalParticipant ? t('You') : participantName;
   const isPinningEnabled = pin?.isLocalPin;
-  const isAudioMuted = !publishedTracks.includes(SfuModels.TrackType.AUDIO);
-  const isVideoMuted = !publishedTracks.includes(SfuModels.TrackType.VIDEO);
+  const isAudioMuted = micStatus === 'disabled';
+  const isVideoMuted = cameraStatus === 'disabled';
 
   const unPinParticipantHandler = () => {
     call?.unpin(sessionId);
   };
 
-<<<<<<< HEAD
-  if (videoMode === 'video') {
-    return (
-      <View style={styles.status}>
-        <Text style={styles.userNameLabel} numberOfLines={1}>
-          {participantLabel}
-        </Text>
-        {micStatus === 'disabled' && (
-          <View style={[styles.svgContainerStyle, theme.icon.xs]}>
-            <MicOff color={theme.light.error} />
-          </View>
-        )}
-        {cameraStatus === 'disabled' && (
-          <View style={[styles.svgContainerStyle, theme.icon.xs]}>
-            <VideoSlash color={theme.light.error} />
-          </View>
-        )}
-        {isPinningEnabled && (
-          <Pressable
-            style={[styles.svgContainerStyle, theme.icon.xs]}
-            onPress={unPinParticipantHandler}
-          >
-            <PinVertical color={theme.light.static_white} />
-          </Pressable>
-        )}
-      </View>
-    );
-  } else if (videoMode === 'screen') {
-=======
   if (videoMode === 'screen') {
->>>>>>> 42d65c80
     return (
       <View
         style={styles.status}
