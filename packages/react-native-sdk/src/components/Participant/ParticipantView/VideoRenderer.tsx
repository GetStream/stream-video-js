import React, { useEffect, useRef } from 'react';
import { StyleSheet, View } from 'react-native';
import { RTCView } from '@stream-io/react-native-webrtc';
import { ParticipantViewProps } from './ParticipantView';
import {
  CallingState,
  SfuModels,
  VisibilityState,
} from '@stream-io/video-client';
import { useCall, useCallStateHooks } from '@stream-io/video-react-bindings';
<<<<<<< HEAD
import { Z_INDEX } from '../../../constants';
import { ParticipantVideoFallback as DefaultParticipantVideoFallback } from './ParticipantVideoFallback';
=======
>>>>>>> df75cbd5

/**
 * Props for the VideoRenderer component.
 */
export type VideoRendererProps = Pick<
  ParticipantViewProps,
  | 'ParticipantVideoFallback'
  | 'videoMode'
  | 'participant'
  | 'isVisible'
  | 'videoZOrder'
>;

/**
 * This component is used to display the video of the participant and fallback when the video is muted.
 *
 * It internally used `RTCView` to render video stream.
 */
export const VideoRenderer = ({
  videoMode,
  participant,
  isVisible = true,
<<<<<<< HEAD
  ParticipantVideoFallback = DefaultParticipantVideoFallback,
=======
  ParticipantVideoFallback,
  videoZOrder = 0,
>>>>>>> df75cbd5
}: VideoRendererProps) => {
  const call = useCall();
  const { useCallCallingState, useCameraState } = useCallStateHooks();
  const callingState = useCallCallingState();
  const pendingVideoLayoutRef = useRef<SfuModels.VideoDimension>();
  const subscribedVideoLayoutRef = useRef<SfuModels.VideoDimension>();
  const { direction } = useCameraState();
  const {
    isLocalParticipant,
    sessionId,
    publishedTracks,
    viewportVisibilityState,
    videoStream,
    screenShareStream,
  } = participant;

  const isScreenSharing = videoMode === 'screen';
  const isPublishingVideoTrack = publishedTracks.includes(
    isScreenSharing
      ? SfuModels.TrackType.SCREEN_SHARE
      : SfuModels.TrackType.VIDEO,
  );
  const hasJoinedCall = callingState === CallingState.JOINED;
  const canShowVideo = !!videoStream && isVisible && isPublishingVideoTrack;
  const videoStreamToRender = isScreenSharing ? screenShareStream : videoStream;
  const mirror = isLocalParticipant && direction === 'front';

  /**
   * This effect updates the participant's viewportVisibilityState
   * Additionally makes sure that when this view becomes visible again, the layout to subscribe is known
   */
  useEffect(() => {
    if (!call) {
      return;
    }
    if (!isVisible) {
      if (viewportVisibilityState !== VisibilityState.VISIBLE) {
        call.state.updateParticipant(sessionId, (p) => ({
          ...p,
          viewportVisibilityState: VisibilityState.VISIBLE,
        }));
      }
    } else {
      if (viewportVisibilityState !== VisibilityState.INVISIBLE) {
        call.state.updateParticipant(sessionId, (p) => ({
          ...p,
          viewportVisibilityState: VisibilityState.INVISIBLE,
        }));
      }
      if (subscribedVideoLayoutRef.current) {
        // when video is enabled again, we want to use the last subscribed dimension to resubscribe
        pendingVideoLayoutRef.current = subscribedVideoLayoutRef.current;
        subscribedVideoLayoutRef.current = undefined;
      }
    }
  }, [sessionId, viewportVisibilityState, isVisible, call]);

  useEffect(() => {
    if (!hasJoinedCall && subscribedVideoLayoutRef.current) {
      // when call is joined again, we want to use the last subscribed dimension to resubscribe
      pendingVideoLayoutRef.current = subscribedVideoLayoutRef.current;
      subscribedVideoLayoutRef.current = undefined;
    }
  }, [hasJoinedCall]);

  /**
   * This effect updates the subscription either
   * 1. when video tracks are published and was unpublished before
   * 2. when the view's visibility changes
   * 3. when call was rejoined
   */
  useEffect(() => {
    // NOTE: We only want to update the subscription if the pendingVideoLayoutRef is set
    const updateIsNeeded = pendingVideoLayoutRef.current;

    if (!updateIsNeeded || !call || !isPublishingVideoTrack || !hasJoinedCall) {
      return;
    }

    // NOTE: When the view is not visible, we want to subscribe to audio only.
    // We unsubscribe their video by setting the dimension to undefined
    const dimension = isVisible ? pendingVideoLayoutRef.current : undefined;

    call.updateSubscriptionsPartial(videoMode, {
      [sessionId]: { dimension },
    });

    if (dimension) {
      subscribedVideoLayoutRef.current = pendingVideoLayoutRef.current;
      pendingVideoLayoutRef.current = undefined;
    }
  }, [
    call,
    isPublishingVideoTrack,
    videoMode,
    isVisible,
    sessionId,
    hasJoinedCall,
  ]);

  useEffect(() => {
    return () => {
      subscribedVideoLayoutRef.current = undefined;
      pendingVideoLayoutRef.current = undefined;
    };
  }, [videoMode, sessionId]);

  const onLayout: React.ComponentProps<typeof RTCView>['onLayout'] = (
    event,
  ) => {
    const dimension = {
      width: Math.trunc(event.nativeEvent.layout.width),
      height: Math.trunc(event.nativeEvent.layout.height),
    };

    // NOTE: If the participant hasn't published a video track yet,
    // or the view is not viewable, we store the dimensions and handle it
    // when the track is published or the video is enabled.
    if (!call || !isPublishingVideoTrack || !isVisible || !hasJoinedCall) {
      pendingVideoLayoutRef.current = dimension;
      return;
    }

    // NOTE: We don't want to update the subscription if the dimension hasn't changed
    if (
      subscribedVideoLayoutRef.current?.width === dimension.width &&
      subscribedVideoLayoutRef.current?.height === dimension.height
    ) {
      return;
    }
    call.updateSubscriptionsPartial(videoMode, {
      [sessionId]: {
        dimension,
      },
    });
    subscribedVideoLayoutRef.current = dimension;
    pendingVideoLayoutRef.current = undefined;
  };

  return (
    <View onLayout={onLayout} style={styles.container}>
      {canShowVideo ? (
        <RTCView
          style={styles.videoStream}
          streamURL={videoStreamToRender?.toURL()}
          mirror={mirror}
          objectFit={isScreenSharing ? 'contain' : 'cover'}
          zOrder={videoZOrder}
        />
      ) : (
        ParticipantVideoFallback && (
          <ParticipantVideoFallback participant={participant} />
        )
      )}
    </View>
  );
};

const styles = StyleSheet.create({
  container: {
    ...StyleSheet.absoluteFillObject,
  },
  videoStream: {
    ...StyleSheet.absoluteFillObject,
  },
});<|MERGE_RESOLUTION|>--- conflicted
+++ resolved
@@ -8,11 +8,7 @@
   VisibilityState,
 } from '@stream-io/video-client';
 import { useCall, useCallStateHooks } from '@stream-io/video-react-bindings';
-<<<<<<< HEAD
-import { Z_INDEX } from '../../../constants';
 import { ParticipantVideoFallback as DefaultParticipantVideoFallback } from './ParticipantVideoFallback';
-=======
->>>>>>> df75cbd5
 
 /**
  * Props for the VideoRenderer component.
@@ -35,12 +31,8 @@
   videoMode,
   participant,
   isVisible = true,
-<<<<<<< HEAD
   ParticipantVideoFallback = DefaultParticipantVideoFallback,
-=======
-  ParticipantVideoFallback,
   videoZOrder = 0,
->>>>>>> df75cbd5
 }: VideoRendererProps) => {
   const call = useCall();
   const { useCallCallingState, useCameraState } = useCallStateHooks();
