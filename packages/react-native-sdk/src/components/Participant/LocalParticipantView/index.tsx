import React from 'react';
import { StyleProp, StyleSheet, View, ViewStyle } from 'react-native';
import { useCallStateHooks } from '@stream-io/video-react-bindings';
import { LOCAL_VIDEO_VIEW_STYLE, Z_INDEX } from '../../../constants';
import { ComponentTestIds } from '../../../constants/TestIds';
import { VideoSlash } from '../../../icons';
import { theme } from '../../../theme';
import FloatingView from './FloatingView';
import { CallParticipantsListProps } from '../../Call';
import { FloatingViewAlignment } from './FloatingView/common';
import {
  ParticipantView as DefaultParticipantView,
  ParticipantViewComponentProps,
} from '../ParticipantView';

export type LocalParticipantViewAlignment =
  | 'top-left'
  | 'top-right'
  | 'bottom-left'
  | 'bottom-right';

/**
 * Props to be passed for the LocalVideoView component.
 */
export type LocalParticipantViewProps = ParticipantViewComponentProps &
  Pick<CallParticipantsListProps, 'ParticipantView'> & {
    /**
     * Determines where the floating participant video will be placed.
     */
    alignment?: LocalParticipantViewAlignment;
    /**
     * Custom style to be merged with the local participant view.
     */
    style?: StyleProp<ViewStyle>;
  };

const CustomLocalParticipantViewVideoFallback = () => {
  return (
    <View style={styles.videoFallback}>
      <View style={theme.icon.md}>
        <VideoSlash color={theme.light.static_white} />
      </View>
    </View>
  );
};

/**
 * A component to render the local participant's video.
 */
export const LocalParticipantView = ({
  alignment = 'top-right',
  style,
  ParticipantView = DefaultParticipantView,
  ParticipantNetworkQualityIndicator,
  ParticipantReaction,
  VideoRenderer,
}: LocalParticipantViewProps) => {
  const { useLocalParticipant } = useCallStateHooks();
  const localParticipant = useLocalParticipant();

  const floatingAlignmentMap: Record<
    LocalParticipantViewAlignment,
    FloatingViewAlignment
  > = {
    'top-left': FloatingViewAlignment.topLeft,
    'top-right': FloatingViewAlignment.topRight,
    'bottom-left': FloatingViewAlignment.bottomLeft,
    'bottom-right': FloatingViewAlignment.bottomRight,
  };

  const [containerDimensions, setContainerDimensions] = React.useState<{
    width: number;
    height: number;
  }>();

  if (!localParticipant) {
    return null;
  }

<<<<<<< HEAD
  const floatingContainerStyles = [styles.floatingContainer, style];
=======
  const participantViewProps: ParticipantViewComponentProps = {
    ParticipantLabel: null,
    ParticipantNetworkQualityIndicator,
    ParticipantReaction,
    ParticipantVideoFallback: CustomLocalParticipantViewVideoFallback,
    VideoRenderer,
  };
>>>>>>> 74957572

  return (
    <View
      testID={ComponentTestIds.LOCAL_PARTICIPANT}
      style={floatingContainerStyles}
      // "box-none" disallows the container view to be not take up touches
      // and allows only the floating view (its child view) to take up the touches
      pointerEvents="box-none"
      onLayout={(event) => {
        const { width, height } = event.nativeEvent.layout;
        setContainerDimensions((prev) => {
          if (prev && prev.width === width && prev.height === height) {
            return prev;
          }
          return {
            width: width,
            height: height,
          };
        });
      }}
    >
      {containerDimensions && (
        <FloatingView
          containerHeight={containerDimensions.height}
          containerWidth={containerDimensions.width}
          initialAlignment={floatingAlignmentMap[alignment]}
        >
          {ParticipantView && (
            <ParticipantView
              participant={localParticipant}
              videoMode={'video'}
              style={[styles.floatingViewContainer, style]}
              // video z order must be one above the one used in grid view
              // (which uses the default: 0)
              videoZOrder={1}
              {...participantViewProps}
            />
          )}
        </FloatingView>
      )}
    </View>
  );
};

const styles = StyleSheet.create({
  floatingContainer: {
    // Needed to make the view on top and draggable
    zIndex: Z_INDEX.IN_MIDDLE,
    flex: 1,
    margin: theme.margin.sm,
  },
  floatingViewContainer: {
    height: LOCAL_VIDEO_VIEW_STYLE.height,
    width: LOCAL_VIDEO_VIEW_STYLE.width,
    borderRadius: LOCAL_VIDEO_VIEW_STYLE.borderRadius,
    backgroundColor: theme.light.static_grey,
    shadowColor: theme.light.static_black,
    shadowOffset: {
      width: 0,
      height: 2,
    },
    shadowOpacity: 0.23,
    shadowRadius: 2.62,
    elevation: 4,
  },
  videoFallback: {
    ...StyleSheet.absoluteFillObject,
    alignItems: 'center',
    justifyContent: 'center',
    backgroundColor: theme.light.disabled,
  },
});<|MERGE_RESOLUTION|>--- conflicted
+++ resolved
@@ -77,9 +77,6 @@
     return null;
   }
 
-<<<<<<< HEAD
-  const floatingContainerStyles = [styles.floatingContainer, style];
-=======
   const participantViewProps: ParticipantViewComponentProps = {
     ParticipantLabel: null,
     ParticipantNetworkQualityIndicator,
@@ -87,12 +84,11 @@
     ParticipantVideoFallback: CustomLocalParticipantViewVideoFallback,
     VideoRenderer,
   };
->>>>>>> 74957572
 
   return (
     <View
       testID={ComponentTestIds.LOCAL_PARTICIPANT}
-      style={floatingContainerStyles}
+      style={[styles.floatingContainer, style]}
       // "box-none" disallows the container view to be not take up touches
       // and allows only the floating view (its child view) to take up the touches
       pointerEvents="box-none"
