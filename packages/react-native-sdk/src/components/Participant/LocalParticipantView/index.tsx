import React from 'react';
<<<<<<< HEAD
import { StyleProp, StyleSheet, View, ViewStyle } from 'react-native';
import {
  useCameraState,
  useCallStateHooks,
} from '@stream-io/video-react-bindings';
=======
import { StyleSheet, View } from 'react-native';
import { useCallStateHooks } from '@stream-io/video-react-bindings';
>>>>>>> 42d65c80
import { SfuModels } from '@stream-io/video-client';
import { LOCAL_VIDEO_VIEW_STYLE, Z_INDEX } from '../../../constants';
import { ComponentTestIds } from '../../../constants/TestIds';
import { VideoSlash } from '../../../icons';
import { theme } from '../../../theme';
import { useDebouncedValue } from '../../../utils/hooks';
import { ParticipantReaction } from '../ParticipantView/ParticipantReaction';
import { FloatingViewAlignment } from './FloatingView/common';
import FloatingView from './FloatingView';
import { RTCView } from '@stream-io/react-native-webrtc';

/**
 * Props to be passed for the LocalVideoView component.
 */
export type LocalParticipantViewProps = {};

/**
 * A component to render the local participant's video.
 */
export const LocalParticipantView = () => {
  const { useLocalParticipant } = useCallStateHooks();
  const localParticipant = useLocalParticipant();
  const { direction } = useCameraState();
  const isCameraOnFrontFacingMode = direction === 'front';
  // it takes a few milliseconds for the camera stream to actually switch
  const debouncedCameraOnFrontFacingMode = useDebouncedValue(
    isCameraOnFrontFacingMode,
    300,
  );
  const [containerDimensions, setContainerDimensions] = React.useState<{
    width: number;
    height: number;
  }>();

  if (!localParticipant) {
    return null;
  }

  const isVideoMuted = !localParticipant.publishedTracks.includes(
    SfuModels.TrackType.VIDEO,
  );

  // when camera is switching show a blank stream
  // otherwise the camera stream will be shown in wrong mirror state for a few milliseconds
  const showBlankStream =
    isCameraOnFrontFacingMode !== debouncedCameraOnFrontFacingMode;

  return (
    <View
      testID={ComponentTestIds.LOCAL_PARTICIPANT}
      style={styles.floatingContainer}
      // "box-none" disallows the container view to be not take up touches
      // and allows only the floating view (its child view) to take up the touches
      pointerEvents="box-none"
      onLayout={(event) => {
        const { width, height } = event.nativeEvent.layout;
        setContainerDimensions((prev) => {
          if (prev && prev.width === width && prev.height === height) {
            return prev;
          }
          return {
            width: width,
            height: height,
          };
        });
      }}
    >
      {containerDimensions && (
        <FloatingView
          containerHeight={containerDimensions.height}
          containerWidth={containerDimensions.width}
          initialAlignment={FloatingViewAlignment.topRight}
        >
          <View style={styles.floatingViewContainer}>
            <View style={styles.topView}>
              <ParticipantReaction participant={localParticipant} />
            </View>
            {isVideoMuted ? (
              <View style={theme.icon.md}>
                <VideoSlash color={theme.light.static_white} />
              </View>
            ) : showBlankStream ? (
              <View style={styles.videoStream} />
            ) : (
              <RTCView
                mirror={debouncedCameraOnFrontFacingMode}
                streamURL={localParticipant.videoStream?.toURL()}
                style={styles.videoStream}
                // zOrder should higher than the zOrder used in the ParticipantView
                zOrder={Z_INDEX.IN_MIDDLE}
              />
            )}
          </View>
        </FloatingView>
      )}
    </View>
  );
};

const styles = StyleSheet.create({
  floatingViewContainer: {
    height: LOCAL_VIDEO_VIEW_STYLE.height,
    width: LOCAL_VIDEO_VIEW_STYLE.width,
    borderRadius: LOCAL_VIDEO_VIEW_STYLE.borderRadius,
    backgroundColor: theme.light.static_grey,
    justifyContent: 'center',
    alignItems: 'center',
    shadowColor: '#000',
    shadowOffset: {
      width: 0,
      height: 2,
    },
    shadowOpacity: 0.23,
    shadowRadius: 2.62,
    elevation: 4,
  },
  videoStream: {
    height: LOCAL_VIDEO_VIEW_STYLE.height,
    width: LOCAL_VIDEO_VIEW_STYLE.width,
  },
  topView: {
    position: 'absolute',
    top: theme.spacing.sm,
    left: theme.spacing.sm,
    zIndex: Z_INDEX.IN_FRONT,
  },
  floatingContainer: {
    ...StyleSheet.absoluteFillObject,
    margin: theme.padding.md,
    // Needed to make the view on top and draggable
    zIndex: Z_INDEX.IN_MIDDLE,
  },
});<|MERGE_RESOLUTION|>--- conflicted
+++ resolved
@@ -1,14 +1,6 @@
 import React from 'react';
-<<<<<<< HEAD
-import { StyleProp, StyleSheet, View, ViewStyle } from 'react-native';
-import {
-  useCameraState,
-  useCallStateHooks,
-} from '@stream-io/video-react-bindings';
-=======
 import { StyleSheet, View } from 'react-native';
 import { useCallStateHooks } from '@stream-io/video-react-bindings';
->>>>>>> 42d65c80
 import { SfuModels } from '@stream-io/video-client';
 import { LOCAL_VIDEO_VIEW_STYLE, Z_INDEX } from '../../../constants';
 import { ComponentTestIds } from '../../../constants/TestIds';
@@ -29,7 +21,7 @@
  * A component to render the local participant's video.
  */
 export const LocalParticipantView = () => {
-  const { useLocalParticipant } = useCallStateHooks();
+  const { useLocalParticipant, useCameraState } = useCallStateHooks();
   const localParticipant = useLocalParticipant();
   const { direction } = useCameraState();
   const isCameraOnFrontFacingMode = direction === 'front';
