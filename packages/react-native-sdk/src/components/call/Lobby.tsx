--- conflicted
+++ resolved
@@ -15,7 +15,6 @@
 import { Avatar } from '../utility/Avatar';
 import { StreamVideoParticipant } from '@stream-io/video-client';
 import { LOCAL_VIDEO_VIEW_STYLE } from '../../constants';
-import { useMediaStreamManagement } from '../../providers/MediaStreamManagement';
 import { ToggleAudioPreviewButton } from './CallControls/ToggleAudioPreviewButton';
 import { ToggleVideoPreviewButton } from './CallControls/ToggleVideoPreviewButton';
 
@@ -47,39 +46,15 @@
 export const Lobby = ({ joinCallButton }: LobbyProps) => {
   const localVideoStream = useLocalVideoStream();
   const connectedUser = useConnectedUser();
-<<<<<<< HEAD
-  const { toggleInitialAudioMuteState, toggleInitialVideoMuteState } =
-    useMediaStreamManagement();
   const { direction, status: cameraStatus } = useCameraState();
   const isCameraDisabled = cameraStatus === 'disabled';
-  const { status: micStatus } = useMicrophoneState();
-  const isMicDisabled = micStatus === 'disabled';
   const isVideoAvailable = !!localVideoStream && !isCameraDisabled;
-=======
-  const { initialVideoEnabled, isCameraOnFrontFacingMode } =
-    useMediaStreamManagement();
-  const isVideoAvailable = !!localVideoStream && initialVideoEnabled;
->>>>>>> ecefb44b
   const call = useCall();
   const { useCallMetadata } = useCallStateHooks();
   const callMetadata = useCallMetadata();
   const { t } = useI18n();
   const participantsCount = callMetadata?.session?.participants.length;
 
-<<<<<<< HEAD
-  const MicIcon = isMicDisabled ? (
-    <MicOff color={theme.light.static_white} />
-  ) : (
-    <Mic color={theme.light.static_black} />
-  );
-  const VideoIcon = isCameraDisabled ? (
-    <VideoSlash color={theme.light.static_white} />
-  ) : (
-    <Video color={theme.light.static_black} />
-  );
-
-=======
->>>>>>> ecefb44b
   const connectedUserAsParticipant = {
     userId: connectedUser?.id,
     image: connectedUser?.image,
@@ -110,37 +85,8 @@
               <ParticipantStatus />
             </View>
             <View style={styles.buttonGroup}>
-<<<<<<< HEAD
-              <CallControlsButton
-                onPress={toggleInitialAudioMuteState}
-                color={muteStatusColor(isMicDisabled)}
-                style={[
-                  styles.button,
-                  theme.button.md,
-                  {
-                    shadowColor: muteStatusColor(isMicDisabled),
-                  },
-                ]}
-              >
-                {MicIcon}
-              </CallControlsButton>
-              <CallControlsButton
-                onPress={toggleInitialVideoMuteState}
-                color={muteStatusColor(isCameraDisabled)}
-                style={[
-                  styles.button,
-                  theme.button.md,
-                  {
-                    shadowColor: muteStatusColor(isCameraDisabled),
-                  },
-                ]}
-              >
-                {VideoIcon}
-              </CallControlsButton>
-=======
               <ToggleAudioPreviewButton />
               <ToggleVideoPreviewButton />
->>>>>>> ecefb44b
             </View>
           </>
         )}
