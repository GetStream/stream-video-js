--- conflicted
+++ resolved
@@ -1,12 +1,6 @@
 import React from 'react';
 import { StyleSheet, Text, View } from 'react-native';
 import { UserInfo } from './internal/UserInfo';
-<<<<<<< HEAD
-import { CallControlsButton } from '../utility/internal/CallControlsButton';
-import { Mic, MicOff, Video, VideoSlash } from '../../icons';
-=======
-import { VideoRenderer } from '../utility/internal/VideoRenderer';
->>>>>>> 91f6a9d5
 import { useLocalVideoStream } from '../../hooks/useLocalVideoStream';
 import { theme } from '../../theme';
 import { Z_INDEX } from '../../constants';
@@ -16,12 +10,9 @@
   HangUpCallButtonProps,
 } from './CallControls/HangupCallButton';
 import { useI18n } from '@stream-io/video-react-bindings';
-<<<<<<< HEAD
 import { RTCView } from 'react-native-webrtc';
-=======
 import { ToggleAudioPreviewButton } from './CallControls/ToggleAudioPreviewButton';
 import { ToggleVideoPreviewButton } from './CallControls/ToggleVideoPreviewButton';
->>>>>>> 91f6a9d5
 
 /**
  * Props for the OutgoingCall Component.
