import React from 'react';
import { ImageBackground, StyleSheet, Text, View } from 'react-native';
import {
<<<<<<< HEAD
  useCallMembers,
=======
  useCall,
  useCallStateHooks,
>>>>>>> 802f2bb1
  useConnectedUser,
  useI18n,
} from '@stream-io/video-react-bindings';
import { UserInfo } from './internal/UserInfo';
import { theme } from '../../theme';
import { RejectCallButton } from './CallControls/RejectCallButton';
import { AcceptCallButton } from './CallControls/AcceptCallButton';
import { ToggleVideoPreviewButton } from './CallControls/ToggleVideoPreviewButton';

/**
 * The props for the Accept Call button in the IncomingCall component.
 */
type AcceptCallButtonProps = {
  /**
   * Handler to be called when the accept call button is pressed.
   * @returns void
   */
  onPressHandler?: () => void;
};

/**
 * The props for the Reject Call button in the IncomingCall component.
 */
type RejectCallButtonProps = {
  /**
   * Handler to be called when the reject call button is pressed.
   * @returns void
   */
  onPressHandler?: () => void;
};

/**
 * Props for the IncomingCall Component.
 */
export type IncomingCallType = {
  /**
   * Accept Call Button Props to be passed as an object
   */
  acceptCallButton?: AcceptCallButtonProps;
  /**
   * Reject Call Button Props to be passed as an object
   */
  rejectCallButton?: RejectCallButtonProps;
};

/**
 * An incoming call with the caller's avatar, name and accept/reject buttons.
 * Used when the user is receiving a call.
 */
export const IncomingCall = ({
  acceptCallButton,
  rejectCallButton,
}: IncomingCallType) => {
<<<<<<< HEAD
=======
  const { toggleInitialVideoMuteState, initialVideoEnabled } =
    useMediaStreamManagement();
  const call = useCall();
  const { useCallCallingState } = useCallStateHooks();
  const callingState = useCallCallingState();
>>>>>>> 802f2bb1
  const { t } = useI18n();

  return (
    <Background>
      <View style={styles.content}>
        <UserInfo />
        <Text style={styles.incomingCallText}>{t('Incoming Call...')}</Text>
      </View>

      <View style={styles.buttonGroup}>
        <RejectCallButton onPressHandler={rejectCallButton?.onPressHandler} />
        <ToggleVideoPreviewButton />
        <AcceptCallButton onPressHandler={acceptCallButton?.onPressHandler} />
      </View>
    </Background>
  );
};

const Background: React.FunctionComponent<{ children: React.ReactNode }> = ({
  children,
}) => {
  const connectedUser = useConnectedUser();
  const { useCallMembers } = useCallStateHooks();
  const members = useCallMembers();

  // take the first N members to show their avatars
  const avatarsToShow = (members || [])
    .filter(({ user }) => user.id !== connectedUser?.id)
    .map(({ user }) => user.image)
    .filter((image): image is string => !!image);

  if (avatarsToShow.length) {
    return (
      <ImageBackground
        blurRadius={10}
        source={{
          uri: avatarsToShow[0],
        }}
        style={[StyleSheet.absoluteFill, styles.background]}
      >
        {children}
      </ImageBackground>
    );
  }
  return (
    <View style={[StyleSheet.absoluteFill, styles.background]}>{children}</View>
  );
};

const styles = StyleSheet.create({
  background: {
    backgroundColor: theme.light.static_grey,
    display: 'flex',
    flexDirection: 'column',
    justifyContent: 'space-between',
    paddingVertical: 2 * theme.margin.xl,
  },
  content: {},
  incomingCallText: {
    marginTop: theme.margin.md,
    textAlign: 'center',
    color: theme.light.static_white,
    ...theme.fonts.heading6,
  },
  buttonGroup: {
    flexDirection: 'row',
    justifyContent: 'space-between',
    paddingHorizontal: theme.padding.xl,
  },
});<|MERGE_RESOLUTION|>--- conflicted
+++ resolved
@@ -1,12 +1,7 @@
 import React from 'react';
 import { ImageBackground, StyleSheet, Text, View } from 'react-native';
 import {
-<<<<<<< HEAD
-  useCallMembers,
-=======
-  useCall,
   useCallStateHooks,
->>>>>>> 802f2bb1
   useConnectedUser,
   useI18n,
 } from '@stream-io/video-react-bindings';
@@ -60,14 +55,6 @@
   acceptCallButton,
   rejectCallButton,
 }: IncomingCallType) => {
-<<<<<<< HEAD
-=======
-  const { toggleInitialVideoMuteState, initialVideoEnabled } =
-    useMediaStreamManagement();
-  const call = useCall();
-  const { useCallCallingState } = useCallStateHooks();
-  const callingState = useCallCallingState();
->>>>>>> 802f2bb1
   const { t } = useI18n();
 
   return (
