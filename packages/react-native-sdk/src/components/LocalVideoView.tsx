import React from 'react';
import { StyleProp, StyleSheet, View, ViewStyle } from 'react-native';
import { VideoRenderer } from './VideoRenderer';
import { useLocalParticipant } from '@stream-io/video-react-bindings';
import { SfuModels } from '@stream-io/video-client';
import { useStreamVideoStoreValue } from '../contexts';
import { Avatar } from './Avatar';

type LocalVideoViewProps = {
  /**
   * Indicates whether the local video view is visible or not
   */
  isVisible: boolean;
  /**
   * An optional style object to be applied to the local video view
   * @defaultValue
   * The default is `{
   *     position: 'absolute',
   *     height: 140,
   *     width: 80,
   *     right: 16,
   *     top: 60,
   *     borderRadius: 10,
   *     zIndex: 1,
   *   }`
   */
  style?: StyleProp<ViewStyle>;
};

export const LocalVideoView: React.FC<LocalVideoViewProps> = ({
  isVisible,
  style = styles.container,
}: LocalVideoViewProps) => {
  /**
   * This component renders the local participant's video.
   */
  const localParticipant = useLocalParticipant();
  const cameraBackFacingMode = useStreamVideoStoreValue(
    (store) => store.cameraBackFacingMode,
  );
  const videoMuted = useStreamVideoStoreValue((store) => store.isVideoMuted);

  if (!isVisible || !localParticipant) {
    return null;
  }

  const isVideoMuted =
<<<<<<< HEAD
    !localParticipant.videoStream ||
    !localParticipant.publishedTracks.includes(SfuModels.TrackType.VIDEO);
=======
    !localParticipant.videoStream || !localParticipant.video || videoMuted;

>>>>>>> d970fad3
  if (isVideoMuted) {
    return (
      <View style={{ ...(style as Object), ...styles.avatarWrapper }}>
        <Avatar participant={localParticipant} radius={50} />
      </View>
    );
  }

  return (
    <VideoRenderer
      mirror={!cameraBackFacingMode}
      mediaStream={localParticipant.videoStream}
      style={style}
      zOrder={1}
    />
  );
};

const styles = StyleSheet.create({
  container: {
    position: 'absolute',
    height: 140,
    width: 80,
    right: 16,
    top: 60,
    borderRadius: 10,
    zIndex: 1,
  },
  avatarWrapper: {
    backgroundColor: '#000',
    justifyContent: 'center',
    alignItems: 'center',
  },
});<|MERGE_RESOLUTION|>--- conflicted
+++ resolved
@@ -45,13 +45,10 @@
   }
 
   const isVideoMuted =
-<<<<<<< HEAD
     !localParticipant.videoStream ||
-    !localParticipant.publishedTracks.includes(SfuModels.TrackType.VIDEO);
-=======
-    !localParticipant.videoStream || !localParticipant.video || videoMuted;
+    !localParticipant.publishedTracks.includes(SfuModels.TrackType.VIDEO) ||
+    videoMuted;
 
->>>>>>> d970fad3
   if (isVideoMuted) {
     return (
       <View style={{ ...(style as Object), ...styles.avatarWrapper }}>
