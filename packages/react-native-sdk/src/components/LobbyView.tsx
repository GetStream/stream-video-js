--- conflicted
+++ resolved
@@ -133,15 +133,10 @@
         )}
         <View style={styles.info}>
           <Text style={styles.infoText}>
-<<<<<<< HEAD
-            You are about to join a call with id {call?.id} at Stream. {count}{' '}
-            more people are in the call now.
-=======
             You are about to join a call with id {call?.id} at Stream.{' '}
             {count
               ? `${count}  more people are in the call now.`
               : 'You are first to Join the call.'}
->>>>>>> 55d45c7b
           </Text>
           <Pressable style={styles.joinButton} onPress={onJoinCallHandler}>
             <Text style={styles.joinButtonText}>Join</Text>
