import React, { useCallback } from 'react';
import { Alert, Pressable, StyleSheet, Text, View } from 'react-native';
import { Mic, MicOff, Video, VideoSlash } from '../icons';
import {
  useCall,
  useConnectedUser,
  useParticipantCount,
} from '@stream-io/video-react-bindings';
import { useStreamVideoStoreValue } from '../contexts/StreamVideoContext';
import { CallControlsButton } from './CallControlsButton';
import { theme } from '../theme';
import { useMutingState } from '../hooks/useMutingState';
import { useLocalVideoStream } from '../hooks';
import { VideoRenderer } from './VideoRenderer';
import { Avatar } from './Avatar';
import { AxiosError, StreamVideoParticipant } from '@stream-io/video-client';
import { LOCAL_VIDEO_VIEW_STYLE } from '../constants';

const ParticipantStatus = () => {
  const connectedUser = useConnectedUser();
  const { isAudioMuted, isVideoMuted } = useMutingState();
  return (
    <View style={styles.status}>
      <Text style={styles.userNameLabel} numberOfLines={1}>
        {connectedUser?.id}
      </Text>
      {isAudioMuted && (
        <View style={[styles.svgContainerStyle, theme.icon.xs]}>
          <MicOff color={theme.light.error} />
        </View>
      )}
      {isVideoMuted && (
        <View style={[styles.svgContainerStyle, theme.icon.xs]}>
          <VideoSlash color={theme.light.error} />
        </View>
      )}
    </View>
  );
};

export const LobbyView = () => {
  const localVideoStream = useLocalVideoStream();
  const connectedUser = useConnectedUser();
  const { isAudioMuted, isVideoMuted, toggleAudioState, toggleVideoState } =
    useMutingState();
  const isCameraOnFrontFacingMode = useStreamVideoStoreValue(
    (store) => store.isCameraOnFrontFacingMode,
  );
  const isVideoAvailable = !!localVideoStream && !isVideoMuted;
  const count = useParticipantCount();
  const call = useCall();

  const MicIcon = isAudioMuted ? (
    <MicOff color={theme.light.static_white} />
  ) : (
    <Mic color={theme.light.static_black} />
  );
  const VideoIcon = isVideoMuted ? (
    <VideoSlash color={theme.light.static_white} />
  ) : (
    <Video color={theme.light.static_black} />
  );

  const onJoinCallHandler = useCallback(async () => {
    try {
      await call?.join({ create: true });
    } catch (error) {
      console.log('Error joining call:', error);
      if (error instanceof AxiosError) {
        Alert.alert(error.response?.data.message);
      }
    }
  }, [call]);

  const connectedUserAsParticipant = {
    userId: connectedUser?.id,
    image: connectedUser?.image,
    name: connectedUser?.name,
  } as StreamVideoParticipant;

  const muteStatusColor = (status: boolean) => {
    return !status ? theme.light.static_white : theme.light.static_black;
  };

  return (
    <View style={styles.container}>
      <View style={styles.content}>
        {connectedUser && (
<<<<<<< HEAD
          <>
            <Text style={styles.heading}>Before Joining</Text>
            <Text style={styles.subHeading}>Setup your audio and video</Text>
            <View style={styles.videoView}>
              {isVideoAvailable ? (
                <VideoRenderer
                  mirror={isCameraOnFrontFacingMode}
                  mediaStream={localVideoStream}
                  objectFit="cover"
                  style={styles.stream}
                />
              ) : (
                <Avatar participant={connectedUserAsParticipant} />
              )}
              <ParticipantStatus />
            </View>
            <View style={styles.buttonGroup}>
              <CallControlsButton
                onPress={toggleAudioState}
                color={muteStatusColor(isAudioMuted)}
                style={[
                  styles.button,
                  theme.button.md,
                  {
                    shadowColor: muteStatusColor(isAudioMuted),
                  },
                ]}
              >
                {MicIcon}
              </CallControlsButton>
              <CallControlsButton
                onPress={toggleVideoState}
                color={muteStatusColor(isVideoMuted)}
                style={[
                  styles.button,
                  theme.button.md,
                  {
                    shadowColor: muteStatusColor(isVideoMuted),
                  },
                ]}
              >
                {VideoIcon}
              </CallControlsButton>
            </View>
          </>
=======
          <View style={styles.videoView}>
            <View style={styles.topView} />
            {isVideoAvailable ? (
              <VideoRenderer
                mirror={isCameraOnFrontFacingMode}
                mediaStream={localVideoStream}
                objectFit="cover"
                style={StyleSheet.absoluteFillObject}
              />
            ) : (
              <Avatar participant={connectedUserAsParticipant} />
            )}
            <ParticipantStatus />
          </View>
        )}
        {connectedUser && (
          <View style={styles.buttonGroup}>
            <CallControlsButton
              onPress={toggleAudioState}
              color={muteStatusColor(isAudioMuted)}
              style={[
                styles.button,
                theme.button.md,
                {
                  shadowColor: muteStatusColor(isAudioMuted),
                },
              ]}
            >
              {MicIcon}
            </CallControlsButton>
            <CallControlsButton
              onPress={toggleVideoState}
              color={muteStatusColor(isVideoMuted)}
              style={[
                styles.button,
                theme.button.md,
                {
                  shadowColor: muteStatusColor(isVideoMuted),
                },
              ]}
            >
              {VideoIcon}
            </CallControlsButton>
          </View>
>>>>>>> e02cff14
        )}
        <View style={styles.info}>
          <Text style={styles.infoText}>
            You are about to join a call with id {call?.id} at Stream.{' '}
            {count
              ? `${count}  more people are in the call now.`
              : 'You are first to Join the call.'}
          </Text>
          <Pressable style={styles.joinButton} onPress={onJoinCallHandler}>
            <Text style={styles.joinButtonText}>Join</Text>
          </Pressable>
        </View>
      </View>
    </View>
  );
};

const styles = StyleSheet.create({
  container: {
    flex: 1,
    backgroundColor: theme.light.static_grey,
    justifyContent: 'center',
  },
  content: {
    alignItems: 'center',
    paddingHorizontal: theme.padding.md,
  },
  heading: {
    color: theme.light.static_white,
    ...theme.fonts.heading4,
  },
  subHeading: {
    color: theme.light.text_low_emphasis,
    ...theme.fonts.subtitle,
    marginBottom: theme.margin.sm,
  },
  videoView: {
    backgroundColor: theme.light.disabled,
    height: LOCAL_VIDEO_VIEW_STYLE.height * 2,
    borderRadius: LOCAL_VIDEO_VIEW_STYLE.borderRadius * 2,
    justifyContent: 'space-between',
    alignItems: 'center',
    overflow: 'hidden',
    marginVertical: theme.margin.md,
    width: '100%',
    padding: theme.padding.sm,
  },
  topView: {},
  buttonGroup: {
    flexDirection: 'row',
    justifyContent: 'center',
    marginBottom: theme.margin.md,
  },
  button: {
    marginHorizontal: theme.margin.sm,
  },
  info: {
    backgroundColor: theme.light.static_overlay,
    padding: theme.padding.md,
    borderRadius: theme.rounded.sm,
    width: '100%',
  },
  infoText: {
    color: theme.light.static_white,
    ...theme.fonts.subtitleBold,
  },
  joinButton: {
    backgroundColor: theme.light.primary,
    borderRadius: theme.rounded.sm,
    marginTop: theme.margin.md,
    justifyContent: 'center',
    paddingVertical: theme.padding.sm,
  },
  joinButtonText: {
    color: theme.light.static_white,
    textAlign: 'center',
    ...theme.fonts.subtitleBold,
  },
  status: {
    alignSelf: 'flex-start',
    flexDirection: 'row',
    alignItems: 'center',
    padding: theme.padding.sm,
    borderRadius: theme.rounded.xs,
    backgroundColor: theme.light.static_overlay,
    zIndex: 10,
  },
  avatar: {
    height: theme.avatar.sm,
    width: theme.avatar.sm,
    borderRadius: theme.avatar.sm / 2,
    alignSelf: 'center',
  },
  userNameLabel: {
    flexShrink: 1,
    color: theme.light.static_white,
    ...theme.fonts.caption,
  },
  svgContainerStyle: {
    marginLeft: theme.margin.sm,
  },
});<|MERGE_RESOLUTION|>--- conflicted
+++ resolved
@@ -86,17 +86,17 @@
     <View style={styles.container}>
       <View style={styles.content}>
         {connectedUser && (
-<<<<<<< HEAD
           <>
             <Text style={styles.heading}>Before Joining</Text>
             <Text style={styles.subHeading}>Setup your audio and video</Text>
             <View style={styles.videoView}>
+              <View style={styles.topView} />
               {isVideoAvailable ? (
                 <VideoRenderer
                   mirror={isCameraOnFrontFacingMode}
                   mediaStream={localVideoStream}
                   objectFit="cover"
-                  style={styles.stream}
+                  style={StyleSheet.absoluteFillObject}
                 />
               ) : (
                 <Avatar participant={connectedUserAsParticipant} />
@@ -132,52 +132,6 @@
               </CallControlsButton>
             </View>
           </>
-=======
-          <View style={styles.videoView}>
-            <View style={styles.topView} />
-            {isVideoAvailable ? (
-              <VideoRenderer
-                mirror={isCameraOnFrontFacingMode}
-                mediaStream={localVideoStream}
-                objectFit="cover"
-                style={StyleSheet.absoluteFillObject}
-              />
-            ) : (
-              <Avatar participant={connectedUserAsParticipant} />
-            )}
-            <ParticipantStatus />
-          </View>
-        )}
-        {connectedUser && (
-          <View style={styles.buttonGroup}>
-            <CallControlsButton
-              onPress={toggleAudioState}
-              color={muteStatusColor(isAudioMuted)}
-              style={[
-                styles.button,
-                theme.button.md,
-                {
-                  shadowColor: muteStatusColor(isAudioMuted),
-                },
-              ]}
-            >
-              {MicIcon}
-            </CallControlsButton>
-            <CallControlsButton
-              onPress={toggleVideoState}
-              color={muteStatusColor(isVideoMuted)}
-              style={[
-                styles.button,
-                theme.button.md,
-                {
-                  shadowColor: muteStatusColor(isVideoMuted),
-                },
-              ]}
-            >
-              {VideoIcon}
-            </CallControlsButton>
-          </View>
->>>>>>> e02cff14
         )}
         <View style={styles.info}>
           <Text style={styles.infoText}>
