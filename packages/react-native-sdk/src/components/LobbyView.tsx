--- conflicted
+++ resolved
@@ -15,7 +15,6 @@
 import { LOCAL_VIDEO_VIEW_STYLE } from '../constants';
 import { useMediaStreamManagement } from '../providers/MediaStreamManagement';
 
-<<<<<<< HEAD
 /**
  * The props for the Join Button in the LobbyView.
  */
@@ -25,30 +24,6 @@
    * @returns void
    */
   onPressHandler: () => void;
-=======
-const ParticipantStatus = () => {
-  const connectedUser = useConnectedUser();
-  const participantLabel = connectedUser?.name ?? connectedUser?.id;
-  const { initialAudioEnabled, initialVideoEnabled } =
-    useMediaStreamManagement();
-  return (
-    <View style={styles.status}>
-      <Text style={styles.userNameLabel} numberOfLines={1}>
-        {participantLabel}
-      </Text>
-      {!initialAudioEnabled && (
-        <View style={[styles.svgContainerStyle, theme.icon.xs]}>
-          <MicOff color={theme.light.error} />
-        </View>
-      )}
-      {!initialVideoEnabled && (
-        <View style={[styles.svgContainerStyle, theme.icon.xs]}>
-          <VideoSlash color={theme.light.error} />
-        </View>
-      )}
-    </View>
-  );
->>>>>>> 15a8fa6e
 };
 
 /**
@@ -168,12 +143,13 @@
 
 const ParticipantStatus = () => {
   const connectedUser = useConnectedUser();
+  const participantLabel = connectedUser?.name ?? connectedUser?.id;
   const { initialAudioEnabled, initialVideoEnabled } =
     useMediaStreamManagement();
   return (
     <View style={styles.status}>
       <Text style={styles.userNameLabel} numberOfLines={1}>
-        {connectedUser?.id}
+        {participantLabel}
       </Text>
       {!initialAudioEnabled && (
         <View style={[styles.svgContainerStyle, theme.icon.xs]}>
