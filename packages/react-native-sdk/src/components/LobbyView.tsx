import React, { useCallback } from 'react';
import { Alert, Pressable, StyleSheet, Text, View } from 'react-native';
import { Mic, MicOff, Video, VideoSlash } from '../icons';
import {
  useCall,
  useConnectedUser,
  useParticipantCount,
} from '@stream-io/video-react-bindings';
import { CallControlsButton } from './CallControlsButton';
import { theme } from '../theme';
import { useLocalVideoStream } from '../hooks';
import { VideoRenderer } from './VideoRenderer';
import { Avatar } from './Avatar';
import { AxiosError, StreamVideoParticipant } from '@stream-io/video-client';
import { LOCAL_VIDEO_VIEW_STYLE } from '../constants';
import { useMediaStreamManagement } from '../providers/MediaStreamManagement';

const ParticipantStatus = () => {
  const connectedUser = useConnectedUser();
<<<<<<< HEAD
  const participantLabel = connectedUser?.name ?? connectedUser?.id;
  const { isAudioMuted, isVideoMuted } = useMutingState();
=======
  const { initialAudioEnabled, initialVideoEnabled } =
    useMediaStreamManagement();
>>>>>>> da1478c0
  return (
    <View style={styles.status}>
      <Text style={styles.userNameLabel} numberOfLines={1}>
        {participantLabel}
      </Text>
      {!initialAudioEnabled && (
        <View style={[styles.svgContainerStyle, theme.icon.xs]}>
          <MicOff color={theme.light.error} />
        </View>
      )}
      {!initialVideoEnabled && (
        <View style={[styles.svgContainerStyle, theme.icon.xs]}>
          <VideoSlash color={theme.light.error} />
        </View>
      )}
    </View>
  );
};

export const LobbyView = () => {
  const localVideoStream = useLocalVideoStream();
  const connectedUser = useConnectedUser();
  const {
    initialAudioEnabled,
    initialVideoEnabled,
    toggleInitialAudioMuteState,
    toggleInitialVideoMuteState,
    isCameraOnFrontFacingMode,
  } = useMediaStreamManagement();
  const isVideoAvailable = !!localVideoStream && initialVideoEnabled;
  const count = useParticipantCount();
  const call = useCall();

  const MicIcon = !initialAudioEnabled ? (
    <MicOff color={theme.light.static_white} />
  ) : (
    <Mic color={theme.light.static_black} />
  );
  const VideoIcon = !initialVideoEnabled ? (
    <VideoSlash color={theme.light.static_white} />
  ) : (
    <Video color={theme.light.static_black} />
  );

  const onJoinCallHandler = useCallback(async () => {
    try {
      await call?.join({ create: true });
    } catch (error) {
      console.log('Error joining call:', error);
      if (error instanceof AxiosError) {
        Alert.alert(error.response?.data.message);
      }
    }
  }, [call]);

  const connectedUserAsParticipant = {
    userId: connectedUser?.id,
    image: connectedUser?.image,
    name: connectedUser?.name,
  } as StreamVideoParticipant;

  const muteStatusColor = (muted: boolean) => {
    return muted ? theme.light.static_black : theme.light.static_white;
  };

  return (
    <View style={styles.container}>
      <View style={styles.content}>
        {connectedUser && (
          <>
            <Text style={styles.heading}>Before Joining</Text>
            <Text style={styles.subHeading}>Setup your audio and video</Text>
            <View style={styles.videoView}>
              <View style={styles.topView} />
              {isVideoAvailable ? (
                <VideoRenderer
                  mirror={isCameraOnFrontFacingMode}
                  mediaStream={localVideoStream}
                  objectFit="cover"
                  style={StyleSheet.absoluteFillObject}
                />
              ) : (
                <Avatar participant={connectedUserAsParticipant} />
              )}
              <ParticipantStatus />
            </View>
            <View style={styles.buttonGroup}>
              <CallControlsButton
                onPress={toggleInitialAudioMuteState}
                color={muteStatusColor(!initialAudioEnabled)}
                style={[
                  styles.button,
                  theme.button.md,
                  {
                    shadowColor: muteStatusColor(!initialAudioEnabled),
                  },
                ]}
              >
                {MicIcon}
              </CallControlsButton>
              <CallControlsButton
                onPress={toggleInitialVideoMuteState}
                color={muteStatusColor(!initialVideoEnabled)}
                style={[
                  styles.button,
                  theme.button.md,
                  {
                    shadowColor: muteStatusColor(!initialVideoEnabled),
                  },
                ]}
              >
                {VideoIcon}
              </CallControlsButton>
            </View>
          </>
        )}
        <View style={styles.info}>
          <Text style={styles.infoText}>
            You are about to join a call with id {call?.id} at Stream.{' '}
            {count
              ? `${count}  more people are in the call now.`
              : 'You are first to Join the call.'}
          </Text>
          <Pressable style={styles.joinButton} onPress={onJoinCallHandler}>
            <Text style={styles.joinButtonText}>Join</Text>
          </Pressable>
        </View>
      </View>
    </View>
  );
};

const styles = StyleSheet.create({
  container: {
    flex: 1,
    backgroundColor: theme.light.static_grey,
    justifyContent: 'center',
  },
  content: {
    alignItems: 'center',
    paddingHorizontal: theme.padding.md,
  },
  heading: {
    color: theme.light.static_white,
    ...theme.fonts.heading4,
  },
  subHeading: {
    color: theme.light.text_low_emphasis,
    ...theme.fonts.subtitle,
    marginBottom: theme.margin.sm,
  },
  videoView: {
    backgroundColor: theme.light.disabled,
    height: LOCAL_VIDEO_VIEW_STYLE.height * 2,
    borderRadius: LOCAL_VIDEO_VIEW_STYLE.borderRadius * 2,
    justifyContent: 'space-between',
    alignItems: 'center',
    overflow: 'hidden',
    marginVertical: theme.margin.md,
    width: '100%',
    padding: theme.padding.sm,
  },
  topView: {},
  buttonGroup: {
    flexDirection: 'row',
    justifyContent: 'center',
    marginBottom: theme.margin.md,
  },
  button: {
    marginHorizontal: theme.margin.sm,
  },
  info: {
    backgroundColor: theme.light.static_overlay,
    padding: theme.padding.md,
    borderRadius: theme.rounded.sm,
    width: '100%',
  },
  infoText: {
    color: theme.light.static_white,
    ...theme.fonts.subtitleBold,
  },
  joinButton: {
    backgroundColor: theme.light.primary,
    borderRadius: theme.rounded.sm,
    marginTop: theme.margin.md,
    justifyContent: 'center',
    paddingVertical: theme.padding.sm,
  },
  joinButtonText: {
    color: theme.light.static_white,
    textAlign: 'center',
    ...theme.fonts.subtitleBold,
  },
  status: {
    alignSelf: 'flex-start',
    flexDirection: 'row',
    alignItems: 'center',
    padding: theme.padding.sm,
    borderRadius: theme.rounded.xs,
    backgroundColor: theme.light.static_overlay,
  },
  avatar: {
    height: theme.avatar.sm,
    width: theme.avatar.sm,
    borderRadius: theme.avatar.sm / 2,
    alignSelf: 'center',
  },
  userNameLabel: {
    flexShrink: 1,
    color: theme.light.static_white,
    ...theme.fonts.caption,
  },
  svgContainerStyle: {
    marginLeft: theme.margin.sm,
  },
});<|MERGE_RESOLUTION|>--- conflicted
+++ resolved
@@ -17,13 +17,9 @@
 
 const ParticipantStatus = () => {
   const connectedUser = useConnectedUser();
-<<<<<<< HEAD
   const participantLabel = connectedUser?.name ?? connectedUser?.id;
-  const { isAudioMuted, isVideoMuted } = useMutingState();
-=======
   const { initialAudioEnabled, initialVideoEnabled } =
     useMediaStreamManagement();
->>>>>>> da1478c0
   return (
     <View style={styles.status}>
       <Text style={styles.userNameLabel} numberOfLines={1}>
