import {
  OwnCapability,
  SfuModels,
  StreamVideoParticipant,
} from '@stream-io/video-client';
import {
  Restricted,
  useCall,
  useConnectedUser,
  useParticipantCount,
  useParticipants,
} from '@stream-io/video-react-bindings';
import {
  Alert,
  FlatList,
  Modal,
  Pressable,
  StyleSheet,
  Text,
  View,
} from 'react-native';
import { ArrowRight, Cross, MicOff, ScreenShare, VideoSlash } from '../icons';
import React, { useCallback, useState } from 'react';
import { generateParticipantTitle } from '../utils';
import { CallParticipantOptions } from './CallParticipantsOptions';
import { Avatar } from './Avatar';
import { theme } from '../theme';
import { Participant } from '@stream-io/video-client/dist/src/gen/video/sfu/models/models';

type CallParticipantInfoViewType = {
  participant: StreamVideoParticipant;
  setSelectedParticipant: React.Dispatch<
    React.SetStateAction<StreamVideoParticipant | undefined>
  >;
};

const CallParticipantInfoItem = (props: CallParticipantInfoViewType) => {
  const { participant, setSelectedParticipant } = props;
  const connectedUser = useConnectedUser();
  const participantIsLoggedInUser = participant.userId === connectedUser?.id;

  const optionsOpenHandler = useCallback(() => {
    if (!participantIsLoggedInUser) setSelectedParticipant(participant);
  }, [participant, setSelectedParticipant, participantIsLoggedInUser]);

  if (!participant) return null;
  const { publishedTracks } = participant;
  const isAudioMuted = !publishedTracks.includes(SfuModels.TrackType.AUDIO);
  const isVideoMuted = !publishedTracks.includes(SfuModels.TrackType.VIDEO);
  const isScreenSharing = publishedTracks.includes(
    SfuModels.TrackType.SCREEN_SHARE,
  );

  return (
    <Pressable style={styles.participant} onPress={optionsOpenHandler}>
      <Avatar radius={theme.avatar.xs} participant={participant} />

      <Text style={styles.name}>
        {(participant.name || generateParticipantTitle(participant.userId)) +
          (participantIsLoggedInUser ? ' (You)' : '')}
      </Text>
      <View style={styles.icons}>
        {isScreenSharing && (
          <View style={[styles.svgContainerStyle, theme.icon.md]}>
            <ScreenShare color={theme.light.info} />
          </View>
        )}
        {isAudioMuted && (
          <View style={[styles.svgContainerStyle, theme.icon.sm]}>
            <MicOff color={theme.light.error} />
          </View>
        )}
        {isVideoMuted && (
          <View style={[styles.svgContainerStyle, theme.icon.sm]}>
            <VideoSlash color={theme.light.error} />
          </View>
        )}
        {!participantIsLoggedInUser && (
          <Restricted
            requiredGrants={[
              OwnCapability.MUTE_USERS,
              OwnCapability.UPDATE_CALL_PERMISSIONS,
              OwnCapability.BLOCK_USERS,
            ]}
          >
            <View style={[styles.svgContainerStyle, theme.icon.sm]}>
              <ArrowRight color={theme.light.text_high_emphasis} />
            </View>
          </Restricted>
        )}
      </View>
    </Pressable>
  );
};

export interface CallParticipantsInfoViewType {
  /**
   * Boolean that decided whether the CallPartcipantsInfoView modal should be open or not.
   */
  isCallParticipantsViewVisible: boolean;
  /**
   * SetState function to set the value of the boolean field `isCallParticipantsViewVisible` depending upon whether the CallPartcipantsInfoView modal should be open or not.
   */
  setIsCallParticipantsViewVisible: React.Dispatch<
    React.SetStateAction<boolean>
  >;
}

/**
 * Shows information about the call, it's participants in the call and
 * their mute states, handler to trigger options (TBD, permissions not impl)
 * and options to invite more people to the call.
 *
 * | Participants List | Options Modal is Open |
 * | :--- | :----: |
 * |![call-participants-info-view-1](https://user-images.githubusercontent.com/25864161/217341952-1e875bc3-e31f-42eb-918b-307eace116b1.png) | ![call-participants-info-view-2](https://user-images.githubusercontent.com/25864161/217341960-5016b678-d1a5-4ecf-bb4b-e463987b9cae.png)|
 **/
export const CallParticipantsInfoView = ({
  isCallParticipantsViewVisible,
  setIsCallParticipantsViewVisible,
}: CallParticipantsInfoViewType) => {
  const participants = useParticipants();
  const participantCount = useParticipantCount();
  const [selectedParticipant, setSelectedParticipant] = useState<
    StreamVideoParticipant | undefined
  >(undefined);
  const call = useCall();

  const muteAllParticipantsHandler = async () => {
    try {
      await call?.muteAllUsers('audio');
      Alert.alert('Users Muted Successfully');
    } catch (error) {
      console.log('Error muting users', error);
    }
  };

  const onCloseCallParticipantsViewVisible = () => {
    setIsCallParticipantsViewVisible(false);
  };

<<<<<<< HEAD
=======
  const renderItem = useCallback(({ item }: { item: Participant }) => {
    return (
      <CallParticipantInfoItem
        key={item.sessionId}
        participant={item}
        setSelectedParticipant={setSelectedParticipant}
      />
    );
  }, []);

>>>>>>> 55d45c7b
  return (
    <Modal
      animationType="slide"
      transparent={true}
      visible={isCallParticipantsViewVisible}
      onRequestClose={onCloseCallParticipantsViewVisible}
    >
      <View style={styles.container}>
        <View style={styles.content}>
          <View style={styles.header}>
            <View style={styles.leftHeaderElement} />
            <Text style={styles.headerText}>
<<<<<<< HEAD
              Participants ({participants.length})
=======
              Participants ({participantCount})
>>>>>>> 55d45c7b
            </Text>
            <Pressable
              style={[styles.closeIcon, theme.icon.sm]}
              onPress={onCloseCallParticipantsViewVisible}
            >
              <Cross color={theme.light.primary} />
            </Pressable>
          </View>
          <View style={styles.buttonGroup}>
            <Restricted requiredGrants={[OwnCapability.MUTE_USERS]}>
              <Pressable
                style={styles.button}
                onPress={muteAllParticipantsHandler}
              >
                <Text style={styles.buttonText}>Mute All</Text>
              </Pressable>
            </Restricted>
          </View>
<<<<<<< HEAD
          <FlatList
            data={participants}
            keyExtractor={(item) => `participant-info-${item.sessionId}`}
            renderItem={({ item: participant }) => (
              <CallParticipantInfoItem
                participant={participant}
                setSelectedParticipant={setSelectedParticipant}
              />
            )}
          />
=======
          <FlatList data={participants} renderItem={renderItem} />
>>>>>>> 55d45c7b
          {selectedParticipant && (
            <View style={[StyleSheet.absoluteFill, styles.modal]}>
              <CallParticipantOptions
                participant={selectedParticipant}
                setSelectedParticipant={setSelectedParticipant}
              />
            </View>
          )}
        </View>
      </View>
    </Modal>
  );
};

const styles = StyleSheet.create({
  container: {
    flex: 1,
    justifyContent: 'center',
<<<<<<< HEAD
    backgroundColor: 'transparent',
=======
>>>>>>> 55d45c7b
  },
  content: {
    flex: 1,
    backgroundColor: theme.light.bars,
    borderRadius: theme.rounded.md,
    marginVertical: theme.margin.lg,
    marginHorizontal: theme.margin.md,
  },
  header: {
    display: 'flex',
    flexDirection: 'row',
    justifyContent: 'space-between',
    alignItems: 'center',
<<<<<<< HEAD
    paddingTop: theme.padding.md,
    width: '100%',
  },
  leftHeaderElement: {
    paddingLeft: theme.padding.md,
    flex: 1,
=======
    paddingVertical: theme.padding.md,
    width: '100%',
  },
  leftHeaderElement: {
    marginLeft: theme.margin.md,
>>>>>>> 55d45c7b
  },
  headerText: {
    ...theme.fonts.bodyBold,
  },
  closeIcon: {
<<<<<<< HEAD
    flex: 1,
=======
    marginRight: theme.margin.md,
>>>>>>> 55d45c7b
  },
  buttonGroup: {},
  button: {
    backgroundColor: theme.light.primary,
    borderRadius: theme.rounded.lg,
    padding: theme.padding.md,
    margin: theme.margin.lg,
  },
  buttonText: {
    textAlign: 'center',
    color: theme.light.static_white,
    ...theme.fonts.subtitleBold,
  },
  participant: {
    paddingHorizontal: theme.padding.sm,
    paddingVertical: theme.padding.xs,
    display: 'flex',
    flexDirection: 'row',
    alignItems: 'center',
    borderBottomColor: theme.light.borders,
    borderBottomWidth: 1,
  },
  name: {
    marginLeft: theme.margin.sm,
    color: theme.light.text_high_emphasis,
    ...theme.fonts.subtitleBold,
  },
  icons: {
    position: 'absolute',
    right: theme.spacing.lg,
    display: 'flex',
    flexDirection: 'row',
  },
  svgContainerStyle: {
    marginLeft: theme.margin.sm,
  },
  modal: {
    alignItems: 'center',
    justifyContent: 'center',
    backgroundColor: theme.light.overlay,
  },
});<|MERGE_RESOLUTION|>--- conflicted
+++ resolved
@@ -139,8 +139,6 @@
     setIsCallParticipantsViewVisible(false);
   };
 
-<<<<<<< HEAD
-=======
   const renderItem = useCallback(({ item }: { item: Participant }) => {
     return (
       <CallParticipantInfoItem
@@ -151,7 +149,6 @@
     );
   }, []);
 
->>>>>>> 55d45c7b
   return (
     <Modal
       animationType="slide"
@@ -164,11 +161,7 @@
           <View style={styles.header}>
             <View style={styles.leftHeaderElement} />
             <Text style={styles.headerText}>
-<<<<<<< HEAD
-              Participants ({participants.length})
-=======
               Participants ({participantCount})
->>>>>>> 55d45c7b
             </Text>
             <Pressable
               style={[styles.closeIcon, theme.icon.sm]}
@@ -187,20 +180,7 @@
               </Pressable>
             </Restricted>
           </View>
-<<<<<<< HEAD
-          <FlatList
-            data={participants}
-            keyExtractor={(item) => `participant-info-${item.sessionId}`}
-            renderItem={({ item: participant }) => (
-              <CallParticipantInfoItem
-                participant={participant}
-                setSelectedParticipant={setSelectedParticipant}
-              />
-            )}
-          />
-=======
           <FlatList data={participants} renderItem={renderItem} />
->>>>>>> 55d45c7b
           {selectedParticipant && (
             <View style={[StyleSheet.absoluteFill, styles.modal]}>
               <CallParticipantOptions
@@ -219,10 +199,6 @@
   container: {
     flex: 1,
     justifyContent: 'center',
-<<<<<<< HEAD
-    backgroundColor: 'transparent',
-=======
->>>>>>> 55d45c7b
   },
   content: {
     flex: 1,
@@ -236,30 +212,17 @@
     flexDirection: 'row',
     justifyContent: 'space-between',
     alignItems: 'center',
-<<<<<<< HEAD
-    paddingTop: theme.padding.md,
-    width: '100%',
-  },
-  leftHeaderElement: {
-    paddingLeft: theme.padding.md,
-    flex: 1,
-=======
     paddingVertical: theme.padding.md,
     width: '100%',
   },
   leftHeaderElement: {
     marginLeft: theme.margin.md,
->>>>>>> 55d45c7b
   },
   headerText: {
     ...theme.fonts.bodyBold,
   },
   closeIcon: {
-<<<<<<< HEAD
-    flex: 1,
-=======
     marginRight: theme.margin.md,
->>>>>>> 55d45c7b
   },
   buttonGroup: {},
   button: {
