import {
  OwnCapability,
  SfuModels,
  StreamVideoParticipant,
} from '@stream-io/video-client';
import {
  Restricted,
  useCall,
  useConnectedUser,
  useParticipants,
} from '@stream-io/video-react-bindings';
import {
  Alert,
  FlatList,
<<<<<<< HEAD
  Modal,
=======
>>>>>>> 01dbf08b
  Pressable,
  StyleSheet,
  Text,
  View,
} from 'react-native';
<<<<<<< HEAD
import { ArrowRight, Cross, MicOff, ScreenShare, VideoSlash } from '../icons';
=======
import { ArrowRight, MicOff, ScreenShare, VideoSlash } from '../icons';
>>>>>>> 01dbf08b
import React, { useCallback, useState } from 'react';
import { generateParticipantTitle } from '../utils';
import { CallParticipantOptions } from './CallParticipantsOptions';
import { Avatar } from './Avatar';
import { theme } from '../theme';

type CallParticipantInfoViewType = {
  participant: StreamVideoParticipant;
  setSelectedParticipant: React.Dispatch<
    React.SetStateAction<StreamVideoParticipant | undefined>
  >;
};

const CallParticipantInfoItem = (props: CallParticipantInfoViewType) => {
  const { participant, setSelectedParticipant } = props;
  const connectedUser = useConnectedUser();
<<<<<<< HEAD
  const optionsOpenHandler = useCallback(() => {
    setSelectedParticipant(participant);
  }, [participant, setSelectedParticipant]);
=======
  const participantIsLoggedInUser = participant.userId === connectedUser?.id;

  const optionsOpenHandler = useCallback(() => {
    if (!participantIsLoggedInUser) setSelectedParticipant(participant);
  }, [participant, setSelectedParticipant, participantIsLoggedInUser]);
>>>>>>> 01dbf08b

  if (!participant) return null;
  const { publishedTracks } = participant;
  const isAudioMuted = !publishedTracks.includes(SfuModels.TrackType.AUDIO);
  const isVideoMuted = !publishedTracks.includes(SfuModels.TrackType.VIDEO);
  const isScreenSharing = publishedTracks.includes(
    SfuModels.TrackType.SCREEN_SHARE,
  );
<<<<<<< HEAD
  const showYouLabel = participant.userId === connectedUser?.id;
=======
>>>>>>> 01dbf08b

  return (
    <Pressable style={styles.participant} onPress={optionsOpenHandler}>
      <Avatar radius={theme.avatar.xs} participant={participant} />

      <Text style={styles.name}>
        {(participant.name || generateParticipantTitle(participant.userId)) +
<<<<<<< HEAD
          (showYouLabel ? ' (You)' : '')}
=======
          (participantIsLoggedInUser ? ' (You)' : '')}
>>>>>>> 01dbf08b
      </Text>
      <View style={styles.icons}>
        {isScreenSharing && (
          <View style={[styles.svgContainerStyle, theme.icon.md]}>
            <ScreenShare color={theme.light.info} />
          </View>
        )}
        {isAudioMuted && (
          <View style={[styles.svgContainerStyle, theme.icon.sm]}>
            <MicOff color={theme.light.error} />
          </View>
        )}
        {isVideoMuted && (
          <View style={[styles.svgContainerStyle, theme.icon.sm]}>
            <VideoSlash color={theme.light.error} />
          </View>
        )}
<<<<<<< HEAD
        {/* Disablling it until we support permissions */}
        <Pressable
          style={[styles.svgContainerStyle, theme.icon.sm]}
          onPress={optionsOpenHandler}
        >
          <ArrowRight color={theme.light.text_high_emphasis} />
        </Pressable>
=======
        {!participantIsLoggedInUser && (
          <View style={[styles.svgContainerStyle, theme.icon.sm]}>
            <ArrowRight color={theme.light.text_high_emphasis} />
          </View>
        )}
>>>>>>> 01dbf08b
      </View>
    </Pressable>
  );
};

export interface CallParticipantsInfoViewType {
  /**
   * Boolean that decided whether the CallPartcipantsInfoView modal should be open or not.
   */
  isCallParticipantsViewVisible: boolean;
  /**
   * SetState function to set the value of the boolean field `isCallParticipantsViewVisible` depending upon whether the CallPartcipantsInfoView modal should be open or not.
   */
  setIsCallParticipantsViewVisible: React.Dispatch<
    React.SetStateAction<boolean>
  >;
}

/**
 * Shows information about the call, it's participants in the call and
 * their mute states, handler to trigger options (TBD, permissions not impl)
 * and options to invite more people to the call.
 *
 * | Participants List | Options Modal is Open |
 * | :--- | :----: |
 * |![call-participants-info-view-1](https://user-images.githubusercontent.com/25864161/217341952-1e875bc3-e31f-42eb-918b-307eace116b1.png) | ![call-participants-info-view-2](https://user-images.githubusercontent.com/25864161/217341960-5016b678-d1a5-4ecf-bb4b-e463987b9cae.png)|
 **/
export const CallParticipantsInfoView = ({
  isCallParticipantsViewVisible,
  setIsCallParticipantsViewVisible,
}: CallParticipantsInfoViewType) => {
  const participants = useParticipants();
  const [selectedParticipant, setSelectedParticipant] = useState<
    StreamVideoParticipant | undefined
  >(undefined);
  const call = useCall();

<<<<<<< HEAD
  const muteAllParticipantsHandler = () => {
    call
      ?.muteAllUsers('audio')
      .then((response) => {
        Alert.alert('Users Muted Successfully');
      })
      .catch((error) => {
        console.log('Error muting users', error);
      });
  };

  const onCloseCallParticipantsViewVisible = () => {
    setIsCallParticipantsViewVisible(false);
  };

  return (
    <Modal
      animationType="slide"
      transparent={true}
      visible={isCallParticipantsViewVisible}
      onRequestClose={onCloseCallParticipantsViewVisible}
    >
      <View style={styles.container}>
        <View style={styles.content}>
          <View style={styles.header}>
            <View style={styles.leftHeaderElement} />
            <Text style={styles.headerText}>
              Participants ({participants.length})
            </Text>
            <Pressable
              style={[styles.closeIcon, theme.icon.sm]}
              onPress={onCloseCallParticipantsViewVisible}
            >
              <Cross color={theme.light.primary} />
            </Pressable>
          </View>
          <View style={styles.buttonGroup}>
            <Restricted requiredGrants={[OwnCapability.MUTE_USERS]}>
              <Pressable
                style={styles.button}
                onPress={muteAllParticipantsHandler}
              >
                <Text style={styles.buttonText}>Mute All</Text>
              </Pressable>
            </Restricted>
          </View>
          <FlatList
            data={participants}
            keyExtractor={(item) => `participant-info-${item.sessionId}`}
            renderItem={({ item: participant }) => (
              <CallParticipantInfoItem
                participant={participant}
                setSelectedParticipant={setSelectedParticipant}
              />
            )}
=======
  const muteAllParticipantsHandler = async () => {
    try {
      await call?.muteAllUsers('audio');
      Alert.alert('Users Muted Successfully');
    } catch (error) {
      console.log('Error muting users', error);
    }
  };

  return (
    <>
      <View style={styles.buttonGroup}>
        <Restricted requiredGrants={[OwnCapability.MUTE_USERS]}>
          <Pressable style={styles.button} onPress={muteAllParticipantsHandler}>
            <Text style={styles.buttonText}>Mute All</Text>
          </Pressable>
        </Restricted>
      </View>
      <FlatList
        data={participants}
        keyExtractor={(item) => `participant-info-${item.sessionId}`}
        renderItem={({ item: participant }) => (
          <CallParticipantInfoItem
            participant={participant}
            setSelectedParticipant={setSelectedParticipant}
          />
        )}
      />
      {selectedParticipant && (
        <View style={[StyleSheet.absoluteFill, styles.modal]}>
          <CallParticipantOptions
            participant={selectedParticipant}
            setSelectedParticipant={setSelectedParticipant}
>>>>>>> 01dbf08b
          />
          {selectedParticipant && (
            <View style={[StyleSheet.absoluteFill, styles.modal]}>
              <CallParticipantOptions
                participant={selectedParticipant}
                setSelectedParticipant={setSelectedParticipant}
              />
            </View>
          )}
        </View>
      </View>
    </Modal>
  );
};

const styles = StyleSheet.create({
<<<<<<< HEAD
  container: {
    flex: 1,
    justifyContent: 'center',
    backgroundColor: 'transparent',
  },
  content: {
    flex: 1,
    backgroundColor: theme.light.bars,
    borderRadius: theme.rounded.md,
    marginVertical: theme.margin.lg,
    marginHorizontal: theme.margin.md,
  },
  header: {
    display: 'flex',
    flexDirection: 'row',
    justifyContent: 'space-between',
    alignItems: 'center',
    paddingTop: theme.padding.md,
    width: '100%',
  },
  leftHeaderElement: {
    paddingLeft: theme.padding.md,
    flex: 1,
  },
  headerText: {
    ...theme.fonts.bodyBold,
  },
  closeIcon: {
    flex: 1,
  },
=======
>>>>>>> 01dbf08b
  buttonGroup: {},
  button: {
    backgroundColor: theme.light.primary,
    borderRadius: theme.rounded.lg,
    padding: theme.padding.md,
    margin: theme.margin.lg,
  },
  buttonText: {
    textAlign: 'center',
    color: theme.light.static_white,
    ...theme.fonts.subtitleBold,
  },
  participant: {
    paddingHorizontal: theme.padding.sm,
    paddingVertical: theme.padding.xs,
    display: 'flex',
    flexDirection: 'row',
    alignItems: 'center',
    borderBottomColor: theme.light.borders,
    borderBottomWidth: 1,
  },
  name: {
    marginLeft: theme.margin.sm,
    color: theme.light.text_high_emphasis,
    ...theme.fonts.subtitleBold,
  },
  icons: {
    position: 'absolute',
    right: theme.spacing.lg,
    display: 'flex',
    flexDirection: 'row',
  },
  svgContainerStyle: {
    marginLeft: theme.margin.sm,
  },
  modal: {
    alignItems: 'center',
    justifyContent: 'center',
    backgroundColor: theme.light.overlay,
  },
});<|MERGE_RESOLUTION|>--- conflicted
+++ resolved
@@ -12,20 +12,13 @@
 import {
   Alert,
   FlatList,
-<<<<<<< HEAD
   Modal,
-=======
->>>>>>> 01dbf08b
   Pressable,
   StyleSheet,
   Text,
   View,
 } from 'react-native';
-<<<<<<< HEAD
 import { ArrowRight, Cross, MicOff, ScreenShare, VideoSlash } from '../icons';
-=======
-import { ArrowRight, MicOff, ScreenShare, VideoSlash } from '../icons';
->>>>>>> 01dbf08b
 import React, { useCallback, useState } from 'react';
 import { generateParticipantTitle } from '../utils';
 import { CallParticipantOptions } from './CallParticipantsOptions';
@@ -42,17 +35,11 @@
 const CallParticipantInfoItem = (props: CallParticipantInfoViewType) => {
   const { participant, setSelectedParticipant } = props;
   const connectedUser = useConnectedUser();
-<<<<<<< HEAD
-  const optionsOpenHandler = useCallback(() => {
-    setSelectedParticipant(participant);
-  }, [participant, setSelectedParticipant]);
-=======
   const participantIsLoggedInUser = participant.userId === connectedUser?.id;
 
   const optionsOpenHandler = useCallback(() => {
     if (!participantIsLoggedInUser) setSelectedParticipant(participant);
   }, [participant, setSelectedParticipant, participantIsLoggedInUser]);
->>>>>>> 01dbf08b
 
   if (!participant) return null;
   const { publishedTracks } = participant;
@@ -61,10 +48,6 @@
   const isScreenSharing = publishedTracks.includes(
     SfuModels.TrackType.SCREEN_SHARE,
   );
-<<<<<<< HEAD
-  const showYouLabel = participant.userId === connectedUser?.id;
-=======
->>>>>>> 01dbf08b
 
   return (
     <Pressable style={styles.participant} onPress={optionsOpenHandler}>
@@ -72,11 +55,7 @@
 
       <Text style={styles.name}>
         {(participant.name || generateParticipantTitle(participant.userId)) +
-<<<<<<< HEAD
-          (showYouLabel ? ' (You)' : '')}
-=======
           (participantIsLoggedInUser ? ' (You)' : '')}
->>>>>>> 01dbf08b
       </Text>
       <View style={styles.icons}>
         {isScreenSharing && (
@@ -94,21 +73,11 @@
             <VideoSlash color={theme.light.error} />
           </View>
         )}
-<<<<<<< HEAD
-        {/* Disablling it until we support permissions */}
-        <Pressable
-          style={[styles.svgContainerStyle, theme.icon.sm]}
-          onPress={optionsOpenHandler}
-        >
-          <ArrowRight color={theme.light.text_high_emphasis} />
-        </Pressable>
-=======
         {!participantIsLoggedInUser && (
           <View style={[styles.svgContainerStyle, theme.icon.sm]}>
             <ArrowRight color={theme.light.text_high_emphasis} />
           </View>
         )}
->>>>>>> 01dbf08b
       </View>
     </Pressable>
   );
@@ -146,16 +115,13 @@
   >(undefined);
   const call = useCall();
 
-<<<<<<< HEAD
-  const muteAllParticipantsHandler = () => {
-    call
-      ?.muteAllUsers('audio')
-      .then((response) => {
-        Alert.alert('Users Muted Successfully');
-      })
-      .catch((error) => {
-        console.log('Error muting users', error);
-      });
+  const muteAllParticipantsHandler = async () => {
+    try {
+      await call?.muteAllUsers('audio');
+      Alert.alert('Users Muted Successfully');
+    } catch (error) {
+      console.log('Error muting users', error);
+    }
   };
 
   const onCloseCallParticipantsViewVisible = () => {
@@ -202,41 +168,6 @@
                 setSelectedParticipant={setSelectedParticipant}
               />
             )}
-=======
-  const muteAllParticipantsHandler = async () => {
-    try {
-      await call?.muteAllUsers('audio');
-      Alert.alert('Users Muted Successfully');
-    } catch (error) {
-      console.log('Error muting users', error);
-    }
-  };
-
-  return (
-    <>
-      <View style={styles.buttonGroup}>
-        <Restricted requiredGrants={[OwnCapability.MUTE_USERS]}>
-          <Pressable style={styles.button} onPress={muteAllParticipantsHandler}>
-            <Text style={styles.buttonText}>Mute All</Text>
-          </Pressable>
-        </Restricted>
-      </View>
-      <FlatList
-        data={participants}
-        keyExtractor={(item) => `participant-info-${item.sessionId}`}
-        renderItem={({ item: participant }) => (
-          <CallParticipantInfoItem
-            participant={participant}
-            setSelectedParticipant={setSelectedParticipant}
-          />
-        )}
-      />
-      {selectedParticipant && (
-        <View style={[StyleSheet.absoluteFill, styles.modal]}>
-          <CallParticipantOptions
-            participant={selectedParticipant}
-            setSelectedParticipant={setSelectedParticipant}
->>>>>>> 01dbf08b
           />
           {selectedParticipant && (
             <View style={[StyleSheet.absoluteFill, styles.modal]}>
@@ -253,7 +184,6 @@
 };
 
 const styles = StyleSheet.create({
-<<<<<<< HEAD
   container: {
     flex: 1,
     justifyContent: 'center',
@@ -284,8 +214,6 @@
   closeIcon: {
     flex: 1,
   },
-=======
->>>>>>> 01dbf08b
   buttonGroup: {},
   button: {
     backgroundColor: theme.light.primary,
