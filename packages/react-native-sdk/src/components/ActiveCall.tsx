import React, { useEffect, useRef, useState } from 'react';
import {
  useCall,
  useCallCallingState,
  useHasOngoingScreenShare,
} from '@stream-io/video-react-bindings';
import { StyleSheet, View } from 'react-native';
import { CallControlsView } from './CallControlsView';
import { CallParticipantsView } from './CallParticipantsView';
import { CallParticipantsSpotlightView } from './CallParticipantsSpotlightView';
import { theme } from '../theme';
import { useIncallManager } from '../hooks/useIncallManager';
import { usePublishMediaStreams } from '../hooks/usePublishMediaStreams';
import { usePermissionRequest } from '../hooks/usePermissionRequest';
import { CallParticipantsBadge } from './CallParticipantsBadge';
import { verifyAndroidBluetoothPermissions } from '../utils/verifyAndroidBluetoothPermissions';
import { CallingState } from '@stream-io/video-client';

/**
 * Props to be passed for the ActiveCall component.
 */
export interface ActiveCallProps {
  /**
   * The mode of the call view. Defaults to 'grid'.
   * Note: when there is atleast one screen share, the mode is automatically set to 'spotlight'.
   */
  mode?: 'grid' | 'spotlight';
}
/**
 * View for an active call, includes call controls and participant handling.
 *
 * | 2 Participants | 3 Participants | 4 Participants | 5 Participants |
 * | :--- | :--- | :--- | :----: |
 * |![active-call-2](https://user-images.githubusercontent.com/25864161/217351458-6cb4b0df-6071-45f5-89b6-fe650d950502.png) | ![active-call-3](https://user-images.githubusercontent.com/25864161/217351461-908a1887-7cf0-4945-bedd-d6598902be2d.png) | ![active-call-4](https://user-images.githubusercontent.com/25864161/217351465-b2a22178-7593-4639-96dd-6fb692af2dc5.png) | ![active-call-5](https://user-images.githubusercontent.com/25864161/217351453-6547b0a3-4ecc-435f-b2d9-7d511d5d0328.png) |
 */

export const ActiveCall = (props: ActiveCallProps) => {
  const activeCall = useCall();
  const callingState = useCallCallingState();
  const activeCallRef = useRef(activeCall);
  activeCallRef.current = activeCall;

  useEffect(() => {
    // when the component mounts, we ask for necessary permissions.
    verifyAndroidBluetoothPermissions();

    return () => {
<<<<<<< HEAD
      // ensure that if this component is unmounted, the call is left.
      // activeCallRef.current?.leave();
=======
      if (callingState !== CallingState.LEFT) {
        activeCallRef.current?.leave();
      }
>>>>>>> 55d45c7b
    };
  }, [callingState]);

  if (!activeCall) return null;
  return <InnerActiveCall {...props} />;
};

const InnerActiveCall = (props: ActiveCallProps) => {
  const [height, setHeight] = useState(0);
  const { mode = 'grid' } = props;
  const hasScreenShare = useHasOngoingScreenShare();

  useIncallManager({ media: 'video', auto: true });
  usePublishMediaStreams();
  usePermissionRequest();

  const onLayout: React.ComponentProps<typeof View>['onLayout'] = (event) => {
    setHeight(
      // we're saving the CallControlsView height and subtracting an amount of padding.
      // this is done to get the CallParticipants(Screen)View neatly underneath the
      // rounded corners of the CallControlsView.
      Math.trunc(event.nativeEvent.layout.height - theme.spacing.lg * 2),
    );
  };

  const showSpotLightModeView = mode === 'spotlight' || hasScreenShare;

  return (
    <View style={styles.container}>
      <View style={styles.iconGroup}>
        <CallParticipantsBadge />
      </View>

      <View
        style={[
          styles.callParticipantsWrapper,
          { paddingBottom: height + theme.padding.lg },
        ]}
      >
        {showSpotLightModeView ? (
          <CallParticipantsSpotlightView />
        ) : (
          <CallParticipantsView />
        )}
      </View>
      <View onLayout={onLayout} style={styles.callControlsWrapper}>
        <CallControlsView />
      </View>
    </View>
  );
};

const styles = StyleSheet.create({
  container: {
    flex: 1,
    backgroundColor: theme.light.static_grey,
  },
  callParticipantsWrapper: { flex: 1 },
  callControlsWrapper: { position: 'absolute', bottom: 0, left: 0, right: 0 },
  svgContainerStyle: {
    zIndex: 2,
    marginRight: theme.margin.md,
    marginTop: theme.margin.sm,
  },
  iconGroup: {
    display: 'flex',
    flexDirection: 'row',
    alignSelf: 'flex-end',
    alignItems: 'center',
    marginRight: theme.margin.md,
  },
});<|MERGE_RESOLUTION|>--- conflicted
+++ resolved
@@ -45,14 +45,9 @@
     verifyAndroidBluetoothPermissions();
 
     return () => {
-<<<<<<< HEAD
-      // ensure that if this component is unmounted, the call is left.
-      // activeCallRef.current?.leave();
-=======
       if (callingState !== CallingState.LEFT) {
         activeCallRef.current?.leave();
       }
->>>>>>> 55d45c7b
     };
   }, [callingState]);
 
