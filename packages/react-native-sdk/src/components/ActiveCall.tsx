--- conflicted
+++ resolved
@@ -97,14 +97,7 @@
         )}
       </View>
       <View onLayout={onLayout} style={styles.callControlsWrapper}>
-<<<<<<< HEAD
-        <CallControlsView
-          onHangupCall={onHangupCall}
-          onReactionsSelector={openReactionsModal}
-        />
-=======
-        <CallControlsView />
->>>>>>> 8b46d096
+        <CallControlsView onReactionsSelector={openReactionsModal} />
       </View>
     </View>
   );
