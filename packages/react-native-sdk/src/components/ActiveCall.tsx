import React, { useEffect, useRef, useState } from 'react';
import {
  useCall,
  useHasOngoingScreenShare,
} from '@stream-io/video-react-bindings';
import { StyleSheet, View } from 'react-native';
import { CallControlsView } from './CallControlsView';
import { CallParticipantsView } from './CallParticipantsView';
import { CallParticipantsSpotlightView } from './CallParticipantsSpotlightView';
import { theme } from '../theme';
import { useIncallManager } from '../hooks/useIncallManager';
import { usePublishMediaStreams } from '../hooks/usePublishMediaStreams';
<<<<<<< HEAD
import { CallParticipantsBadge } from './CallParticipantsBadge';
import { PermissionRequests } from './PermissionRequests';
=======
import { verifyAndroidBluetoothPermissions } from '../utils/verifyAndroidBluetoothPermissions';
>>>>>>> e451035d

/**
 * Props to be passed for the ActiveCall component.
 */
export interface ActiveCallProps {
  /**
   * The mode of the call view. Defaults to 'grid'.
   * Note: when there is atleast one screen share, the mode is automatically set to 'spotlight'.
   */
  mode?: 'grid' | 'spotlight';
}
/**
 * View for an active call, includes call controls and participant handling.
 *
 * | 2 Participants | 3 Participants | 4 Participants | 5 Participants |
 * | :--- | :--- | :--- | :----: |
 * |![active-call-2](https://user-images.githubusercontent.com/25864161/217351458-6cb4b0df-6071-45f5-89b6-fe650d950502.png) | ![active-call-3](https://user-images.githubusercontent.com/25864161/217351461-908a1887-7cf0-4945-bedd-d6598902be2d.png) | ![active-call-4](https://user-images.githubusercontent.com/25864161/217351465-b2a22178-7593-4639-96dd-6fb692af2dc5.png) | ![active-call-5](https://user-images.githubusercontent.com/25864161/217351453-6547b0a3-4ecc-435f-b2d9-7d511d5d0328.png) |
 */

export const ActiveCall = (props: ActiveCallProps) => {
  const activeCall = useCall();
  const activeCallRef = useRef(activeCall);
  activeCallRef.current = activeCall;

  useEffect(() => {
    // when the component mounts, we ask for necessary permissions.
    verifyAndroidBluetoothPermissions();
    return () => {
      // ensure that if this component is unmounted, the call is left.
      activeCallRef.current?.leave();
    };
  }, []);

  if (!activeCall) return null;
  return <InnerActiveCall {...props} />;
};

const InnerActiveCall = (props: ActiveCallProps) => {
  const [height, setHeight] = useState(0);
  const { mode = 'grid' } = props;
  const hasScreenShare = useHasOngoingScreenShare();

  useIncallManager({ media: 'video', auto: true });
  usePublishMediaStreams();

  const onLayout: React.ComponentProps<typeof View>['onLayout'] = (event) => {
    setHeight(
      // we're saving the CallControlsView height and subtracting an amount of padding.
      // this is done to get the CallParticipants(Screen)View neatly underneath the
      // rounded corners of the CallControlsView.
      Math.trunc(event.nativeEvent.layout.height - theme.spacing.lg * 2),
    );
  };

  const showSpotLightModeView = mode === 'spotlight' || hasScreenShare;

  return (
    <View style={styles.container}>
      <View style={styles.iconGroup}>
        <CallParticipantsBadge />
      </View>
      <PermissionRequests />

      <View
        style={[
          styles.callParticipantsWrapper,
          { paddingBottom: height + theme.padding.lg },
        ]}
      >
        {showSpotLightModeView ? (
          <CallParticipantsSpotlightView />
        ) : (
          <CallParticipantsView />
        )}
      </View>
      <View onLayout={onLayout} style={styles.callControlsWrapper}>
        <CallControlsView />
      </View>
    </View>
  );
};

const styles = StyleSheet.create({
  container: {
    flex: 1,
    backgroundColor: theme.light.static_grey,
  },
  callParticipantsWrapper: { flex: 1 },
  callControlsWrapper: { position: 'absolute', bottom: 0, left: 0, right: 0 },
  svgContainerStyle: {
    zIndex: 2,
    marginRight: theme.margin.md,
    marginTop: theme.margin.sm,
  },
  iconGroup: {
    display: 'flex',
    flexDirection: 'row',
    alignSelf: 'flex-end',
    alignItems: 'center',
    marginRight: theme.margin.md,
  },
});<|MERGE_RESOLUTION|>--- conflicted
+++ resolved
@@ -10,12 +10,9 @@
 import { theme } from '../theme';
 import { useIncallManager } from '../hooks/useIncallManager';
 import { usePublishMediaStreams } from '../hooks/usePublishMediaStreams';
-<<<<<<< HEAD
 import { CallParticipantsBadge } from './CallParticipantsBadge';
 import { PermissionRequests } from './PermissionRequests';
-=======
 import { verifyAndroidBluetoothPermissions } from '../utils/verifyAndroidBluetoothPermissions';
->>>>>>> e451035d
 
 /**
  * Props to be passed for the ActiveCall component.
