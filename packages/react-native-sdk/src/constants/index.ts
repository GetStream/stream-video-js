--- conflicted
+++ resolved
@@ -8,15 +8,6 @@
   borderRadius: theme.rounded.sm,
 };
 
-<<<<<<< HEAD
-export const defaultEmojiReactions: Record<string, string | JSX.Element> = {
-  ':like:': '👍',
-  ':raise-hand:': '✋',
-  ':fireworks:': '🎉',
-  ':heart:': '❤️',
-  ':rocket:': '🚀',
-};
-=======
 export const defaultEmojiReactions = [
   {
     type: 'reaction',
@@ -36,5 +27,4 @@
     custom: {},
     icon: '🎉',
   },
-];
->>>>>>> e0353d61
+];