--- conflicted
+++ resolved
@@ -1,10 +1,6 @@
 import {
-<<<<<<< HEAD
   type StreamVideoParticipant,
-=======
-  StreamVideoParticipant,
   videoLoggerSystem,
->>>>>>> b1a5b465
   type VideoTrackType,
 } from '@stream-io/video-client';
 import React, {
