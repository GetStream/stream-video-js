--- conflicted
+++ resolved
@@ -80,21 +80,7 @@
         return;
       }
       try {
-<<<<<<< HEAD
-        if (outgoingCall && client.callConfig.joinCallInstantly) {
-          client
-            .call(outgoingCall.type, outgoingCall.id)
-            .join({ create: true });
-        } else if (acceptedCall && !client.callConfig.joinCallInstantly) {
-          client
-            .call(outgoingCall.type, outgoingCall.id)
-            .join({ create: true });
-        }
-=======
         client.call(outgoingCall.type, outgoingCall.id).join();
-        InCallManager.start({ media: 'video' });
-        InCallManager.setForceSpeakerphoneOn(true);
->>>>>>> 9454127d
       } catch (error) {
         console.log('Failed to join the call', error);
       }
