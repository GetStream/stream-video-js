--- conflicted
+++ resolved
@@ -9,11 +9,8 @@
   "You are first to Join the call.": "You are first to Join the call.",
   "Participants ({{ numberOfParticipants }})": "Participants ({{ numberOfParticipants }})",
   "{{ userName }} is sharing their screen": "{{ userName }} is sharing their screen",
-<<<<<<< HEAD
   "{{ numberOfParticipants }} participant(s) are in the call.": "{{ numberOfParticipants }} participant(s) are in the call.",
-  "You are about to join a call with id {{ callId }}.": "You are about to join a call with id {{ callId }}."
-=======
+  "You are about to join a call with id {{ callId }}.": "You are about to join a call with id {{ callId }}.",
   "Microphone Permission Required To Enable Audio": "Microphone permission not granted, can not enable audio",
   "Camera Permission Required To Enable Video": "Camera permission not granted, can not enable video"
->>>>>>> a1431440
 }