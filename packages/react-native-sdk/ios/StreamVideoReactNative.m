--- conflicted
+++ resolved
@@ -1,7 +1,3 @@
-<<<<<<< HEAD
-#import <React/RCTEventEmitter.h>
-#import <React/RCTBridgeModule.h>
-=======
 #import <React/RCTBridge.h>
 #import <React/RCTEventEmitter.h>
 #import <React/RCTUIManager.h>
@@ -163,17 +159,37 @@
     BOOL lowPowerEnabled = [NSProcessInfo processInfo].lowPowerModeEnabled;
     [self sendEventWithName:@"isLowPowerModeEnabled" body:@(lowPowerEnabled)];
 }
->>>>>>> 1e735170
-
-@interface RCT_EXTERN_MODULE(StreamVideoReactNative, RCTEventEmitter)
-
-RCT_EXTERN_METHOD(isLowPowerModeEnabled:(RCTPromiseResolveBlock)resolve rejecter:(RCTPromiseRejectBlock)reject)
-
-<<<<<<< HEAD
-RCT_EXTERN_METHOD(currentThermalState:(RCTPromiseResolveBlock)resolve rejecter:(RCTPromiseRejectBlock)reject)
-
-RCT_EXTERN_METHOD(getIncomingCallUUid:(NSString *)cid
-=======
+
+- (void)thermalStateDidChange {
+    if (!hasListeners) {
+        return;
+    }
+    NSInteger thermalState = [NSProcessInfo processInfo].thermalState;
+    NSString *thermalStateString = [self stringForThermalState:thermalState];
+    [self sendEventWithName:@"thermalStateDidChange" body:thermalStateString];
+}
+
+- (NSString *)stringForThermalState:(NSInteger)thermalState {
+    switch (thermalState) {
+        case NSProcessInfoThermalStateNominal:
+            return @"NOMINAL";
+        case NSProcessInfoThermalStateFair:
+            return @"FAIR";
+        case NSProcessInfoThermalStateSerious:
+            return @"SERIOUS";
+        case NSProcessInfoThermalStateCritical:
+            return @"CRITICAL";
+        default:
+            return @"UNSPECIFIED";
+    }
+}
+
+-(void)screenShareEventReceived:(NSString*)event {
+    if (hasListeners) {
+        [self sendEventWithName:@"StreamVideoReactNative_Ios_Screenshare_Event" body:@{@"name": event}];
+    }
+}
+
 +(void)registerIncomingCall:(NSString *)cid uuid:(NSString *)uuid {
     [StreamVideoReactNative initializeSharedDictionaries];
     dispatch_sync(_dictionaryQueue, ^{
@@ -188,19 +204,23 @@
 }
 
 RCT_EXPORT_METHOD(getIncomingCallUUid:(NSString *)cid
->>>>>>> 1e735170
                   resolver:(RCTPromiseResolveBlock)resolve
                   rejecter:(RCTPromiseRejectBlock)reject)
-
-RCT_EXTERN_METHOD(getIncomingCallCid:(NSString *)uuid
+{
+    dispatch_sync(_dictionaryQueue, ^{
+        NSString *uuid = _incomingCallUUIDsByCallID[cid];
+        if (uuid) {
+            resolve(uuid);
+        } else {
+            NSString *errorString = [NSString stringWithFormat:@"requested incoming call not found for cid: %@", cid];
+            reject(@"access_failure", errorString, nil);
+        }
+    });
+}
+
+RCT_EXPORT_METHOD(getIncomingCallCid:(NSString *)uuid
                   resolver:(RCTPromiseResolveBlock)resolve
                   rejecter:(RCTPromiseRejectBlock)reject)
-<<<<<<< HEAD
-
-RCT_EXTERN_METHOD(removeIncomingCall:(NSString *)cid
-                  resolver:(RCTPromiseResolveBlock)resolve
-                  rejecter:(RCTPromiseRejectBlock)reject)
-=======
 {
     dispatch_sync(_dictionaryQueue, ^{
         NSString *lowercaseUUID = [uuid lowercaseString];
@@ -234,17 +254,11 @@
         }
     });
 }
->>>>>>> 1e735170
-
-RCT_EXTERN_METHOD(captureRef:(nonnull NSNumber *)reactTag
+
+RCT_EXPORT_METHOD(captureRef:(nonnull NSNumber *)reactTag
                   options:(NSDictionary *)options
                   resolver:(RCTPromiseResolveBlock)resolve
                   rejecter:(RCTPromiseRejectBlock)reject)
-<<<<<<< HEAD
-
-RCT_EXTERN_METHOD(getBatteryState:(RCTPromiseResolveBlock)resolve
-                  rejecter:(RCTPromiseRejectBlock)reject)
-=======
 {
     // It seems that due to how UIBlocks work with uiManager, we need to call the methods in UIManagerQueue
     // for the blocks to be dispatched before the batch is completed
@@ -348,10 +362,14 @@
         @"level": @(round([UIDevice currentDevice].batteryLevel * 100))
     }];
 }
->>>>>>> 1e735170
-
-+(BOOL)requiresMainQueueSetup {
-  return NO;
+
+-(NSArray<NSString *> *)supportedEvents {
+    return @[
+        @"StreamVideoReactNative_Ios_Screenshare_Event",
+        @"isLowPowerModeEnabled",
+        @"thermalStateDidChange",
+        @"chargingStateChanged"
+    ];
 }
 
 +(BOOL)shouldRejectCallWhenBusy {
