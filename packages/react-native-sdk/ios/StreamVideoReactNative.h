#import <React/RCTEventEmitter.h>
#import <React/RCTBridge.h>

/// only the public methods exposed from module are to be written here

NS_ASSUME_NONNULL_BEGIN

@interface StreamVideoReactNative : RCTEventEmitter

/// @deprecated This method is no longer required and will be removed in a future version.
+ (void)setup DEPRECATED_MSG_ATTRIBUTE("No need to use setup() anymore");

<<<<<<< HEAD
/**
 * @brief Registers an incoming call with the system.
 * This is used to display the native incoming call UI on iOS.
 *
 * @param cid The Call ID of the incoming call.
 * @param uuid The UUID of the incoming call, which should be used for CallKit.
 */
+ (void)registerIncomingCall:(NSString *)cid uuid:(NSString *)uuid;

@end

NS_ASSUME_NONNULL_END
=======
+ (BOOL)shouldRejectCallWhenBusy;

+ (BOOL)hasAnyActiveCall;

@end
>>>>>>> 1e735170
<|MERGE_RESOLUTION|>--- conflicted
+++ resolved
@@ -1,32 +1,16 @@
 #import <React/RCTEventEmitter.h>
 #import <React/RCTBridge.h>
 
-/// only the public methods exposed from module are to be written here
+@interface StreamVideoReactNative : RCTEventEmitter <RCTBridgeModule>
 
-NS_ASSUME_NONNULL_BEGIN
+- (void)screenShareEventReceived:(NSString *)event;
 
-@interface StreamVideoReactNative : RCTEventEmitter
++ (void)registerIncomingCall:(NSString *)cid uuid:(NSString *)uuid;
 
-/// @deprecated This method is no longer required and will be removed in a future version.
 + (void)setup DEPRECATED_MSG_ATTRIBUTE("No need to use setup() anymore");
 
-<<<<<<< HEAD
-/**
- * @brief Registers an incoming call with the system.
- * This is used to display the native incoming call UI on iOS.
- *
- * @param cid The Call ID of the incoming call.
- * @param uuid The UUID of the incoming call, which should be used for CallKit.
- */
-+ (void)registerIncomingCall:(NSString *)cid uuid:(NSString *)uuid;
-
-@end
-
-NS_ASSUME_NONNULL_END
-=======
 + (BOOL)shouldRejectCallWhenBusy;
 
 + (BOOL)hasAnyActiveCall;
 
-@end
->>>>>>> 1e735170
+@end