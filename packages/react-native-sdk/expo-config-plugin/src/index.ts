--- conflicted
+++ resolved
@@ -5,20 +5,13 @@
 } from '@expo/config-plugins';
 import withStreamVideoReactNativeSDKAppDelegate from './withStreamVideoReactNativeSDKAppDelegate';
 import withPushAppDelegate from './withPushAppDelegate';
-<<<<<<< HEAD
 import withMainApplication from './withMainApplication';
 import withAndroidPermissions from './withAndroidPermissions';
 import withAndroidManifest from './withAndroidManifest';
 import withiOSInfoPlist from './withiOSInfoPlist';
 import withMainActivity from './withMainActivity';
-=======
-import withStreamVideoReactNativeSDKMainApplication from './withMainApplication';
-import withStreamVideoReactNativeSDKAndroidPermissions from './withAndroidPermissions';
-import withStreamVideoReactNativeSDKManifest from './withAndroidManifest';
-import withStreamVideoReactNativeSDKiOSInfoPList from './withiOSInfoPlist';
 import withBuildProperties from './withBuildProperties';
 import withAppBuildGradle from './withAppBuildGradle';
->>>>>>> 21f67032
 import { ConfigProps } from './common/types';
 
 // path should be relative to dist
@@ -32,21 +25,14 @@
     // ios
     () => withPushAppDelegate(config, props),
     withStreamVideoReactNativeSDKAppDelegate,
-<<<<<<< HEAD
     () => withiOSInfoPlist(config, props),
     // android
     withMainApplication,
     withAndroidPermissions,
+    withAppBuildGradle,
+    withBuildProperties,
     () => withAndroidManifest(config, props),
     () => withMainActivity(config, props),
-=======
-    withStreamVideoReactNativeSDKMainApplication,
-    withStreamVideoReactNativeSDKAndroidPermissions,
-    withStreamVideoReactNativeSDKManifest,
-    withAppBuildGradle,
-    withBuildProperties,
-    () => withStreamVideoReactNativeSDKiOSInfoPList(config, props),
->>>>>>> 21f67032
   ]);
 };
 
