--- conflicted
+++ resolved
@@ -3,21 +3,14 @@
   includesCallsInRecentsIos?: boolean;
 };
 
-<<<<<<< HEAD
 export type AndroidPictureInPicture = {
   enableAutomaticEnter: boolean;
 };
 
-export type ConfigProps = {
-  ringingPushNotifications?: RingingPushNotifications;
-  enableNonRingingPushNotifications?: boolean;
-  androidPictureInPicture?: AndroidPictureInPicture;
-};
-=======
 export type ConfigProps =
   | {
       ringingPushNotifications?: RingingPushNotifications;
       enableNonRingingPushNotifications?: boolean;
+      androidPictureInPicture?: AndroidPictureInPicture;
     }
-  | undefined;
->>>>>>> 21f67032
+  | undefined;