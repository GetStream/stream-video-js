import path from 'path';
import fs from 'fs';

<<<<<<< HEAD
type FileNames =
  | 'AppDelegate.mm'
  | 'MainActivity.java'
  | 'MainApplication.java'
  | 'AndroidManifest.xml';

export function getFixture(name: FileNames): string {
=======
type FileName =
  | 'AppDelegate.mm'
  | 'MainApplication.java'
  | 'AndroidManifest.xml'
  | 'app-build.gradle';

export function getFixture(name: FileName): string {
>>>>>>> 21f67032
  const filepath = path.join(__dirname, name);
  return fs.readFileSync(filepath, 'utf8');
}

<<<<<<< HEAD
export function getFixturePath(name: FileNames): string {
=======
export function getFixturePath(name: FileName): string {
>>>>>>> 21f67032
  return path.join(__dirname, name);
}<|MERGE_RESOLUTION|>--- conflicted
+++ resolved
@@ -1,31 +1,18 @@
 import path from 'path';
 import fs from 'fs';
 
-<<<<<<< HEAD
-type FileNames =
+type FileName =
   | 'AppDelegate.mm'
   | 'MainActivity.java'
-  | 'MainApplication.java'
-  | 'AndroidManifest.xml';
-
-export function getFixture(name: FileNames): string {
-=======
-type FileName =
-  | 'AppDelegate.mm'
   | 'MainApplication.java'
   | 'AndroidManifest.xml'
   | 'app-build.gradle';
 
 export function getFixture(name: FileName): string {
->>>>>>> 21f67032
   const filepath = path.join(__dirname, name);
   return fs.readFileSync(filepath, 'utf8');
 }
 
-<<<<<<< HEAD
-export function getFixturePath(name: FileNames): string {
-=======
 export function getFixturePath(name: FileName): string {
->>>>>>> 21f67032
   return path.join(__dirname, name);
 }