# Official React Native SDK for [Stream Video](https://getstream.io/video/docs/)

<img src="https://github.com/GetStream/stream-video-js/assets/11586388/954bab42-303d-45a7-843f-ab244a994b82" alt="Stream Video for React Header image" style="box-shadow: 0 3px 10px rgb(0 0 0 / 0.2); border-radius: 1rem" />

[![Quality Gate Status](https://sonarcloud.io/api/project_badges/measure?project=GetStream_stream-video-js&metric=alert_status&token=fdc1439303911957da9c7ff2ce505f94c3c14d36)](https://sonarcloud.io/summary/new_code?id=GetStream_stream-video-js)
[![SDK Releases](https://img.shields.io/github/v/release/GetStream/stream-video-js)](https://github.com/GetStream/stream-video-js/releases)
[![SDK Sample App CI](https://github.com/GetStream/stream-video-js/workflows/React%20Native%20Dogfood%20Release/badge.svg)](https://github.com/GetStream/stream-video-js/actions/workflows/react-native-workflow.yml)

## **Quick Links**

- [Register](https://getstream.io/chat/trial/) to get an API key for Stream Video
- [React Native Video Tutorial](https://getstream.io/video/docs/reactnative/tutorials/video-calling/)
- [Sample application](https://github.com/GetStream/stream-video-js/tree/main/sample-apps/react-native/dogfood)

## **What is Stream?**

Stream allows developers to rapidly deploy scalable feeds, chat messaging and video with an industry leading 99.999% uptime SLA guarantee.

With Stream's video components, you can use their SDK to build in-app video calling, audio rooms, audio calls, or live streaming. The best place to get started is with their tutorials:

- [Video & Audio Calling Tutorial](https://getstream.io/video/docs/reactnative/tutorials/video-calling/)
- [Audio Rooms Tutorial](https://getstream.io/video/docs/reactnative/tutorials/audio-room/)
- [Livestreaming Tutorial](https://getstream.io/video/docs/reactnative/tutorials/livestream/)

Stream provides UI components and state handling that make it easy to build video calling for your app. All calls run on Stream's network of edge servers around the world, ensuring optimal latency and reliability.

## 👩‍💻 Free for Makers 👨‍💻

Stream is free for most side and hobby projects. To qualify, your project/company needs to have < 5 team members and < $10k in monthly revenue. Makers get $100 in monthly credit for [video](https://getstream.io/video/) for free.

## 💡Supported Features💡

Here are some of the features we support:

- Developer experience: Great SDKs, docs, tutorials and support so you can build quickly
- Edge network: Servers around the world ensure optimal latency and reliability
- Chat: Stored chat, reactions, threads, typing indicators, URL previews etc
- Security & Privacy: Based in USA and EU, Soc2 certified, GDPR compliant
- Dynascale: Automatically switch resolutions, fps, bitrate, codecs and paginate video on large calls
- Screen sharing (To be implemented)
- Picture-in-picture support (To be implemented)
- Active speaker
- Custom events
- Geofencing
- Notifications and ringing calls
- Opus DTX & Red for reliable audio
- Webhooks & SQS
- Backstage mode
- Flexible permissions system
- Joining calls by ID, link or invite
- Enabling and disabling audio and video when in calls
- Flipping, Enabling and disabling camera in calls
- Enabling and disabling speakerphone in calls
- Push notification providers support
- Call recording (To be implemented)
- Broadcasting to HLS

## **Repo Overview** 😎

This repo contains projects and samples developed by the team and Stream community.
Projects are broken up into directories containing the source code for each project.

## **Projects/Packages 🚀**

The React Native SDK is a part of the Stream Video JS monorepo.
The monorepo consists of multiple folders, the most important of which are `packages` and `sample-apps`.

- The `packages` folder contains the packages each of which is a separate npm package. The React Native SDK is one of the packages alongside:
  - [Our shared JS Call Engine](https://github.com/GetStream/stream-video-js/tree/main/packages/client) (`client`).
  - [React Bindings](../react-bindings) (`react-bindings`).
  - [React SDK](../react-sdk#official-react-sdk-for-stream-video) (`react-sdk`).
- The `sample-apps` folder contains the sample apps that are built using the packages from the `packages` folder.
  React Native's most relevant sample app is the `dogfooding` app which is a complete app that implements most of the features of the SDK.

- The `react-native-sdk/docusaurus` folder contains the documentation and guides.

## **Requirements** 🛠

Before running this project please ensure you have set up your [development environment for React Native](https://reactnative.dev/docs/environment-setup).
The Stream Video React Native SDK supports apps created with the React Native CLI.

## **Contributing** 🤝

- How can I submit a sample app?
  - Apps submissions are always welcomed 🥳 Open a pr with a proper description and we'll review it as soon as possible
- Spot a bug 🕷 ?
  - We welcome code changes that improve the apps or fix a problem. Please make sure to follow all best practices and add tests if applicable before submitting a Pull Request on Github.

---

## Roadmap

Stream's video roadmap and changelog are available [here](https://github.com/GetStream/protocol/discussions/127).

### 0.1, 0.2 and 0.3 milestone

- [x] Push notification- Android
- [x] Chat integration guide
- [x] Simulcasting- Android
- [x] Push notification- VoIP iOS
- [x] Reconnection
- [x] Simulcasting- iOS
- [x] Pinning and spotlighting participants
- [x] Components parity, alignment and refactor
- [x] Write docs:
  - [x] UI Components
  - [x] Tutorials
    - [x] Video Rooms Tutorial
    - [x] Audio Rooms Tutorial
    - [x] Livestream Tutorial
  - [ ] Core
    - [x] Camera & Microphone
  - [ ] Advanced
    - [x] Chat Integration
    - [x] Internationalization
    - [x] Push Notification (validate)
  - [x] UI Cookbook
    - [x] Call Controls
    - [x] Permission requests (native)
    - [x] Runtime layout switching
    - [x] Video Layout (refactor)
    - [x] ParticipantView customizations

### 0.4 Milestones

- [x] Expo Support
- [ ] Leaner Chat Integration Guide
- [ ] Regular Push Notification
- [ ] Speaking while muted
- [ ] Landscape Support
- [ ] PiP
- [ ] Livestream components
- [ ] Speaker management (needs docs)

### 0.5 Milestones

- [ ] Audio & Video filters
<<<<<<< HEAD
- [ ] Screen sharing
- [ ] CPU usage improvement
- [ ] Analytics Integration
- [ ] Demo app on play store and app store
=======
- [ ] Screen-share media track support
- [ ] CPU usage improvement
- [ ] Analytics Integration
- [ ] Demo app on play-store and app-store
>>>>>>> 19598308
- [ ] Long press to focus
- [ ] Dynascale 2.0
- [ ] Test coverage<|MERGE_RESOLUTION|>--- conflicted
+++ resolved
@@ -135,17 +135,10 @@
 ### 0.5 Milestones
 
 - [ ] Audio & Video filters
-<<<<<<< HEAD
-- [ ] Screen sharing
-- [ ] CPU usage improvement
-- [ ] Analytics Integration
-- [ ] Demo app on play store and app store
-=======
 - [ ] Screen-share media track support
 - [ ] CPU usage improvement
 - [ ] Analytics Integration
 - [ ] Demo app on play-store and app-store
->>>>>>> 19598308
 - [ ] Long press to focus
 - [ ] Dynascale 2.0
 - [ ] Test coverage