--- conflicted
+++ resolved
@@ -306,7 +306,6 @@
     }
 
     @ReactMethod
-<<<<<<< HEAD
     fun playBusyTone() {
         try {
             stopBusyTone()
@@ -340,37 +339,6 @@
             }
         } catch (e: Exception) {
             Log.e(NAME, "Error stopping busy tone: ${e.message}")
-=======
-    fun getBatteryState(promise: Promise) {
-        try {
-            val filter = IntentFilter(Intent.ACTION_BATTERY_CHANGED)
-            val batteryStatus = reactApplicationContext.registerReceiver(null, filter)
-            if (batteryStatus == null) {
-                return promise.reject("BATTERY_ERROR", "Failed to get battery status")
-            }
-
-            promise.resolve(getBatteryStatusFromIntent(batteryStatus))
-        } catch (e: Exception) {
-            promise.reject("BATTERY_ERROR", "Failed to get charging state", e)
-        }
-    }
-
-    private fun getBatteryStatusFromIntent(intent: Intent): WritableMap {
-        val status = intent.getIntExtra(BatteryManager.EXTRA_STATUS, -1)
-        val level = intent.getIntExtra(BatteryManager.EXTRA_LEVEL, -1)
-        val scale = intent.getIntExtra(BatteryManager.EXTRA_SCALE, -1)
-
-        val isCharging = status == BatteryManager.BATTERY_STATUS_CHARGING ||
-                status == BatteryManager.BATTERY_STATUS_FULL
-
-        val batteryLevel = if (level >= 0 && scale > 0) {
-            (level.toFloat() / scale.toFloat()) * 100
-        } else -1f
-
-        return Arguments.createMap().apply {
-            putBoolean("charging", isCharging)
-            putInt("level", batteryLevel.toInt())
->>>>>>> 53e4c5d6
         }
     }
 
