package com.streamvideo.reactnative

import android.content.BroadcastReceiver
import android.content.Context
import android.content.Intent
import android.content.IntentFilter
import android.graphics.Bitmap
import android.net.Uri
import android.os.BatteryManager
import android.os.Build
import android.os.PowerManager
import android.util.Base64
<<<<<<< HEAD
=======
import com.facebook.react.bridge.Arguments
>>>>>>> 53e4c5d6
import com.facebook.react.bridge.Promise
import com.facebook.react.bridge.ReactApplicationContext
import com.facebook.react.bridge.ReactContextBaseJavaModule
import com.facebook.react.bridge.ReactMethod
import com.facebook.react.bridge.WritableMap
import com.facebook.react.modules.core.DeviceEventManagerModule.RCTDeviceEventEmitter
import com.oney.WebRTCModule.WebRTCModule
import com.streamvideo.reactnative.util.CallAlivePermissionsHelper
import com.streamvideo.reactnative.util.CallAliveServiceChecker
import com.streamvideo.reactnative.util.PiPHelper
import com.streamvideo.reactnative.util.RingtoneUtil
import com.streamvideo.reactnative.util.YuvFrame
import kotlinx.coroutines.CoroutineScope
import kotlinx.coroutines.Dispatchers
import kotlinx.coroutines.launch
import org.webrtc.VideoSink
import org.webrtc.VideoTrack
import java.io.ByteArrayOutputStream


class StreamVideoReactNativeModule(reactContext: ReactApplicationContext) :
    ReactContextBaseJavaModule(reactContext) {

    override fun getName(): String {
        return NAME
    }

    private var thermalStatusListener: PowerManager.OnThermalStatusChangedListener? = null

<<<<<<< HEAD
=======
    private var batteryChargingStateReceiver = object : BroadcastReceiver() {
        override fun onReceive(context: Context?, intent: Intent?) {
            if (intent == null) return
            val result = getBatteryStatusFromIntent(intent)
            reactApplicationContext
                .getJSModule(RCTDeviceEventEmitter::class.java)
                .emit("chargingStateChanged", result)
        }
    }
>>>>>>> 53e4c5d6

    override fun initialize() {
        super.initialize()
        if (Build.VERSION.SDK_INT >= Build.VERSION_CODES.O) {
            StreamVideoReactNative.addPipListener { isInPictureInPictureMode, newConfig ->
                PiPHelper.onPiPChange(reactApplicationContext, isInPictureInPictureMode, newConfig)
            }
        }

        reactApplicationContext.registerReceiver(
            powerReceiver,
            IntentFilter(PowerManager.ACTION_POWER_SAVE_MODE_CHANGED)
        )

        reactApplicationContext.registerReceiver(batteryChargingStateReceiver, IntentFilter().apply {
            addAction(Intent.ACTION_POWER_CONNECTED)
            addAction(Intent.ACTION_POWER_DISCONNECTED)
        })
    }


    @ReactMethod
    fun getDefaultRingtoneUrl(promise: Promise) {
        val defaultRingtoneUri: Uri? =
            RingtoneUtil.getActualDefaultRingtoneUri(reactApplicationContext)
        if (defaultRingtoneUri != null) {
            promise.resolve(defaultRingtoneUri.toString())
        } else {
            promise.reject(
                NAME,
                "Cannot get default ringtone in Android - check native logs for more info"
            )
        }
    }

    @ReactMethod
    fun isInPiPMode(promise: Promise) {
        if (Build.VERSION.SDK_INT >= Build.VERSION_CODES.O) {
            promise.resolve(PiPHelper.isInPiPMode(reactApplicationContext))
        } else {
            promise.resolve(false)
        }
    }

    @ReactMethod
    fun isCallAliveConfigured(promise: Promise) {
        val permissionsDeclared =
            CallAlivePermissionsHelper.hasForegroundServicePermissionsDeclared(reactApplicationContext)
        if (!permissionsDeclared) {
            promise.resolve(false)
            return
        }
        if (Build.VERSION.SDK_INT >= Build.VERSION_CODES.UPSIDE_DOWN_CAKE) {
            val isForegroundServiceDeclared = CallAliveServiceChecker.isForegroundServiceDeclared(reactApplicationContext)
            promise.resolve(isForegroundServiceDeclared)
        } else {
            promise.resolve(true)
        }
    }

    @Suppress("UNUSED_PARAMETER")
    @ReactMethod
    fun addListener(eventName: String?) {
    }

    @Suppress("UNUSED_PARAMETER")
    @ReactMethod
    fun removeListeners(count: Int) {
    }

    // This method was removed upstream in react-native 0.74+, replaced with invalidate
    // We will leave this stub here for older react-native versions compatibility
    // ...but it will just delegate to the new invalidate method
    @Deprecated("Deprecated in Java", ReplaceWith("invalidate()"))
    @Suppress("removal")
    override fun onCatalystInstanceDestroy() {
        invalidate()
    }

    override fun invalidate() {
        StreamVideoReactNative.clearPipListeners()
        reactApplicationContext.unregisterReceiver(powerReceiver)
        reactApplicationContext.unregisterReceiver(batteryChargingStateReceiver)
        stopThermalStatusUpdates()
        super.invalidate()
    }

    @ReactMethod
    fun canAutoEnterPipMode(value: Boolean) {
        if (Build.VERSION.SDK_INT >= Build.VERSION_CODES.O) {
            PiPHelper.canAutoEnterPipMode(reactApplicationContext, value)
        }
    }

    @ReactMethod
    fun exitPipMode(promise: Promise) {
        if (Build.VERSION.SDK_INT >= Build.VERSION_CODES.O) {
            val success = PiPHelper.exitPipMode(reactApplicationContext)
            promise.resolve(success)
        } else {
            promise.resolve(false)
        }
    }

    @ReactMethod
    fun startThermalStatusUpdates(promise: Promise) {
        try {
            if (Build.VERSION.SDK_INT >= Build.VERSION_CODES.Q) {
                val powerManager =
                    reactApplicationContext.getSystemService(ReactApplicationContext.POWER_SERVICE) as PowerManager

                val listener = PowerManager.OnThermalStatusChangedListener { status ->
                    val thermalStatus = when (status) {
                        PowerManager.THERMAL_STATUS_NONE -> "NONE"
                        PowerManager.THERMAL_STATUS_LIGHT -> "LIGHT"
                        PowerManager.THERMAL_STATUS_MODERATE -> "MODERATE"
                        PowerManager.THERMAL_STATUS_SEVERE -> "SEVERE"
                        PowerManager.THERMAL_STATUS_CRITICAL -> "CRITICAL"
                        PowerManager.THERMAL_STATUS_EMERGENCY -> "EMERGENCY"
                        PowerManager.THERMAL_STATUS_SHUTDOWN -> "SHUTDOWN"
                        else -> "UNKNOWN"
                    }

                    reactApplicationContext
                        .getJSModule(RCTDeviceEventEmitter::class.java)
                        .emit("thermalStateDidChange", thermalStatus)
                }

                thermalStatusListener = listener
                powerManager.addThermalStatusListener(listener)
                // Get initial status
                currentThermalState(promise)
            } else {
                promise.resolve("NOT_SUPPORTED")
            }
        } catch (e: Exception) {
            promise.reject("THERMAL_ERROR", e.message)
        }
    }

    @ReactMethod
    fun stopThermalStatusUpdates() {
        if (Build.VERSION.SDK_INT >= Build.VERSION_CODES.Q) {
            val powerManager =
                reactApplicationContext.getSystemService(ReactApplicationContext.POWER_SERVICE) as PowerManager
            // Store the current listener in a local val for safe null checking
            val currentListener = thermalStatusListener
            if (currentListener != null) {
                powerManager.removeThermalStatusListener(currentListener)
                thermalStatusListener = null
            }
        }
    }

    @ReactMethod
    fun currentThermalState(promise: Promise) {
        try {
            if (Build.VERSION.SDK_INT >= Build.VERSION_CODES.Q) {
                val powerManager =
                    reactApplicationContext.getSystemService(ReactApplicationContext.POWER_SERVICE) as PowerManager
                val status = powerManager.currentThermalStatus
                val thermalStatus = when (status) {
                    PowerManager.THERMAL_STATUS_NONE -> "NONE"
                    PowerManager.THERMAL_STATUS_LIGHT -> "LIGHT"
                    PowerManager.THERMAL_STATUS_MODERATE -> "MODERATE"
                    PowerManager.THERMAL_STATUS_SEVERE -> "SEVERE"
                    PowerManager.THERMAL_STATUS_CRITICAL -> "CRITICAL"
                    PowerManager.THERMAL_STATUS_EMERGENCY -> "EMERGENCY"
                    PowerManager.THERMAL_STATUS_SHUTDOWN -> "SHUTDOWN"
                    else -> "UNKNOWN"
                }
                promise.resolve(thermalStatus)
            } else {
                promise.resolve("NOT_SUPPORTED")
            }
        } catch (e: Exception) {
            promise.reject("THERMAL_ERROR", e.message)
        }
    }

    private val powerReceiver = object : BroadcastReceiver() {
        override fun onReceive(context: Context?, intent: Intent?) {
            if (intent?.action == PowerManager.ACTION_POWER_SAVE_MODE_CHANGED) {
                sendPowerModeEvent()
            }
        }
    }

    private fun sendPowerModeEvent() {
        val powerManager =
            reactApplicationContext.getSystemService(Context.POWER_SERVICE) as PowerManager
        val isLowPowerMode = powerManager.isPowerSaveMode
        reactApplicationContext
            .getJSModule(RCTDeviceEventEmitter::class.java)
            .emit("isLowPowerModeEnabled", isLowPowerMode)
    }

    @ReactMethod
    fun isLowPowerModeEnabled(promise: Promise) {
        try {
            val powerManager =
                reactApplicationContext.getSystemService(Context.POWER_SERVICE) as PowerManager
            promise.resolve(powerManager.isPowerSaveMode)
        } catch (e: Exception) {
            promise.reject("ERROR", e.message)
        }
    }

    private fun getVideoTrackForStreamURL(streamURL: String): VideoTrack {
        var videoTrack: VideoTrack? = null


        val module = reactApplicationContext.getNativeModule(WebRTCModule::class.java)
        val stream = module!!.getStreamForReactTag(streamURL)

        if (stream != null) {
            val videoTracks = stream.videoTracks

            if (videoTracks.isNotEmpty()) {
                videoTrack = videoTracks[0]
            }
        }

        if (videoTrack != null) {
            return videoTrack
        }

        throw Exception("No video stream for react tag: $streamURL")
    }

    @ReactMethod
    fun takeScreenshot(streamURL: String?, promise: Promise) {
        if (streamURL == null) {
            promise.reject("ERROR", "Null stream URL provided")
            return
        }
        try {
            val track = getVideoTrackForStreamURL(streamURL)
            var screenshotSink: VideoSink? = null
            screenshotSink = VideoSink { videoFrame -> // Remove the sink before asap
                // to avoid processing multiple frames.
                CoroutineScope(Dispatchers.IO).launch {
                    // This has to be launched asynchronously - removing the sink on the
                    // same thread as the videoframe is delivered will lead to a deadlock
                    // (needs investigation why)
                    track.removeSink(screenshotSink)
                }

                videoFrame.retain()
                val bitmap = YuvFrame.bitmapFromVideoFrame(videoFrame)
                videoFrame.release()

                bitmap?.let {
                    val byteArrayOutputStream = ByteArrayOutputStream()
                    it.compress(Bitmap.CompressFormat.PNG, 100, byteArrayOutputStream)
                    val base64Encoded = Base64.encodeToString(byteArrayOutputStream.toByteArray(), Base64.DEFAULT)
                    promise.resolve(base64Encoded)
                }
            }
            track.addSink(screenshotSink)
        } catch (e: Exception) {
            promise.reject("ERROR", e.message)
        }
    }

    @ReactMethod
    fun getBatteryState(promise: Promise) {
        try {
            val filter = IntentFilter(Intent.ACTION_BATTERY_CHANGED)
            val batteryStatus = reactApplicationContext.registerReceiver(null, filter)
            if (batteryStatus == null) {
                return promise.reject("BATTERY_ERROR", "Failed to get battery status")
            }

            promise.resolve(getBatteryStatusFromIntent(batteryStatus))
        } catch (e: Exception) {
            promise.reject("BATTERY_ERROR", "Failed to get charging state", e)
        }
    }

    private fun getBatteryStatusFromIntent(intent: Intent): WritableMap {
        val status = intent.getIntExtra(BatteryManager.EXTRA_STATUS, -1)
        val level = intent.getIntExtra(BatteryManager.EXTRA_LEVEL, -1)
        val scale = intent.getIntExtra(BatteryManager.EXTRA_SCALE, -1)

        val isCharging = status == BatteryManager.BATTERY_STATUS_CHARGING ||
                status == BatteryManager.BATTERY_STATUS_FULL

        val batteryLevel = if (level >= 0 && scale > 0) {
            (level.toFloat() / scale.toFloat()) * 100
        } else -1f

        return Arguments.createMap().apply {
            putBoolean("charging", isCharging)
            putInt("level", batteryLevel.toInt())
        }
    }

    companion object {
        private const val NAME = "StreamVideoReactNative"
    }
}<|MERGE_RESOLUTION|>--- conflicted
+++ resolved
@@ -10,10 +10,7 @@
 import android.os.Build
 import android.os.PowerManager
 import android.util.Base64
-<<<<<<< HEAD
-=======
 import com.facebook.react.bridge.Arguments
->>>>>>> 53e4c5d6
 import com.facebook.react.bridge.Promise
 import com.facebook.react.bridge.ReactApplicationContext
 import com.facebook.react.bridge.ReactContextBaseJavaModule
@@ -43,8 +40,6 @@
 
     private var thermalStatusListener: PowerManager.OnThermalStatusChangedListener? = null
 
-<<<<<<< HEAD
-=======
     private var batteryChargingStateReceiver = object : BroadcastReceiver() {
         override fun onReceive(context: Context?, intent: Intent?) {
             if (intent == null) return
@@ -54,7 +49,6 @@
                 .emit("chargingStateChanged", result)
         }
     }
->>>>>>> 53e4c5d6
 
     override fun initialize() {
         super.initialize()
