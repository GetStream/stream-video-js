--- conflicted
+++ resolved
@@ -62,12 +62,8 @@
 - [ ] Screen-sharing resolution and FPS control
 - [ ] Fast-reconnects
 - [ ] New Device Management API
-<<<<<<< HEAD
-- [X] SFU retries
-- [X] Call Thumbnails
-=======
 - [x] SFU retries
->>>>>>> 66366997
+- [x] Call Thumbnails
 - [ ] Query call session endpoint
 
 ### 0.5 milestone
