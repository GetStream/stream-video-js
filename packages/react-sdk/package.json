{
  "name": "@stream-io/video-react-sdk",
<<<<<<< HEAD
  "version": "1.12.10",
=======
  "version": "1.12.11",
  "packageManager": "yarn@3.2.4",
>>>>>>> 5f0b2bc6
  "main": "./dist/index.cjs.js",
  "module": "./dist/index.es.js",
  "types": "./dist/index.d.ts",
  "license": "See license in LICENSE",
  "scripts": {
    "clean": "rimraf dist",
    "start": "rollup -c -w",
    "build": "rimraf dist && NODE_ENV=production rollup -c && yarn copy-css",
    "copy-css": "cp -R ../../node_modules/@stream-io/video-styling/dist/* dist/"
  },
  "repository": {
    "type": "git",
    "url": "https://github.com/GetStream/stream-video-js.git",
    "directory": "packages/react-sdk"
  },
  "files": [
    "dist",
    "src",
    "index.ts",
    "package.json",
    "README.md",
    "LICENSE",
    "CHANGELOG.md"
  ],
  "sideEffects": [
    "*.css"
  ],
  "dependencies": {
    "@floating-ui/react": "^0.26.24",
    "@stream-io/video-client": "workspace:*",
    "@stream-io/video-filters-web": "workspace:*",
    "@stream-io/video-react-bindings": "workspace:*",
    "chart.js": "^4.4.4",
    "clsx": "^2.0.0",
    "react-chartjs-2": "^5.3.0"
  },
  "peerDependencies": {
    "react": "^17 || ^18 || ^19",
    "react-dom": "^17 || ^18 || ^19"
  },
  "devDependencies": {
    "@rollup/plugin-json": "^6.1.0",
    "@rollup/plugin-replace": "^6.0.2",
    "@rollup/plugin-typescript": "^12.1.2",
    "@stream-io/audio-filters-web": "workspace:^",
    "@stream-io/video-styling": "workspace:^",
    "@types/react": "^18.3.2",
    "@types/react-dom": "^18.3.0",
    "react": "^18.3.1",
    "react-dom": "^18.3.1",
    "rimraf": "^6.0.1",
    "rollup": "^4.36.0",
    "typescript": "^5.8.2"
  }
}<|MERGE_RESOLUTION|>--- conflicted
+++ resolved
@@ -1,11 +1,6 @@
 {
   "name": "@stream-io/video-react-sdk",
-<<<<<<< HEAD
-  "version": "1.12.10",
-=======
   "version": "1.12.11",
-  "packageManager": "yarn@3.2.4",
->>>>>>> 5f0b2bc6
   "main": "./dist/index.cjs.js",
   "module": "./dist/index.es.js",
   "types": "./dist/index.d.ts",
