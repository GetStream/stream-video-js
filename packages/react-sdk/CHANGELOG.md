# Changelog

This file was generated using [@jscutlery/semver](https://github.com/jscutlery/semver).

<<<<<<< HEAD

# Styling

- New global variables like spacing, font-size, colors, button states etc, have been added. The old variables are still available.
- Major style changes have been made to the following items: Callstats, Device settings, Buttons, Particpant layout
- Icons have been updated and added

# Components

## Button

### CompositeButton.tsx

- `ToggleMenuButton` prop has been added by default `DefaultToggleMenuButton`
- The composite buttons has an optional variant `primary` and `secondary` to indicate a primary and secondary active state of the button
- An `active` class has been added to the `DefaultToggleMenuButton`.

## Call controls

- The default caption value has been removed
- A title has been added to the buttons
- Some buttons have been provided a variant prop

### CancelCallButton.tsx

- A cancel call confirmation button is added to allow the user end the call for all participants or leave the call.

### ToggleAudioButton.tsx

- A default permission state has been added to indicate that the browsers audio permissions have not been granted

### ToggleVideoButton.tsx

- A default permission state has been added to indicate that the browsers camera permissions have not been granted

### ReactionsButton.tsx

- Added a layout prop `horizontal` or `vertical` defaults to `horizontal`

### RecordCallButton.tsx

- A end recording confirmation button component has been added. To display a confirmation modal to the user either continue the recording or cancel it

### Other

### CallParticipantsList.tsx

- Removed the copy url button invite new participants
- Removed other related invite functionality

### CallRecordingListHeader

- Put the refresh functionality to optional

### CallStats.tsx

- The stats are defined with a `lowBound` (default 75) and a `highBound` (default 400) prop to indicate what you think is an acceptable latency.

###DropdownSelect.tsx

- Added a dropdown selector used in the device settings

### Icon.tsx

- Added a className prop to icon

###MenuToggle.tsx

- Ability to choose between to visual types `portal` or `menu` to display the MenuToggle.

###Notification.tsx

- Added a `close` prop so a notification can be closed by the user

### RecordingInProgressNotification.tsx

- Added a notificiation that can be used to be displayed when a recording is in progress

### DefaultVideoPlaceholder

- Added an initials fallback


=======
### [0.4.26](https://github.com/GetStream/stream-video-js/compare/@stream-io/video-react-sdk-0.4.25...@stream-io/video-react-sdk-0.4.26) (2024-02-19)

### Dependency Updates

* `@stream-io/video-client` updated to version `0.5.11`
* `@stream-io/video-react-bindings` updated to version `0.3.22`
### [0.4.25](https://github.com/GetStream/stream-video-js/compare/@stream-io/video-react-sdk-0.4.24...@stream-io/video-react-sdk-0.4.25) (2024-02-16)

### Dependency Updates

* `@stream-io/video-client` updated to version `0.5.10`
* `@stream-io/video-react-bindings` updated to version `0.3.21`
### [0.4.24](https://github.com/GetStream/stream-video-js/compare/@stream-io/video-react-sdk-0.4.23...@stream-io/video-react-sdk-0.4.24) (2024-02-12)

### Dependency Updates

* `@stream-io/video-client` updated to version `0.5.9`
* `@stream-io/video-react-bindings` updated to version `0.3.20`
### [0.4.23](https://github.com/GetStream/stream-video-js/compare/@stream-io/video-react-sdk-0.4.22...@stream-io/video-react-sdk-0.4.23) (2024-02-06)

### Dependency Updates

* `@stream-io/video-client` updated to version `0.5.8`
* `@stream-io/video-react-bindings` updated to version `0.3.19`
>>>>>>> 691a6a39
### [0.4.22](https://github.com/GetStream/stream-video-js/compare/@stream-io/video-react-sdk-0.4.21...@stream-io/video-react-sdk-0.4.22) (2024-01-29)

### Dependency Updates

* `@stream-io/video-client` updated to version `0.5.7`
* `@stream-io/video-react-bindings` updated to version `0.3.18`
### [0.4.21](https://github.com/GetStream/stream-video-js/compare/@stream-io/video-react-sdk-0.4.20...@stream-io/video-react-sdk-0.4.21) (2024-01-19)

### Dependency Updates

* `@stream-io/video-client` updated to version `0.5.6`
* `@stream-io/video-react-bindings` updated to version `0.3.17`

### [0.4.20](https://github.com/GetStream/stream-video-js/compare/@stream-io/video-react-sdk-0.4.19...@stream-io/video-react-sdk-0.4.20) (2024-01-16)


### Bug Fixes

* **react-sdk:** handle external full-screen toggling ([#1243](https://github.com/GetStream/stream-video-js/issues/1243)) ([9578155](https://github.com/GetStream/stream-video-js/commit/95781555e8450c780ca73cf9d9d940d12613d893))

### [0.4.19](https://github.com/GetStream/stream-video-js/compare/@stream-io/video-react-sdk-0.4.18...@stream-io/video-react-sdk-0.4.19) (2024-01-16)

### Dependency Updates

* `@stream-io/video-client` updated to version `0.5.5`
* `@stream-io/video-react-bindings` updated to version `0.3.16`
### [0.4.18](https://github.com/GetStream/stream-video-js/compare/@stream-io/video-react-sdk-0.4.17...@stream-io/video-react-sdk-0.4.18) (2024-01-16)

### Dependency Updates

* `@stream-io/video-client` updated to version `0.5.4`
* `@stream-io/video-react-bindings` updated to version `0.3.15`

### [0.4.17](https://github.com/GetStream/stream-video-js/compare/@stream-io/video-react-sdk-0.4.16...@stream-io/video-react-sdk-0.4.17) (2023-12-22)

### Dependency Updates

* `@stream-io/video-client` updated to version `0.5.3`
* `@stream-io/video-react-bindings` updated to version `0.3.14`
### [0.4.16](https://github.com/GetStream/stream-video-js/compare/@stream-io/video-react-sdk-0.4.15...@stream-io/video-react-sdk-0.4.16) (2023-12-11)

### Dependency Updates

* `@stream-io/video-client` updated to version `0.5.2`
* `@stream-io/video-react-bindings` updated to version `0.3.13`
### [0.4.15](https://github.com/GetStream/stream-video-js/compare/@stream-io/video-react-sdk-0.4.14...@stream-io/video-react-sdk-0.4.15) (2023-12-05)

### Dependency Updates

* `@stream-io/video-client` updated to version `0.5.1`
* `@stream-io/video-react-bindings` updated to version `0.3.12`
### [0.4.14](https://github.com/GetStream/stream-video-js/compare/@stream-io/video-react-sdk-0.4.13...@stream-io/video-react-sdk-0.4.14) (2023-11-29)

### Dependency Updates

* `@stream-io/video-client` updated to version `0.5.0`
* `@stream-io/video-react-bindings` updated to version `0.3.11`
### [0.4.13](https://github.com/GetStream/stream-video-js/compare/@stream-io/video-react-sdk-0.4.12...@stream-io/video-react-sdk-0.4.13) (2023-11-27)

### Dependency Updates

* `@stream-io/video-client` updated to version `0.4.10`
* `@stream-io/video-react-bindings` updated to version `0.3.10`
### [0.4.12](https://github.com/GetStream/stream-video-js/compare/@stream-io/video-react-sdk-0.4.11...@stream-io/video-react-sdk-0.4.12) (2023-11-22)

### Dependency Updates

* `@stream-io/video-client` updated to version `0.4.9`
* `@stream-io/video-react-bindings` updated to version `0.3.9`

### Features

* **participant-view:** allow opting-out from rendering VideoPlaceholder ([#1198](https://github.com/GetStream/stream-video-js/issues/1198)) ([acb020c](https://github.com/GetStream/stream-video-js/commit/acb020c8157a1338771bef11ef5e501bc9cd6f69))

### [0.4.11](https://github.com/GetStream/stream-video-js/compare/@stream-io/video-react-sdk-0.4.10...@stream-io/video-react-sdk-0.4.11) (2023-11-16)

### Dependency Updates

* `@stream-io/video-client` updated to version `0.4.8`
* `@stream-io/video-react-bindings` updated to version `0.3.8`
### [0.4.10](https://github.com/GetStream/stream-video-js/compare/@stream-io/video-react-sdk-0.4.9...@stream-io/video-react-sdk-0.4.10) (2023-11-13)

### Dependency Updates

* `@stream-io/video-client` updated to version `0.4.7`
* `@stream-io/video-react-bindings` updated to version `0.3.7`

### Features

* **device-api:** Browser Permissions API ([#1184](https://github.com/GetStream/stream-video-js/issues/1184)) ([a0b3573](https://github.com/GetStream/stream-video-js/commit/a0b3573b630ff8450953cdf1102fe722aea83f6f))

### [0.4.9](https://github.com/GetStream/stream-video-js/compare/@stream-io/video-react-sdk-0.4.8...@stream-io/video-react-sdk-0.4.9) (2023-11-13)

### Dependency Updates

* `@stream-io/video-client` updated to version `0.4.6`
* `@stream-io/video-react-bindings` updated to version `0.3.6`
### [0.4.8](https://github.com/GetStream/stream-video-js/compare/@stream-io/video-react-sdk-0.4.7...@stream-io/video-react-sdk-0.4.8) (2023-11-07)

### Dependency Updates

* `@stream-io/video-client` updated to version `0.4.5`
* `@stream-io/video-react-bindings` updated to version `0.3.5`
* `@stream-io/video-styling` updated to version `0.1.14`

### Bug Fixes

* lift the debug helpers from the SDK to Pronto ([#1182](https://github.com/GetStream/stream-video-js/issues/1182)) ([8f31efc](https://github.com/GetStream/stream-video-js/commit/8f31efc71d9f85ef147d21b42f23876599c36072))

### [0.4.7](https://github.com/GetStream/stream-video-js/compare/@stream-io/video-react-sdk-0.4.6...@stream-io/video-react-sdk-0.4.7) (2023-11-03)

### Bug Fixes

* set `key` prop to the correct element ([#1178](https://github.com/GetStream/stream-video-js/issues/1178)) ([b24c07d](https://github.com/GetStream/stream-video-js/commit/b24c07dd366e8aa64055aae7dd48cabe8761eac0)), closes [#1176](https://github.com/GetStream/stream-video-js/issues/1176)

### [0.4.6](https://github.com/GetStream/stream-video-js/compare/@stream-io/video-react-sdk-0.4.5...@stream-io/video-react-sdk-0.4.6) (2023-11-02)

### Dependency Updates

* `@stream-io/video-client` updated to version `0.4.4`
* `@stream-io/video-react-bindings` updated to version `0.3.4`

### Bug Fixes

* allow audio and screen share audio tracks, delay setSinkId ([#1176](https://github.com/GetStream/stream-video-js/issues/1176)) ([6a099c5](https://github.com/GetStream/stream-video-js/commit/6a099c5c7cc6f5d389961a7c594e914e19be4ddb))

### [0.4.5](https://github.com/GetStream/stream-video-js/compare/@stream-io/video-react-sdk-0.4.4...@stream-io/video-react-sdk-0.4.5) (2023-11-01)

### Dependency Updates

* `@stream-io/video-client` updated to version `0.4.3`
* `@stream-io/video-react-bindings` updated to version `0.3.3`
### [0.4.4](https://github.com/GetStream/stream-video-js/compare/@stream-io/video-react-sdk-0.4.3...@stream-io/video-react-sdk-0.4.4) (2023-11-01)

### Dependency Updates

* `@stream-io/video-client` updated to version `0.4.2`
* `@stream-io/video-react-bindings` updated to version `0.3.2`

### Bug Fixes

* respect server-side settings in the lobby ([#1175](https://github.com/GetStream/stream-video-js/issues/1175)) ([b722a0a](https://github.com/GetStream/stream-video-js/commit/b722a0a4f8fd4e4e56787db3d9a56e45ee195974))

### [0.4.3](https://github.com/GetStream/stream-video-js/compare/@stream-io/video-react-sdk-0.4.2...@stream-io/video-react-sdk-0.4.3) (2023-10-30)


### Bug Fixes

* add marker classes for the default `VideoPreview` components ([#1172](https://github.com/GetStream/stream-video-js/issues/1172)) ([7948cd8](https://github.com/GetStream/stream-video-js/commit/7948cd81a5ad6271872239a77b2a5ab8a856d231))

### [0.4.2](https://github.com/GetStream/stream-video-js/compare/@stream-io/video-react-sdk-0.4.1...@stream-io/video-react-sdk-0.4.2) (2023-10-30)

### Dependency Updates

* `@stream-io/video-client` updated to version `0.4.1`
* `@stream-io/video-react-bindings` updated to version `0.3.1`
### [0.4.1](https://github.com/GetStream/stream-video-js/compare/@stream-io/video-react-sdk-0.4.0...@stream-io/video-react-sdk-0.4.1) (2023-10-27)


### Bug Fixes

* **video-preview:** accept `className` prop ([#1166](https://github.com/GetStream/stream-video-js/issues/1166)) ([bfbfa1e](https://github.com/GetStream/stream-video-js/commit/bfbfa1ed52d4a0b19f9221252640d2926ebda641))

## [0.4.0](https://github.com/GetStream/stream-video-js/compare/@stream-io/video-react-sdk-0.3.47...@stream-io/video-react-sdk-0.4.0) (2023-10-27)

### Dependency Updates

* `@stream-io/video-client` updated to version `0.4.0`
* `@stream-io/video-react-bindings` updated to version `0.3.0`

### ⚠ BREAKING CHANGES

* **react-sdk:** Universal Device Management API (#1127)

### Features

* **react-sdk:** Universal Device Management API ([#1127](https://github.com/GetStream/stream-video-js/issues/1127)) ([aeb3561](https://github.com/GetStream/stream-video-js/commit/aeb35612745f45254b536281c5f81d1bcac2bab5))

### [0.3.47](https://github.com/GetStream/stream-video-js/compare/@stream-io/video-react-sdk-0.3.46...@stream-io/video-react-sdk-0.3.47) (2023-10-26)


### Bug Fixes

* Localize "Screen Share" caption ([#1164](https://github.com/GetStream/stream-video-js/issues/1164)) ([0a9ed96](https://github.com/GetStream/stream-video-js/commit/0a9ed960ee5ef8409b61dc5d747912b17a521160))

### [0.3.46](https://github.com/GetStream/stream-video-js/compare/@stream-io/video-react-sdk-0.3.45...@stream-io/video-react-sdk-0.3.46) (2023-10-25)

### Dependency Updates

* `@stream-io/video-client` updated to version `0.3.36`
* `@stream-io/video-react-bindings` updated to version `0.2.37`
### [0.3.45](https://github.com/GetStream/stream-video-js/compare/@stream-io/video-react-sdk-0.3.44...@stream-io/video-react-sdk-0.3.45) (2023-10-24)


### Bug Fixes

* add missing translations ([#1158](https://github.com/GetStream/stream-video-js/issues/1158)) ([6eb0c7a](https://github.com/GetStream/stream-video-js/commit/6eb0c7abf1b6a403438e4d80f275265e07e4f82f))

### [0.3.44](https://github.com/GetStream/stream-video-js/compare/@stream-io/video-react-sdk-0.3.43...@stream-io/video-react-sdk-0.3.44) (2023-10-19)


### Bug Fixes

* sync video "paused" state more accurately ([#1150](https://github.com/GetStream/stream-video-js/issues/1150)) ([39cd42f](https://github.com/GetStream/stream-video-js/commit/39cd42f0035bbabdd9bb078fc8df9192f3b6c42f))

### [0.3.43](https://github.com/GetStream/stream-video-js/compare/@stream-io/video-react-sdk-0.3.42...@stream-io/video-react-sdk-0.3.43) (2023-10-19)

### Dependency Updates

* `@stream-io/video-client` updated to version `0.3.35`
* `@stream-io/video-react-bindings` updated to version `0.2.36`

### Features

* mute screenshare_audio, update to the newest OpenAPI schema ([#1148](https://github.com/GetStream/stream-video-js/issues/1148)) ([81c45a7](https://github.com/GetStream/stream-video-js/commit/81c45a77e6a526de05ce5457357d212fb3e613d9))

### [0.3.42](https://github.com/GetStream/stream-video-js/compare/@stream-io/video-react-sdk-0.3.41...@stream-io/video-react-sdk-0.3.42) (2023-10-18)

### Dependency Updates

* `@stream-io/video-client` updated to version `0.3.34`
* `@stream-io/video-react-bindings` updated to version `0.2.35`
* `@stream-io/video-styling` updated to version `0.1.13`

### Features

* **build:** ESM and CJS bundles ([#1144](https://github.com/GetStream/stream-video-js/issues/1144)) ([58b60ee](https://github.com/GetStream/stream-video-js/commit/58b60eee4b1cd667d2eef8f17ed4e6da74876a51)), closes [#1025](https://github.com/GetStream/stream-video-js/issues/1025)

### [0.3.41](https://github.com/GetStream/stream-video-js/compare/@stream-io/video-react-sdk-0.3.40...@stream-io/video-react-sdk-0.3.41) (2023-10-13)

### Dependency Updates

* `@stream-io/video-client` updated to version `0.3.33`
* `@stream-io/video-react-bindings` updated to version `0.2.34`
### [0.3.40](https://github.com/GetStream/stream-video-js/compare/@stream-io/video-react-sdk-0.3.39...@stream-io/video-react-sdk-0.3.40) (2023-10-13)

### Dependency Updates

* `@stream-io/video-client` updated to version `0.3.32`
* `@stream-io/video-react-bindings` updated to version `0.2.33`
### [0.3.39](https://github.com/GetStream/stream-video-js/compare/@stream-io/video-react-sdk-0.3.38...@stream-io/video-react-sdk-0.3.39) (2023-10-09)

### Dependency Updates

* `@stream-io/video-client` updated to version `0.3.31`
* `@stream-io/video-react-bindings` updated to version `0.2.32`

### Bug Fixes

* sorting in paginated grid ([#1129](https://github.com/GetStream/stream-video-js/issues/1129)) ([d5b280a](https://github.com/GetStream/stream-video-js/commit/d5b280aadeaa4c718d0158561197c7045620ae0f))

### [0.3.38](https://github.com/GetStream/stream-video-js/compare/@stream-io/video-react-sdk-0.3.37...@stream-io/video-react-sdk-0.3.38) (2023-10-06)

### Dependency Updates

* `@stream-io/video-client` updated to version `0.3.30`
* `@stream-io/video-react-bindings` updated to version `0.2.31`

### Features

* ScreenShare Audio support ([#1118](https://github.com/GetStream/stream-video-js/issues/1118)) ([5b63e1c](https://github.com/GetStream/stream-video-js/commit/5b63e1c5f52c76e3761e6907bd3786c19f0e5c6d))

### [0.3.37](https://github.com/GetStream/stream-video-js/compare/@stream-io/video-react-sdk-0.3.36...@stream-io/video-react-sdk-0.3.37) (2023-10-05)

### Dependency Updates

* `@stream-io/video-client` updated to version `0.3.29`
* `@stream-io/video-react-bindings` updated to version `0.2.30`
### [0.3.36](https://github.com/GetStream/stream-video-js/compare/@stream-io/video-react-sdk-0.3.35...@stream-io/video-react-sdk-0.3.36) (2023-10-03)


### Bug Fixes

* check if `currentParticipant` is actually initialized ([#1124](https://github.com/GetStream/stream-video-js/issues/1124)) ([797b84f](https://github.com/GetStream/stream-video-js/commit/797b84f9f63ae2c98a97b28afc08858705cd6840))

### [0.3.35](https://github.com/GetStream/stream-video-js/compare/@stream-io/video-react-sdk-0.3.34...@stream-io/video-react-sdk-0.3.35) (2023-10-02)


### Bug Fixes

* requestPermission should be no-op when permission is already granted ([#1122](https://github.com/GetStream/stream-video-js/issues/1122)) ([f3d9e34](https://github.com/GetStream/stream-video-js/commit/f3d9e349825a6052850f7a78c3d6af9f517d136e))

### [0.3.34](https://github.com/GetStream/stream-video-js/compare/@stream-io/video-react-sdk-0.3.33...@stream-io/video-react-sdk-0.3.34) (2023-10-02)

### Dependency Updates

* `@stream-io/video-styling` updated to version `0.1.12`

### Features

* **egress-composite:** add support for new options ([#1104](https://github.com/GetStream/stream-video-js/issues/1104)) ([2e039c2](https://github.com/GetStream/stream-video-js/commit/2e039c280cd808e6464ee3ab54e8c3606a0a0180)), closes [/github.com/GetStream/stream-video-js/blob/acc7301c069daeff68a8ad495e4f66bc2e61a137/sample-apps/react/egress-composite/src/ConfigurationContext.tsx#L53-L117](https://github.com/GetStream//github.com/GetStream/stream-video-js/blob/acc7301c069daeff68a8ad495e4f66bc2e61a137/sample-apps/react/egress-composite/src/ConfigurationContext.tsx/issues/L53-L117)

### [0.3.33](https://github.com/GetStream/stream-video-js/compare/@stream-io/video-react-sdk-0.3.32...@stream-io/video-react-sdk-0.3.33) (2023-09-28)

### Dependency Updates

* `@stream-io/video-client` updated to version `0.3.28`
* `@stream-io/video-react-bindings` updated to version `0.2.29`
### [0.3.32](https://github.com/GetStream/stream-video-js/compare/@stream-io/video-react-sdk-0.3.31...@stream-io/video-react-sdk-0.3.32) (2023-09-28)

### Dependency Updates

* `@stream-io/video-client` updated to version `0.1.0`
* `@stream-io/video-react-bindings` updated to version `0.2.28`
### [0.3.31](https://github.com/GetStream/stream-video-js/compare/@stream-io/video-react-sdk-0.3.30...@stream-io/video-react-sdk-0.3.31) (2023-09-27)

### Dependency Updates

* `@stream-io/video-client` updated to version `0.1.0`
* `@stream-io/video-react-bindings` updated to version `0.2.27`
* `@stream-io/video-styling` updated to version `0.1.11`

### Features

* **Call Preview:** Support for call thumbnails ([#1099](https://github.com/GetStream/stream-video-js/issues/1099)) ([9274f76](https://github.com/GetStream/stream-video-js/commit/9274f760ed264ee0ee6ac97c6fe679288e067fd8))

### [0.3.30](https://github.com/GetStream/stream-video-js/compare/@stream-io/video-react-sdk-0.3.29...@stream-io/video-react-sdk-0.3.30) (2023-09-27)

### Dependency Updates

* `@stream-io/video-client` updated to version `0.1.0`
* `@stream-io/video-react-bindings` updated to version `0.2.26`
* `@stream-io/video-styling` updated to version `0.1.10`

### Features

* **react-sdk:** LivestreamLayout ([#1103](https://github.com/GetStream/stream-video-js/issues/1103)) ([6636699](https://github.com/GetStream/stream-video-js/commit/6636699701dfd5eb5886c50781dd5f16a8470da5))

### [0.3.29](https://github.com/GetStream/stream-video-js/compare/@stream-io/video-react-sdk-0.3.28...@stream-io/video-react-sdk-0.3.29) (2023-09-27)


### Features

* **SpeakerLayout:** add participantsBarLimit ([#1090](https://github.com/GetStream/stream-video-js/issues/1090)) ([712f1e7](https://github.com/GetStream/stream-video-js/commit/712f1e7010fdb8859aaa6caba7e7d9e0f4557ccb))

### [0.3.28](https://github.com/GetStream/stream-video-js/compare/@stream-io/video-react-sdk-0.3.27...@stream-io/video-react-sdk-0.3.28) (2023-09-26)

### Dependency Updates

* `@stream-io/video-client` updated to version `0.1.0`
* `@stream-io/video-react-bindings` updated to version `0.2.25`
* `@stream-io/video-styling` updated to version `0.1.9`

### Features

* show the anonymous user count in the participant list ([#1109](https://github.com/GetStream/stream-video-js/issues/1109)) ([a253cbf](https://github.com/GetStream/stream-video-js/commit/a253cbfa7552a9ab4302ce824a72653a27dd324d))

### [0.3.27](https://github.com/GetStream/stream-video-js/compare/@stream-io/video-react-sdk-0.3.26...@stream-io/video-react-sdk-0.3.27) (2023-09-26)

### Dependency Updates

* `@stream-io/video-client` updated to version `0.1.0`
* `@stream-io/video-react-bindings` updated to version `0.2.24`
### [0.3.26](https://github.com/GetStream/stream-video-js/compare/@stream-io/video-react-sdk-0.3.25...@stream-io/video-react-sdk-0.3.26) (2023-09-25)

### Dependency Updates

* `@stream-io/i18n` updated to version `0.1.2`
* `@stream-io/video-client` updated to version `0.1.0`
* `@stream-io/video-react-bindings` updated to version `0.2.23`
* `@stream-io/video-styling` updated to version `0.1.8`

### Bug Fixes

* Add extra delay before attempting to play video in Safari and Firefox ([#1106](https://github.com/GetStream/stream-video-js/issues/1106)) ([5b4a589](https://github.com/GetStream/stream-video-js/commit/5b4a58918240a7b63807726609d6d54b92cfe1d2))

### [0.3.25](https://github.com/GetStream/stream-video-js/compare/@stream-io/video-react-sdk-0.3.24...@stream-io/video-react-sdk-0.3.25) (2023-09-20)

### Dependency Updates

* `@stream-io/video-client` updated to version `0.1.0`
* `@stream-io/video-react-bindings` updated to version `0.2.22`
* `@stream-io/video-styling` updated to version `0.1.7`

### Bug Fixes

* unmount video element when there is no video track or participant is invisible ([#1096](https://github.com/GetStream/stream-video-js/issues/1096)) ([bd01835](https://github.com/GetStream/stream-video-js/commit/bd01835f4e93c981ca2e5a7e4e09142ea4e326cf)), closes [#1094](https://github.com/GetStream/stream-video-js/issues/1094)

### [0.3.24](https://github.com/GetStream/stream-video-js/compare/@stream-io/video-react-sdk-0.3.23...@stream-io/video-react-sdk-0.3.24) (2023-09-19)

### Dependency Updates

* `@stream-io/video-client` updated to version `0.1.0`
* `@stream-io/video-react-bindings` updated to version `0.2.21`
### [0.3.23](https://github.com/GetStream/stream-video-js/compare/@stream-io/video-react-sdk-0.3.22...@stream-io/video-react-sdk-0.3.23) (2023-09-18)

### Dependency Updates

* `@stream-io/video-styling` updated to version `0.1.6`

### Bug Fixes

* hide the video element when a placeholder is visible ([#1094](https://github.com/GetStream/stream-video-js/issues/1094)) ([9efd84c](https://github.com/GetStream/stream-video-js/commit/9efd84cb77b98c372917e6bfa36161763969dddd))

### [0.3.22](https://github.com/GetStream/stream-video-js/compare/@stream-io/video-react-sdk-0.3.21...@stream-io/video-react-sdk-0.3.22) (2023-09-15)

### Dependency Updates

* `@stream-io/video-client` updated to version `0.1.0`
* `@stream-io/video-react-bindings` updated to version `0.2.20`
### [0.3.21](https://github.com/GetStream/stream-video-js/compare/@stream-io/video-react-sdk-0.3.20...@stream-io/video-react-sdk-0.3.21) (2023-09-15)

### Dependency Updates

* `@stream-io/video-client` updated to version `0.1.0`
* `@stream-io/video-react-bindings` updated to version `0.2.19`
### [0.3.20](https://github.com/GetStream/stream-video-js/compare/@stream-io/video-react-sdk-0.3.19...@stream-io/video-react-sdk-0.3.20) (2023-09-14)

### Dependency Updates

* `@stream-io/video-client` updated to version `0.1.0`
* `@stream-io/video-react-bindings` updated to version `0.2.18`
### [0.3.19](https://github.com/GetStream/stream-video-js/compare/@stream-io/video-react-sdk-0.3.18...@stream-io/video-react-sdk-0.3.19) (2023-09-13)

### Dependency Updates

* `@stream-io/video-client` updated to version `0.1.0`
* `@stream-io/video-react-bindings` updated to version `0.2.17`
### [0.3.18](https://github.com/GetStream/stream-video-js/compare/@stream-io/video-react-sdk-0.3.17...@stream-io/video-react-sdk-0.3.18) (2023-09-11)

### Dependency Updates

* `@stream-io/video-client` updated to version `0.1.0`
* `@stream-io/video-react-bindings` updated to version `0.2.16`
### [0.3.17](https://github.com/GetStream/stream-video-js/compare/@stream-io/video-react-sdk-0.3.16...@stream-io/video-react-sdk-0.3.17) (2023-09-08)


### Bug Fixes

* hook dependency issues, re-compute video aspect ratio after track unmute ([#1067](https://github.com/GetStream/stream-video-js/issues/1067)) ([392c36a](https://github.com/GetStream/stream-video-js/commit/392c36af9dbabd22f72d4cc4b11aab7b1d642b1f))

### [0.3.16](https://github.com/GetStream/stream-video-js/compare/@stream-io/video-react-sdk-0.3.15...@stream-io/video-react-sdk-0.3.16) (2023-09-05)

### Dependency Updates

* `@stream-io/video-client` updated to version `0.1.0`
* `@stream-io/video-react-bindings` updated to version `0.2.15`
### [0.3.15](https://github.com/GetStream/stream-video-js/compare/@stream-io/video-react-sdk-0.3.14...@stream-io/video-react-sdk-0.3.15) (2023-08-31)


### Features

* **react-sdk:** add browser permissions hook ([#972](https://github.com/GetStream/stream-video-js/issues/972)) ([4f1b40c](https://github.com/GetStream/stream-video-js/commit/4f1b40c3d19d580964c1e999c8055c3b736674a4))

### [0.3.14](https://github.com/GetStream/stream-video-js/compare/@stream-io/video-react-sdk-0.3.13...@stream-io/video-react-sdk-0.3.14) (2023-08-31)

### Dependency Updates

* `@stream-io/video-client` updated to version `0.1.0`
* `@stream-io/video-react-bindings` updated to version `0.2.14`
### [0.3.13](https://github.com/GetStream/stream-video-js/compare/@stream-io/video-react-sdk-0.3.12...@stream-io/video-react-sdk-0.3.13) (2023-08-31)

### Dependency Updates

* `@stream-io/video-client` updated to version `0.1.0`
* `@stream-io/video-react-bindings` updated to version `0.2.13`
### [0.3.12](https://github.com/GetStream/stream-video-js/compare/@stream-io/video-react-sdk-0.3.11...@stream-io/video-react-sdk-0.3.12) (2023-08-30)

### Dependency Updates

* `@stream-io/video-client` updated to version `0.1.0`
* `@stream-io/video-react-bindings` updated to version `0.2.12`
### [0.3.11](https://github.com/GetStream/stream-video-js/compare/@stream-io/video-react-sdk-0.3.10...@stream-io/video-react-sdk-0.3.11) (2023-08-30)

### Dependency Updates

* `@stream-io/video-client` updated to version `0.1.0`
* `@stream-io/video-react-bindings` updated to version `0.2.11`

### Features

* **Call:** Dynascale support for Plain-JS SDK ([#914](https://github.com/GetStream/stream-video-js/issues/914)) ([d295fd3](https://github.com/GetStream/stream-video-js/commit/d295fd341bbe325310fc6479f24ef647b013429b))

### [0.3.10](https://github.com/GetStream/stream-video-js/compare/@stream-io/video-react-sdk-0.3.9...@stream-io/video-react-sdk-0.3.10) (2023-08-29)

### Dependency Updates

* `@stream-io/video-client` updated to version `0.1.0`
* `@stream-io/video-react-bindings` updated to version `0.2.10`
### [0.3.9](https://github.com/GetStream/stream-video-js/compare/@stream-io/video-react-sdk-0.3.8...@stream-io/video-react-sdk-0.3.9) (2023-08-29)

### Dependency Updates

* `@stream-io/video-client` updated to version `0.1.0`
* `@stream-io/video-react-bindings` updated to version `0.2.9`
### [0.3.8](https://github.com/GetStream/stream-video-js/compare/@stream-io/video-react-sdk-0.3.7...@stream-io/video-react-sdk-0.3.8) (2023-08-24)

### Dependency Updates

* `@stream-io/video-client` updated to version `0.1.0`
* `@stream-io/video-react-bindings` updated to version `0.2.8`
### [0.3.7](https://github.com/GetStream/stream-video-js/compare/@stream-io/video-react-sdk-0.3.6...@stream-io/video-react-sdk-0.3.7) (2023-08-23)

### Dependency Updates

* `@stream-io/video-client` updated to version `0.1.0`
* `@stream-io/video-react-bindings` updated to version `0.2.7`
### [0.3.6](https://github.com/GetStream/stream-video-js/compare/@stream-io/video-react-sdk-0.3.5...@stream-io/video-react-sdk-0.3.6) (2023-08-22)

### Dependency Updates

* `@stream-io/video-client` updated to version `0.1.0`
* `@stream-io/video-react-bindings` updated to version `0.2.6`
### [0.3.5](https://github.com/GetStream/stream-video-js/compare/@stream-io/video-react-sdk-0.3.4...@stream-io/video-react-sdk-0.3.5) (2023-08-21)

### Dependency Updates

* `@stream-io/video-client` updated to version `0.1.0`
* `@stream-io/video-react-bindings` updated to version `0.2.5`
### [0.3.4](https://github.com/GetStream/stream-video-js/compare/@stream-io/video-react-sdk-0.3.3...@stream-io/video-react-sdk-0.3.4) (2023-08-18)

### Dependency Updates

* `@stream-io/video-client` updated to version `0.1.0`
* `@stream-io/video-react-bindings` updated to version `0.2.4`
### [0.3.3](https://github.com/GetStream/stream-video-js/compare/@stream-io/video-react-sdk-0.3.2...@stream-io/video-react-sdk-0.3.3) (2023-08-16)

### Dependency Updates

* `@stream-io/video-client` updated to version `0.1.0`
* `@stream-io/video-react-bindings` updated to version `0.2.3`
### [0.3.2](https://github.com/GetStream/stream-video-js/compare/@stream-io/video-react-sdk-0.3.1...@stream-io/video-react-sdk-0.3.2) (2023-08-16)

### Dependency Updates

* `@stream-io/video-client` updated to version `0.1.0`
* `@stream-io/video-react-bindings` updated to version `0.2.2`
### [0.3.1](https://github.com/GetStream/stream-video-js/compare/@stream-io/video-react-sdk-0.3.0...@stream-io/video-react-sdk-0.3.1) (2023-08-16)

### Dependency Updates

* `@stream-io/video-react-bindings` updated to version `0.2.1`
## [0.3.0](https://github.com/GetStream/stream-video-js/compare/@stream-io/video-react-sdk-0.2.8...@stream-io/video-react-sdk-0.3.0) (2023-08-16)

### Dependency Updates

* `@stream-io/video-client` updated to version `0.1.0`
* `@stream-io/video-react-bindings` updated to version `0.2.0`

### ⚠ BREAKING CHANGES

* Call State reorganization (#931)

### Features

* Call State reorganization ([#931](https://github.com/GetStream/stream-video-js/issues/931)) ([441dbd4](https://github.com/GetStream/stream-video-js/commit/441dbd4ffb8c851abb0ca719be143a1e80d1418c)), closes [#917](https://github.com/GetStream/stream-video-js/issues/917)

### [0.2.8](https://github.com/GetStream/stream-video-js/compare/@stream-io/video-react-sdk-0.2.7...@stream-io/video-react-sdk-0.2.8) (2023-08-15)

### Dependency Updates

* `@stream-io/video-styling` updated to version `0.1.5`
### [0.2.7](https://github.com/GetStream/stream-video-js/compare/@stream-io/video-react-sdk-0.2.6...@stream-io/video-react-sdk-0.2.7) (2023-08-14)

### Dependency Updates

* `@stream-io/video-client` updated to version `0.1.0`
* `@stream-io/video-react-bindings` updated to version `0.1.18`

### Features

* extra config params in goLive() API ([#924](https://github.com/GetStream/stream-video-js/issues/924)) ([e14a082](https://github.com/GetStream/stream-video-js/commit/e14a0829460a3c5ff6d249dd159e6118df0b8352))

### [0.2.6](https://github.com/GetStream/stream-video-js/compare/@stream-io/video-react-sdk-0.2.5...@stream-io/video-react-sdk-0.2.6) (2023-08-11)


### Features

* flag the dominant speaker with a CSS class ([#923](https://github.com/GetStream/stream-video-js/issues/923)) ([d503578](https://github.com/GetStream/stream-video-js/commit/d5035788c6f2b1a9db195d9f5fb9dd062cad1627))

### [0.2.5](https://github.com/GetStream/stream-video-js/compare/@stream-io/video-react-sdk-0.2.4...@stream-io/video-react-sdk-0.2.5) (2023-08-11)

### Dependency Updates

* `@stream-io/video-react-bindings` updated to version `0.1.17`

### Features

* Wrap all call state hooks in useCallStateHooks() ([#917](https://github.com/GetStream/stream-video-js/issues/917)) ([19f891a](https://github.com/GetStream/stream-video-js/commit/19f891aab42b725b6a1d0194bf0ef8f645ccc792))

### [0.2.4](https://github.com/GetStream/stream-video-js/compare/@stream-io/video-react-sdk-0.2.3...@stream-io/video-react-sdk-0.2.4) (2023-08-10)

### Dependency Updates

* `@stream-io/video-react-bindings` updated to version `0.1.16`
### [0.2.3](https://github.com/GetStream/stream-video-js/compare/@stream-io/video-react-sdk-0.2.2...@stream-io/video-react-sdk-0.2.3) (2023-08-10)


### Bug Fixes

* **ParticipantView:** remove audio element while muted ([#918](https://github.com/GetStream/stream-video-js/issues/918)) ([076c7ff](https://github.com/GetStream/stream-video-js/commit/076c7ffbc4a525b0fb2acbc62a560734381e362b))

### [0.2.2](https://github.com/GetStream/stream-video-js/compare/@stream-io/video-react-sdk-0.2.1...@stream-io/video-react-sdk-0.2.2) (2023-08-08)

### Dependency Updates

* `@stream-io/video-client` updated to version `0.1.0`
* `@stream-io/video-react-bindings` updated to version `0.1.15`

### Features

* **livestream:** Livestream tutorial rewrite ([#909](https://github.com/GetStream/stream-video-js/issues/909)) ([49efdaa](https://github.com/GetStream/stream-video-js/commit/49efdaa14faccaa4848e8f9bdf3abb7748b925ac))

### [0.2.1](https://github.com/GetStream/stream-video-js/compare/@stream-io/video-react-sdk-0.2.0...@stream-io/video-react-sdk-0.2.1) (2023-08-07)

### Dependency Updates

* `@stream-io/video-client` updated to version `0.1.0`
* `@stream-io/video-react-bindings` updated to version `0.1.14`
## [0.2.0](https://github.com/GetStream/stream-video-js/compare/@stream-io/video-react-sdk-0.1.18...@stream-io/video-react-sdk-0.2.0) (2023-08-07)

### Dependency Updates

* `@stream-io/video-client` updated to version `0.1.0`
* `@stream-io/video-react-bindings` updated to version `0.1.13`

### ⚠ BREAKING CHANGES

* Server-side participant pinning (#881)

### Features

* Server-side participant pinning ([#881](https://github.com/GetStream/stream-video-js/issues/881)) ([72829f1](https://github.com/GetStream/stream-video-js/commit/72829f1caf5b9c719d063a7e5175b7aa7431cd71))

### [0.1.18](https://github.com/GetStream/stream-video-js/compare/@stream-io/video-react-sdk-0.1.17...@stream-io/video-react-sdk-0.1.18) (2023-08-04)

### Dependency Updates

* `@stream-io/video-client` updated to version `0.1.0`
* `@stream-io/video-react-bindings` updated to version `0.1.12`
### [0.1.17](https://github.com/GetStream/stream-video-js/compare/@stream-io/video-react-sdk-0.1.16...@stream-io/video-react-sdk-0.1.17) (2023-08-01)

### Dependency Updates

* `@stream-io/video-client` updated to version `0.1.0`
* `@stream-io/video-react-bindings` updated to version `0.1.11`
### [0.1.16](https://github.com/GetStream/stream-video-js/compare/@stream-io/video-react-sdk-0.1.15...@stream-io/video-react-sdk-0.1.16) (2023-08-01)


### Documentation

* add prop description to client and call prop of StreamVideo and StreamCall ([#873](https://github.com/GetStream/stream-video-js/issues/873)) ([4d4a2b8](https://github.com/GetStream/stream-video-js/commit/4d4a2b81506af9cf7e81a4925cabc4429f32b401))
* adjust Quickstart ([#872](https://github.com/GetStream/stream-video-js/issues/872)) ([42637a0](https://github.com/GetStream/stream-video-js/commit/42637a06c1b828ebd9285296be5a32a509c6c624))
* rewrite video-calling tutorial ([#866](https://github.com/GetStream/stream-video-js/issues/866)) ([c16d0a2](https://github.com/GetStream/stream-video-js/commit/c16d0a283b005a77dfbcbb3bb7c9946dcc501094))

### [0.1.15](https://github.com/GetStream/stream-video-js/compare/@stream-io/video-react-sdk-0.1.14...@stream-io/video-react-sdk-0.1.15) (2023-07-28)

### Dependency Updates

* `@stream-io/video-client` updated to version `0.1.0`
* `@stream-io/video-react-bindings` updated to version `0.1.10`

### Bug Fixes

* set initial device state regardless of call state ([#869](https://github.com/GetStream/stream-video-js/issues/869)) ([3c3cb29](https://github.com/GetStream/stream-video-js/commit/3c3cb29e5585e30b0eacc4b0ecb7bab2e075c111))


### Documentation

* **react-native:** UI Cookbook - Connection Quality Indicator ([#861](https://github.com/GetStream/stream-video-js/issues/861)) ([f9fc8fc](https://github.com/GetStream/stream-video-js/commit/f9fc8fc9653f29721989a52fd888b3db99b41cea))

### [0.1.14](https://github.com/GetStream/stream-video-js/compare/@stream-io/video-react-sdk-0.1.13...@stream-io/video-react-sdk-0.1.14) (2023-07-27)


### Documentation

* Update audio room tutorial to support strict mode ([#840](https://github.com/GetStream/stream-video-js/issues/840)) ([9aec392](https://github.com/GetStream/stream-video-js/commit/9aec392ec4a44fb0c1eaee00c19568f01d7b3da9))

### [0.1.13](https://github.com/GetStream/stream-video-js/compare/@stream-io/video-react-sdk-0.1.12...@stream-io/video-react-sdk-0.1.13) (2023-07-27)

### Dependency Updates

* `@stream-io/video-client` updated to version `0.1.0`
* `@stream-io/video-react-bindings` updated to version `0.1.9`
### [0.1.12](https://github.com/GetStream/stream-video-js/compare/@stream-io/video-react-sdk-0.1.11...@stream-io/video-react-sdk-0.1.12) (2023-07-26)

### Dependency Updates

* `@stream-io/video-client` updated to version `0.1.0`
* `@stream-io/video-react-bindings` updated to version `0.1.8`
### [0.1.11](https://github.com/GetStream/stream-video-js/compare/@stream-io/video-react-sdk-0.1.10...@stream-io/video-react-sdk-0.1.11) (2023-07-26)

### Dependency Updates

* `@stream-io/video-client` updated to version `0.1.0`
* `@stream-io/video-react-bindings` updated to version `0.1.7`
### [0.1.10](https://github.com/GetStream/stream-video-js/compare/@stream-io/video-react-sdk-0.1.9...@stream-io/video-react-sdk-0.1.10) (2023-07-25)


### Features

* **react-native:** add translations to SDK and DF app ([#828](https://github.com/GetStream/stream-video-js/issues/828)) ([c7a7f73](https://github.com/GetStream/stream-video-js/commit/c7a7f73b5cfd9222101e4c44b6c9ec42006bcac2))

### [0.1.9](https://github.com/GetStream/stream-video-js/compare/@stream-io/video-react-sdk-0.1.8...@stream-io/video-react-sdk-0.1.9) (2023-07-21)


### Documentation

* Fix code snippet in video calling tutorial ([dc8f8cc](https://github.com/GetStream/stream-video-js/commit/dc8f8cc58d13b32eda2c7624152470c5909698e7))

### [0.1.8](https://github.com/GetStream/stream-video-js/compare/@stream-io/video-react-sdk-0.1.7...@stream-io/video-react-sdk-0.1.8) (2023-07-21)

### Dependency Updates

* `@stream-io/video-client` updated to version `0.1.0`
* `@stream-io/video-react-bindings` updated to version `0.1.6`

### Bug Fixes

* strict mode issue ([#740](https://github.com/GetStream/stream-video-js/issues/740)) ([c39e4e4](https://github.com/GetStream/stream-video-js/commit/c39e4e4041a2326393478ad808b2aa791d50f8ce))


### Documentation

* add backlinks to the main marketing pages ([#838](https://github.com/GetStream/stream-video-js/issues/838)) ([7374972](https://github.com/GetStream/stream-video-js/commit/7374972a93e6a6052b384a11e5883b7ccbb559ff))

### [0.1.7](https://github.com/GetStream/stream-video-js/compare/@stream-io/video-react-sdk-0.1.6...@stream-io/video-react-sdk-0.1.7) (2023-07-21)

### Dependency Updates

* `@stream-io/video-client` updated to version `0.1.0`
* `@stream-io/video-react-bindings` updated to version `0.1.5`
### [0.1.6](https://github.com/GetStream/stream-video-js/compare/@stream-io/video-react-sdk-0.1.5...@stream-io/video-react-sdk-0.1.6) (2023-07-20)


### Bug Fixes

* Apply sinkId settings in paginated grid layout ([#829](https://github.com/GetStream/stream-video-js/issues/829)) ([017996b](https://github.com/GetStream/stream-video-js/commit/017996b42c3df3faaff40c15999880e65b3e097a))

### [0.1.5](https://github.com/GetStream/stream-video-js/compare/@stream-io/video-react-sdk-0.1.4...@stream-io/video-react-sdk-0.1.5) (2023-07-20)

### Dependency Updates

* `@stream-io/video-client` updated to version `0.1.0`
* `@stream-io/video-react-bindings` updated to version `0.1.4`
### [0.1.4](https://github.com/GetStream/stream-video-js/compare/@stream-io/video-react-sdk-0.1.3...@stream-io/video-react-sdk-0.1.4) (2023-07-19)

### Dependency Updates

* `@stream-io/video-client` updated to version `0.1.0`
* `@stream-io/video-react-bindings` updated to version `0.1.3`
### [0.1.3](https://github.com/GetStream/stream-video-js/compare/@stream-io/video-react-sdk-0.1.2...@stream-io/video-react-sdk-0.1.3) (2023-07-18)

### Dependency Updates

* `@stream-io/video-client` updated to version `0.1.0`
* `@stream-io/video-react-bindings` updated to version `0.1.2`
### [0.1.2](https://github.com/GetStream/stream-video-js/compare/@stream-io/video-react-sdk-0.1.1...@stream-io/video-react-sdk-0.1.2) (2023-07-17)


### Features

* Trigger react-sdk release to test sample app deployment ([77abdb6](https://github.com/GetStream/stream-video-js/commit/77abdb67bafa6c33bf7b86070999f7ad9d6010df))

### [0.1.1](https://github.com/GetStream/stream-video-js/compare/@stream-io/video-react-sdk-0.1.0...@stream-io/video-react-sdk-0.1.1) (2023-07-17)

### Dependency Updates

- `@stream-io/video-client` updated to version `0.1.0`
- `@stream-io/video-react-bindings` updated to version `0.1.1`

## [0.1.0](https://github.com/GetStream/stream-video-js/compare/@stream-io/video-react-sdk-0.0.92...@stream-io/video-react-sdk-0.1.0) (2023-07-17)

### Dependency Updates

- `@stream-io/i18n` updated to version `0.1.1`
- `@stream-io/video-react-bindings` updated to version `0.1.0`

### ⚠ BREAKING CHANGES

- Trigger breaking change to react-sdk

### Features

- **react-sdk:** extract toggle functions to hooks + permissions ([#750](https://github.com/GetStream/stream-video-js/issues/750)) ([e6fab59](https://github.com/GetStream/stream-video-js/commit/e6fab59d3ebc4b91b8b8ed79e6f56bf6b6b10b52))
- Trigger breaking change to react-sdk ([1e1f21f](https://github.com/GetStream/stream-video-js/commit/1e1f21f212be370fbd54a36371d1a7a485e6cec4))

### [0.0.92](https://github.com/GetStream/stream-video-js/compare/@stream-io/video-react-sdk-0.0.91...@stream-io/video-react-sdk-0.0.92) (2023-07-17)

### Dependency Updates

- `@stream-io/i18n` updated to version `0.1.0`
- `@stream-io/video-react-bindings` updated to version `0.0.54`

### [0.0.91](https://github.com/GetStream/stream-video-js/compare/@stream-io/video-react-sdk-0.0.90...@stream-io/video-react-sdk-0.0.91) (2023-07-17)

### Dependency Updates

- `@stream-io/video-client` updated to version `0.0.1`
- `@stream-io/video-react-bindings` updated to version `0.0.53`

### [0.0.90](https://github.com/GetStream/stream-video-js/compare/@stream-io/video-react-sdk-0.0.89...@stream-io/video-react-sdk-0.0.90) (2023-07-17)

### Dependency Updates

- `@stream-io/video-client` updated to version `0.0.1`
- `@stream-io/video-react-bindings` updated to version `0.0.52`

### [0.0.89](https://github.com/GetStream/stream-video-js/compare/@stream-io/video-react-sdk-0.0.88...@stream-io/video-react-sdk-0.0.89) (2023-07-17)

### Dependency Updates

- `@stream-io/video-client` updated to version `0.0.1`
- `@stream-io/video-react-bindings` updated to version `0.0.51`

### Bug Fixes

- promote prop-types to a 'dependency' in react-sdk ([#805](https://github.com/GetStream/stream-video-js/issues/805)) ([7109c9b](https://github.com/GetStream/stream-video-js/commit/7109c9b6d4087789f44ab8beb539bca495ba8f76))

### [0.0.88](https://github.com/GetStream/stream-video-js/compare/@stream-io/video-react-sdk-0.0.87...@stream-io/video-react-sdk-0.0.88) (2023-07-14)

### Bug Fixes

- trigger react sdk release ([2337910](https://github.com/GetStream/stream-video-js/commit/2337910950b8bf67b545f162f39946b380b7718d))

### [0.0.87](https://github.com/GetStream/stream-video-js/compare/@stream-io/video-react-sdk-0.0.86...@stream-io/video-react-sdk-0.0.87) (2023-07-14)

### Dependency Updates

- `@stream-io/video-client` updated to version `0.0.1`
- `@stream-io/video-react-bindings` updated to version `0.0.50`

### Bug Fixes

- Commit version.ts after release ([1252dc9](https://github.com/GetStream/stream-video-js/commit/1252dc981ef315975406aee4fd48b03f81e5a087))
- Optimize release step ([#800](https://github.com/GetStream/stream-video-js/issues/800)) ([0f24939](https://github.com/GetStream/stream-video-js/commit/0f249390d91c60fbc0d485803a7c13b0c4f92a60))

### [0.0.87](https://github.com/GetStream/stream-video-js/compare/@stream-io/video-react-sdk-0.0.86...@stream-io/video-react-sdk-0.0.87) (2023-07-14)

### Dependency Updates

- `@stream-io/video-client` updated to version `0.0.1`
- `@stream-io/video-react-bindings` updated to version `0.0.50`

### Bug Fixes

- Commit version.ts after release ([1252dc9](https://github.com/GetStream/stream-video-js/commit/1252dc981ef315975406aee4fd48b03f81e5a087))
- Optimize release step ([#800](https://github.com/GetStream/stream-video-js/issues/800)) ([0f24939](https://github.com/GetStream/stream-video-js/commit/0f249390d91c60fbc0d485803a7c13b0c4f92a60))

### [0.0.87](https://github.com/GetStream/stream-video-js/compare/@stream-io/video-react-sdk-0.0.86...@stream-io/video-react-sdk-0.0.87) (2023-07-14)

### Dependency Updates

- `@stream-io/video-client` updated to version `0.0.1`
- `@stream-io/video-react-bindings` updated to version `0.0.50`

### Bug Fixes

- Commit version.ts after release ([1252dc9](https://github.com/GetStream/stream-video-js/commit/1252dc981ef315975406aee4fd48b03f81e5a087))
- Optimize release step ([#800](https://github.com/GetStream/stream-video-js/issues/800)) ([0f24939](https://github.com/GetStream/stream-video-js/commit/0f249390d91c60fbc0d485803a7c13b0c4f92a60))

### [0.0.87](https://github.com/GetStream/stream-video-js/compare/@stream-io/video-react-sdk-0.0.86...@stream-io/video-react-sdk-0.0.87) (2023-07-14)

### Bug Fixes

- Commit version.ts after release ([1252dc9](https://github.com/GetStream/stream-video-js/commit/1252dc981ef315975406aee4fd48b03f81e5a087))

### [0.0.86](https://github.com/GetStream/stream-video-js/compare/@stream-io/video-react-sdk-0.0.85...@stream-io/video-react-sdk-0.0.86) (2023-07-14)

### Dependency Updates

- `@stream-io/video-client` updated to version `0.0.1`
- `@stream-io/video-react-bindings` updated to version `0.0.49`

### [0.0.85](https://github.com/GetStream/stream-video-js/compare/@stream-io/video-react-sdk-0.0.84...@stream-io/video-react-sdk-0.0.85) (2023-07-14)

### Dependency Updates

- `@stream-io/video-client` updated to version `0.0.1`
- `@stream-io/video-react-bindings` updated to version `0.0.48`

### Bug Fixes

- version.ts override ([4238936](https://github.com/GetStream/stream-video-js/commit/4238936ec5d24c4ec1ce2147eb4ac2d7b74935ca))

### [0.0.84](https://github.com/GetStream/stream-video-js/compare/@stream-io/video-react-sdk-0.0.83...@stream-io/video-react-sdk-0.0.84) (2023-07-14)

### Dependency Updates

- `@stream-io/video-client` updated to version `0.0.1`
- `@stream-io/video-react-bindings` updated to version `0.0.47`

### Features

- fix version problem ([096425b](https://github.com/GetStream/stream-video-js/commit/096425bbcb6fcc06a566458dc6bd8431183d31d8))

### [0.0.83](https://github.com/GetStream/stream-video-js/compare/@stream-io/video-react-sdk-0.0.82...@stream-io/video-react-sdk-0.0.83) (2023-07-14)

### Dependency Updates

- `@stream-io/video-client` updated to version `0.0.1`
- `@stream-io/video-react-bindings` updated to version `0.0.46`

### Features

- SDK version header ([#790](https://github.com/GetStream/stream-video-js/issues/790)) ([6c662db](https://github.com/GetStream/stream-video-js/commit/6c662db59321db4060b5499d8eaad8a18b1eaf6c))

### [0.0.82](https://github.com/GetStream/stream-video-js/compare/@stream-io/video-react-sdk-0.0.81...@stream-io/video-react-sdk-0.0.82) (2023-07-12)

### Dependency Updates

- `@stream-io/video-client` updated to version `0.0.1`
- `@stream-io/video-react-bindings` updated to version `0.0.45`

### [0.0.81](https://github.com/GetStream/stream-video-js/compare/@stream-io/video-react-sdk-0.0.80...@stream-io/video-react-sdk-0.0.81) (2023-07-12)

### Dependency Updates

- `@stream-io/video-client` updated to version `0.0.1`
- `@stream-io/video-react-bindings` updated to version `0.0.44`

### [0.0.80](https://github.com/GetStream/stream-video-js/compare/@stream-io/video-react-sdk-0.0.79...@stream-io/video-react-sdk-0.0.80) (2023-07-12)

### Documentation

- **react-sdk:** fix broken link in the VideoPlaceholder cookbook ([#784](https://github.com/GetStream/stream-video-js/issues/784)) ([9865644](https://github.com/GetStream/stream-video-js/commit/9865644cd9d60ae06496dc676565fc2a69f9295e))

### [0.0.79](https://github.com/GetStream/stream-video-js/compare/@stream-io/video-react-sdk-0.0.78...@stream-io/video-react-sdk-0.0.79) (2023-07-11)

### Documentation

- align React audio rooms tutorial with iOS and Android ([#781](https://github.com/GetStream/stream-video-js/issues/781)) ([e5b9642](https://github.com/GetStream/stream-video-js/commit/e5b9642dd278566e7ab7e55f7004ad435421af86))

### [0.0.78](https://github.com/GetStream/stream-video-js/compare/@stream-io/video-react-sdk-0.0.77...@stream-io/video-react-sdk-0.0.78) (2023-07-10)

### Documentation

- events, UI cookbook overview, add coming soon texts ([#777](https://github.com/GetStream/stream-video-js/issues/777)) ([7cc2581](https://github.com/GetStream/stream-video-js/commit/7cc25811da7b1541cffba4be529e3056e6ceffad))

### [0.0.77](https://github.com/GetStream/stream-video-js/compare/@stream-io/video-react-sdk-0.0.76...@stream-io/video-react-sdk-0.0.77) (2023-07-10)

### Dependency Updates

- `@stream-io/video-client` updated to version `0.0.1`
- `@stream-io/video-react-bindings` updated to version `0.0.43`

### Documentation

- **react-sdk:** add token snippet to audio rooms tutorial ([#739](https://github.com/GetStream/stream-video-js/issues/739)) ([bf0b46c](https://github.com/GetStream/stream-video-js/commit/bf0b46ce40329458ad545c82b70a4099c4afc8f2))

### [0.0.76](https://github.com/GetStream/stream-video-js/compare/@stream-io/video-react-sdk-0.0.75...@stream-io/video-react-sdk-0.0.76) (2023-07-10)

### Bug Fixes

- **react:** missing dependency for video publishing ([#771](https://github.com/GetStream/stream-video-js/issues/771)) ([71144b2](https://github.com/GetStream/stream-video-js/commit/71144b2b4ebf1c719acd384b2f13befcf6bde213))

### [0.0.75](https://github.com/GetStream/stream-video-js/compare/@stream-io/video-react-sdk-0.0.74...@stream-io/video-react-sdk-0.0.75) (2023-07-07)

### Dependency Updates

- `@stream-io/video-client` updated to version `0.0.1`
- `@stream-io/video-react-bindings` updated to version `0.0.42`

### [0.0.74](https://github.com/GetStream/stream-video-js/compare/@stream-io/video-react-sdk-0.0.73...@stream-io/video-react-sdk-0.0.74) (2023-07-07)

### Dependency Updates

- `@stream-io/video-client` updated to version `0.0.1`
- `@stream-io/video-react-bindings` updated to version `0.0.41`

### [0.0.73](https://github.com/GetStream/stream-video-js/compare/@stream-io/video-react-sdk-0.0.72...@stream-io/video-react-sdk-0.0.73) (2023-07-07)

### Dependency Updates

- `@stream-io/video-client` updated to version `0.0.1`
- `@stream-io/video-react-bindings` updated to version `0.0.40`

### [0.0.72](https://github.com/GetStream/stream-video-js/compare/@stream-io/video-react-sdk-0.0.71...@stream-io/video-react-sdk-0.0.72) (2023-07-06)

### Dependency Updates

- `@stream-io/video-client` updated to version `0.0.1`
- `@stream-io/video-react-bindings` updated to version `0.0.39`

### [0.0.71](https://github.com/GetStream/stream-video-js/compare/@stream-io/video-react-sdk-0.0.70...@stream-io/video-react-sdk-0.0.71) (2023-07-05)

### Bug Fixes

- restore device switching functionality ([#757](https://github.com/GetStream/stream-video-js/issues/757)) ([3de6a44](https://github.com/GetStream/stream-video-js/commit/3de6a4418ce1eda92f2a528a481cb2e0977db974)), closes [#749](https://github.com/GetStream/stream-video-js/issues/749)

### [0.0.70](https://github.com/GetStream/stream-video-js/compare/@stream-io/video-react-sdk-0.0.69...@stream-io/video-react-sdk-0.0.70) (2023-07-05)

### Dependency Updates

- `@stream-io/video-client` updated to version `0.0.1`
- `@stream-io/video-react-bindings` updated to version `0.0.38`

### [0.0.69](https://github.com/GetStream/stream-video-js/compare/@stream-io/video-react-sdk-0.0.68...@stream-io/video-react-sdk-0.0.69) (2023-07-05)

### Dependency Updates

- `@stream-io/video-client` updated to version `0.0.1`
- `@stream-io/video-react-bindings` updated to version `0.0.37`

### [0.0.68](https://github.com/GetStream/stream-video-js/compare/@stream-io/video-react-sdk-0.0.67...@stream-io/video-react-sdk-0.0.68) (2023-07-05)

### Dependency Updates

- `@stream-io/video-client` updated to version `0.0.1`
- `@stream-io/video-react-bindings` updated to version `0.0.36`

### Bug Fixes

- prevent double publishStream invocation ([#749](https://github.com/GetStream/stream-video-js/issues/749)) ([9e3c22f](https://github.com/GetStream/stream-video-js/commit/9e3c22fd37d8dc00d275e8b69f9cd18f67e366fe))

### [0.0.67](https://github.com/GetStream/stream-video-js/compare/@stream-io/video-react-sdk-0.0.66...@stream-io/video-react-sdk-0.0.67) (2023-07-04)

### Dependency Updates

- `@stream-io/video-client` updated to version `0.0.1`
- `@stream-io/video-react-bindings` updated to version `0.0.35`

### [0.0.66](https://github.com/GetStream/stream-video-js/compare/@stream-io/video-react-sdk-0.0.65...@stream-io/video-react-sdk-0.0.66) (2023-07-04)

### Documentation

- Remove video-client references ([2690f24](https://github.com/GetStream/stream-video-js/commit/2690f24b2227f4adc7404c0b30952c692b19ed88))

### [0.0.65](https://github.com/GetStream/stream-video-js/compare/@stream-io/video-react-sdk-0.0.64...@stream-io/video-react-sdk-0.0.65) (2023-07-04)

### Documentation

- Unify UI components structure ([#742](https://github.com/GetStream/stream-video-js/issues/742)) ([d550163](https://github.com/GetStream/stream-video-js/commit/d550163cdcad0cac598b0cecadeee82e6d997b64)), closes [/github.com/GetStream/stream-video-js/pull/571#issue-1732498263](https://github.com/GetStream//github.com/GetStream/stream-video-js/pull/571/issues/issue-1732498263)

### [0.0.64](https://github.com/GetStream/stream-video-js/compare/@stream-io/video-react-sdk-0.0.63...@stream-io/video-react-sdk-0.0.64) (2023-07-04)

### Dependency Updates

- `@stream-io/video-client` updated to version `0.0.1`
- `@stream-io/video-react-bindings` updated to version `0.0.34`

### Features

- stop tracking permission requests in Call state ([#744](https://github.com/GetStream/stream-video-js/issues/744)) ([b330df3](https://github.com/GetStream/stream-video-js/commit/b330df39d9dce34d9e5a1a7ec58acb0a905ee07b))

### [0.0.63](https://github.com/GetStream/stream-video-js/compare/@stream-io/video-react-sdk-0.0.62...@stream-io/video-react-sdk-0.0.63) (2023-07-03)

### Dependency Updates

- `@stream-io/video-client` updated to version `0.0.1`
- `@stream-io/video-react-bindings` updated to version `0.0.33`

### [0.0.62](https://github.com/GetStream/stream-video-js/compare/@stream-io/video-react-sdk-0.0.61...@stream-io/video-react-sdk-0.0.62) (2023-07-03)

### Dependency Updates

- `@stream-io/video-client` updated to version `0.0.1`
- `@stream-io/video-react-bindings` updated to version `0.0.32`

### [0.0.61](https://github.com/GetStream/stream-video-js/compare/@stream-io/video-react-sdk-0.0.60...@stream-io/video-react-sdk-0.0.61) (2023-07-03)

### Dependency Updates

- `@stream-io/i18n` updated to version `0.0.8`
- `@stream-io/video-client` updated to version `0.0.1`
- `@stream-io/video-react-bindings` updated to version `0.0.31`

### Features

- SFU Session Migration and Graceful Shutdown ([#603](https://github.com/GetStream/stream-video-js/issues/603)) ([943169b](https://github.com/GetStream/stream-video-js/commit/943169bd2b7b9e138bcaf387cf72eb3fa0f23533))

### [0.0.60](https://github.com/GetStream/stream-video-js/compare/@stream-io/video-react-sdk-0.0.59...@stream-io/video-react-sdk-0.0.60) (2023-07-03)

### Documentation

- **react-sdk:** add PermissionNotification and PermissionRequests docs ([#731](https://github.com/GetStream/stream-video-js/issues/731)) ([7542e70](https://github.com/GetStream/stream-video-js/commit/7542e70eaca436164830d717ea90bdfa99ad5f15))

### [0.0.59](https://github.com/GetStream/stream-video-js/compare/@stream-io/video-react-sdk-0.0.58...@stream-io/video-react-sdk-0.0.59) (2023-06-30)

### Dependency Updates

- `@stream-io/i18n` updated to version `0.0.7`
- `@stream-io/video-react-bindings` updated to version `0.0.30`

### Documentation

- **react-sdk:** add CallStats docs ([#735](https://github.com/GetStream/stream-video-js/issues/735)) ([8fb2c15](https://github.com/GetStream/stream-video-js/commit/8fb2c1501a53121dd5dd30a3bbfeee74af0ad63c))
- **react-sdk:** add SpeakingWhileMutedNotification docs ([#732](https://github.com/GetStream/stream-video-js/issues/732)) ([bdb9daa](https://github.com/GetStream/stream-video-js/commit/bdb9daaf921b0a790fa8013dded2ff1559d95fc9))

### [0.0.58](https://github.com/GetStream/stream-video-js/compare/@stream-io/video-react-sdk-0.0.57...@stream-io/video-react-sdk-0.0.58) (2023-06-29)

### Dependency Updates

- `@stream-io/video-client` updated to version `0.0.1`
- `@stream-io/video-react-bindings` updated to version `0.0.29`
- `@stream-io/video-styling` updated to version `0.1.4`

### Features

- Change sendEvent signature ([#734](https://github.com/GetStream/stream-video-js/issues/734)) ([284c8c2](https://github.com/GetStream/stream-video-js/commit/284c8c2165129852ccf9fd7d8baad37f43d22a17))

### Documentation

- **react-sdk:** add documentation for CallParticipantList component ([#728](https://github.com/GetStream/stream-video-js/issues/728)) ([bfce6fa](https://github.com/GetStream/stream-video-js/commit/bfce6fa69d1c90095bde5b75055d6b304ad7a4d4))
- **react-sdk:** add documentation for VideoPreview component ([#729](https://github.com/GetStream/stream-video-js/issues/729)) ([d1096b4](https://github.com/GetStream/stream-video-js/commit/d1096b42976ac797e4bb104bbdff8ca9ed5ed88c))
- **react-sdk:** Reaction component ([#721](https://github.com/GetStream/stream-video-js/issues/721)) ([0a80c5e](https://github.com/GetStream/stream-video-js/commit/0a80c5e1944f9dff6d330d83f9009070d8c8a8d7))

### [0.0.57](https://github.com/GetStream/stream-video-js/compare/@stream-io/video-react-sdk-0.0.56...@stream-io/video-react-sdk-0.0.57) (2023-06-28)

### Documentation

- shared page for call types ([#720](https://github.com/GetStream/stream-video-js/issues/720)) ([33bb47c](https://github.com/GetStream/stream-video-js/commit/33bb47c61460b35a9dd0ec59def4ff6936f957a0))

### [0.0.56](https://github.com/GetStream/stream-video-js/compare/@stream-io/video-react-sdk-0.0.55...@stream-io/video-react-sdk-0.0.56) (2023-06-28)

### Documentation

- **react-sdk:** add broadcasting documentation article ([#717](https://github.com/GetStream/stream-video-js/issues/717)) ([73ca081](https://github.com/GetStream/stream-video-js/commit/73ca081e2ed68d8ef149210c9a205bfe62382785))

### [0.0.55](https://github.com/GetStream/stream-video-js/compare/@stream-io/video-react-sdk-0.0.54...@stream-io/video-react-sdk-0.0.55) (2023-06-27)

### Dependency Updates

- `@stream-io/video-client` updated to version `0.0.1`
- `@stream-io/video-react-bindings` updated to version `0.0.28`
- `@stream-io/video-styling` updated to version `0.1.3`

### Documentation

- Tutorial rewrite ([#709](https://github.com/GetStream/stream-video-js/issues/709)) ([9a14188](https://github.com/GetStream/stream-video-js/commit/9a141883ec2e402e7130c7e41f464439d5cb2800))

### [0.0.54](https://github.com/GetStream/stream-video-js/compare/@stream-io/video-react-sdk-0.0.53...@stream-io/video-react-sdk-0.0.54) (2023-06-26)

### Bug Fixes

- Sentry integration ([c7fe85f](https://github.com/GetStream/stream-video-js/commit/c7fe85fe7b6cc5341be7131b81c593fb82dd5b6b))

### [0.0.53](https://github.com/GetStream/stream-video-js/compare/@stream-io/video-react-sdk-0.0.52...@stream-io/video-react-sdk-0.0.53) (2023-06-26)

### Bug Fixes

- Attempt to fix npm image ([cf90bd3](https://github.com/GetStream/stream-video-js/commit/cf90bd33048135053305278844bf2b50d8421b8b))

### [0.0.52](https://github.com/GetStream/stream-video-js/compare/@stream-io/video-react-sdk-0.0.51...@stream-io/video-react-sdk-0.0.52) (2023-06-23)

### Dependency Updates

- `@stream-io/video-styling` updated to version `0.1.2`

### [0.0.51](https://github.com/GetStream/stream-video-js/compare/@stream-io/video-react-sdk-0.0.50...@stream-io/video-react-sdk-0.0.51) (2023-06-23)

### Dependency Updates

- `@stream-io/video-client` updated to version `0.0.1`
- `@stream-io/video-react-bindings` updated to version `0.0.27`

### [0.0.50](https://github.com/GetStream/stream-video-js/compare/@stream-io/video-react-sdk-0.0.49...@stream-io/video-react-sdk-0.0.50) (2023-06-23)

### Dependency Updates

- `@stream-io/video-client` updated to version `0.0.1`
- `@stream-io/video-react-bindings` updated to version `0.0.26`

### Bug Fixes

- **react-sdk:** check browser permissions before watching disconnected device ([#700](https://github.com/GetStream/stream-video-js/issues/700)) ([50b8968](https://github.com/GetStream/stream-video-js/commit/50b8968aeaf73d70e2ed081353eb41063f484bdb))

### [0.0.49](https://github.com/GetStream/stream-video-js/compare/@stream-io/video-react-sdk-0.0.48...@stream-io/video-react-sdk-0.0.49) (2023-06-23)

### Dependency Updates

- `@stream-io/video-client` updated to version `0.0.1`
- `@stream-io/video-react-bindings` updated to version `0.0.25`

### [0.0.48](https://github.com/GetStream/stream-video-js/compare/@stream-io/video-react-sdk-0.0.47...@stream-io/video-react-sdk-0.0.48) (2023-06-22)

### Dependency Updates

- `@stream-io/video-client` updated to version `0.0.1`
- `@stream-io/video-react-bindings` updated to version `0.0.24`

### Bug Fixes

- use correct condition ([984a43d](https://github.com/GetStream/stream-video-js/commit/984a43deca78aefa9609f29ea84d6d8d045163a2))

### [0.0.47](https://github.com/GetStream/stream-video-js/compare/@stream-io/video-react-sdk-0.0.46...@stream-io/video-react-sdk-0.0.47) (2023-06-22)

### Features

- **livestream-app:** accept credentials from URL ([#691](https://github.com/GetStream/stream-video-js/issues/691)) ([62032c7](https://github.com/GetStream/stream-video-js/commit/62032c7abf9ed47444daee3a4c7d272c610d27a9))

### [0.0.46](https://github.com/GetStream/stream-video-js/compare/@stream-io/video-react-sdk-0.0.45...@stream-io/video-react-sdk-0.0.46) (2023-06-22)

### Bug Fixes

- prevent unmute after reconnect ([#694](https://github.com/GetStream/stream-video-js/issues/694)) ([367abaa](https://github.com/GetStream/stream-video-js/commit/367abaac49e16b1334caa41d7cfee598796ac066))

### [0.0.45](https://github.com/GetStream/stream-video-js/compare/@stream-io/video-react-sdk-0.0.44...@stream-io/video-react-sdk-0.0.45) (2023-06-21)

### Features

- **react sdk:** prefer URL credentials in audio rooms demo app ([#678](https://github.com/GetStream/stream-video-js/issues/678)) ([f9ac52f](https://github.com/GetStream/stream-video-js/commit/f9ac52ff5afa10e6a10e97177dd2fb7e8a4c2e48))

### [0.0.44](https://github.com/GetStream/stream-video-js/compare/@stream-io/video-react-sdk-0.0.43...@stream-io/video-react-sdk-0.0.44) (2023-06-21)

### Documentation

- Add header image to React SDK ([#688](https://github.com/GetStream/stream-video-js/issues/688)) ([a4697da](https://github.com/GetStream/stream-video-js/commit/a4697da69f0f0976d84566d16df840efdaab6ebc))

### [0.0.43](https://github.com/GetStream/stream-video-js/compare/@stream-io/video-react-sdk-0.0.42...@stream-io/video-react-sdk-0.0.43) (2023-06-21)

### Dependency Updates

- `@stream-io/i18n` updated to version `0.0.6`
- `@stream-io/video-client` updated to version `0.0.1`
- `@stream-io/video-react-bindings` updated to version `0.0.23`

### Documentation

- Add reference tables to state docs ([#676](https://github.com/GetStream/stream-video-js/issues/676)) ([39e7a05](https://github.com/GetStream/stream-video-js/commit/39e7a05a79ba1754be7f62412666ec1f9f85aba9))
- cleanup ([#679](https://github.com/GetStream/stream-video-js/issues/679)) ([58c86bd](https://github.com/GetStream/stream-video-js/commit/58c86bd0354ebe444af361056dcc3fa82c4a926d))

### [0.0.42](https://github.com/GetStream/stream-video-js/compare/@stream-io/video-react-sdk-0.0.41...@stream-io/video-react-sdk-0.0.42) (2023-06-21)

### Dependency Updates

- `@stream-io/video-client` updated to version `0.0.1`
- `@stream-io/video-react-bindings` updated to version `0.0.22`

### Documentation

- **react-sdk:** update audio rooms tutorial ([#659](https://github.com/GetStream/stream-video-js/issues/659)) ([11f2e80](https://github.com/GetStream/stream-video-js/commit/11f2e8090811fbd8478724b3d2c2c8af3b19a0c5))

### [0.0.41](https://github.com/GetStream/stream-video-js/compare/@stream-io/video-react-sdk-0.0.40...@stream-io/video-react-sdk-0.0.41) (2023-06-21)

### Dependency Updates

- `@stream-io/video-client` updated to version `0.0.1`
- `@stream-io/video-react-bindings` updated to version `0.0.21`

### [0.0.40](https://github.com/GetStream/stream-video-js/compare/@stream-io/video-react-sdk-0.0.39...@stream-io/video-react-sdk-0.0.40) (2023-06-20)

### Dependency Updates

- `@stream-io/video-client` updated to version `0.0.1`
- `@stream-io/video-react-bindings` updated to version `0.0.20`

### [0.0.39](https://github.com/GetStream/stream-video-js/compare/@stream-io/video-react-sdk-0.0.38...@stream-io/video-react-sdk-0.0.39) (2023-06-20)

### Dependency Updates

- `@stream-io/video-client` updated to version `0.0.1`
- `@stream-io/video-react-bindings` updated to version `0.0.19`

### Features

- Custom logger example ([#669](https://github.com/GetStream/stream-video-js/issues/669)) ([208aed9](https://github.com/GetStream/stream-video-js/commit/208aed9f82dcbf5f9ffdf299c4672af855af344a))

### Documentation

- Update custom call controls ([#670](https://github.com/GetStream/stream-video-js/issues/670)) ([572bdcb](https://github.com/GetStream/stream-video-js/commit/572bdcb42ed19a9a790c615a521fd3826bb831a1))

### [0.0.38](https://github.com/GetStream/stream-video-js/compare/@stream-io/video-react-sdk-0.0.37...@stream-io/video-react-sdk-0.0.38) (2023-06-20)

### Documentation

- **react-sdk:** Remove generated docs ([#674](https://github.com/GetStream/stream-video-js/issues/674)) ([05f8ace](https://github.com/GetStream/stream-video-js/commit/05f8ace7bd6400ff4c4034e5e7bd633a1a050e23))

### [0.0.37](https://github.com/GetStream/stream-video-js/compare/@stream-io/video-react-sdk-0.0.36...@stream-io/video-react-sdk-0.0.37) (2023-06-20)

### Dependency Updates

- `@stream-io/video-client` updated to version `0.0.1`
- `@stream-io/video-react-bindings` updated to version `0.0.18`

### Documentation

- Restructure device management guide ([#666](https://github.com/GetStream/stream-video-js/issues/666)) ([70013b2](https://github.com/GetStream/stream-video-js/commit/70013b203adbed13e6bbb070d749a6be2e7df794))

### [0.0.36](https://github.com/GetStream/stream-video-js/compare/@stream-io/video-react-sdk-0.0.35...@stream-io/video-react-sdk-0.0.36) (2023-06-19)

### Bug Fixes

- **react-sdk:** vale lint issue in README.md ([#665](https://github.com/GetStream/stream-video-js/issues/665)) ([f21fe8e](https://github.com/GetStream/stream-video-js/commit/f21fe8e74302f3f3b436f3f1bf0f64335d9c936a))

### [0.0.35](https://github.com/GetStream/stream-video-js/compare/@stream-io/video-react-sdk-0.0.34...@stream-io/video-react-sdk-0.0.35) (2023-06-16)

### Features

- Rename videoKind prop to videoMode ([#661](https://github.com/GetStream/stream-video-js/issues/661)) ([781e908](https://github.com/GetStream/stream-video-js/commit/781e9081fd43f2a433f9c4c7b32a549d77fb26c1))

### [0.0.34](https://github.com/GetStream/stream-video-js/compare/@stream-io/video-react-sdk-0.0.33...@stream-io/video-react-sdk-0.0.34) (2023-06-16)

### Dependency Updates

- `@stream-io/i18n` updated to version `0.0.5`
- `@stream-io/video-client` updated to version `0.0.1`
- `@stream-io/video-react-bindings` updated to version `0.0.17`

### Documentation

- **react-sdk:** Runtime layout switching guide ([#642](https://github.com/GetStream/stream-video-js/issues/642)) ([1557168](https://github.com/GetStream/stream-video-js/commit/1557168da69660b71a0a420a94a0c354466681a7))

### [0.0.33](https://github.com/GetStream/stream-video-js/compare/@stream-io/video-react-sdk-0.0.32...@stream-io/video-react-sdk-0.0.33) (2023-06-16)

### Dependency Updates

- `@stream-io/i18n` updated to version `0.0.4`
- `@stream-io/video-client` updated to version `0.0.1`
- `@stream-io/video-react-bindings` updated to version `0.0.16`

### Features

- Logging ([#654](https://github.com/GetStream/stream-video-js/issues/654)) ([30fc8f2](https://github.com/GetStream/stream-video-js/commit/30fc8f28e2f5829247256f24b040ea4a10336186))
- Remove unnecessary sinkId prop from ParticipantView ([#656](https://github.com/GetStream/stream-video-js/issues/656)) ([ba5ac37](https://github.com/GetStream/stream-video-js/commit/ba5ac3758afb316e9a77f677eeba6bbc46ed0094))

### [0.0.32](https://github.com/GetStream/stream-video-js/compare/@stream-io/video-react-sdk-0.0.31...@stream-io/video-react-sdk-0.0.32) (2023-06-16)

### Dependency Updates

- `@stream-io/video-client` updated to version `0.0.1`
- `@stream-io/video-react-bindings` updated to version `0.0.15`

### [0.0.31](https://github.com/GetStream/stream-video-js/compare/@stream-io/video-react-sdk-0.0.30...@stream-io/video-react-sdk-0.0.31) (2023-06-15)

### Dependency Updates

- `@stream-io/video-client` updated to version `0.0.1`
- `@stream-io/video-react-bindings` updated to version `0.0.14`

### [0.0.30](https://github.com/GetStream/stream-video-js/compare/@stream-io/video-react-sdk-0.0.29...@stream-io/video-react-sdk-0.0.30) (2023-06-14)

### Documentation

- Clean up broken links ([#647](https://github.com/GetStream/stream-video-js/issues/647)) ([1e879e1](https://github.com/GetStream/stream-video-js/commit/1e879e1ec6f450f0224f4d3fe8f02815328f225c))

### [0.0.29](https://github.com/GetStream/stream-video-js/compare/@stream-io/video-react-sdk-0.0.28...@stream-io/video-react-sdk-0.0.29) (2023-06-14)

### Documentation

- Remove the Core Components page ([9790299](https://github.com/GetStream/stream-video-js/commit/9790299b04d5d52e5dedfdacf6cdae506eeb00fe))

### [0.0.28](https://github.com/GetStream/stream-video-js/compare/@stream-io/video-react-sdk-0.0.27...@stream-io/video-react-sdk-0.0.28) (2023-06-14)

### Documentation

- Update authentication guide ([#641](https://github.com/GetStream/stream-video-js/issues/641)) ([92fbb1e](https://github.com/GetStream/stream-video-js/commit/92fbb1eadbc9b497362413cdafa9b6bbaaa12442))

### [0.0.27](https://github.com/GetStream/stream-video-js/compare/@stream-io/video-react-sdk-0.0.26...@stream-io/video-react-sdk-0.0.27) (2023-06-13)

### Documentation

- add usage of token snippet into Audio Room guide ([#638](https://github.com/GetStream/stream-video-js/issues/638)) ([4fbaad6](https://github.com/GetStream/stream-video-js/commit/4fbaad6e0760bd5b4c18b4f635ad9a77ce1f342b))

### [0.0.26](https://github.com/GetStream/stream-video-js/compare/@stream-io/video-react-sdk-0.0.25...@stream-io/video-react-sdk-0.0.26) (2023-06-13)

### Dependency Updates

- `@stream-io/video-react-bindings` updated to version `0.0.13`

### [0.0.25](https://github.com/GetStream/stream-video-js/compare/@stream-io/video-react-sdk-0.0.24...@stream-io/video-react-sdk-0.0.25) (2023-06-13)

### Dependency Updates

- `@stream-io/video-client` updated to version `0.0.1`
- `@stream-io/video-react-bindings` updated to version `0.0.12`

### [0.0.24](https://github.com/GetStream/stream-video-js/compare/@stream-io/video-react-sdk-0.0.23...@stream-io/video-react-sdk-0.0.24) (2023-06-13)

### Dependency Updates

- `@stream-io/video-client` updated to version `0.0.1`
- `@stream-io/video-react-bindings` updated to version `0.0.11`

### Features

- add audio room demo app ([#572](https://github.com/GetStream/stream-video-js/issues/572)) ([77f7b65](https://github.com/GetStream/stream-video-js/commit/77f7b6596047d59e10c8e58abad38c4f48cc162f))

### [0.0.23](https://github.com/GetStream/stream-video-js/compare/@stream-io/video-react-sdk-0.0.22...@stream-io/video-react-sdk-0.0.23) (2023-06-12)

### Documentation

- **react-sdk:** add documentation for device settings UI components ([#624](https://github.com/GetStream/stream-video-js/issues/624)) ([25b2636](https://github.com/GetStream/stream-video-js/commit/25b26363a41938ceadf256baa9ba194ffd92a658))

### [0.0.22](https://github.com/GetStream/stream-video-js/compare/@stream-io/video-react-sdk-0.0.21...@stream-io/video-react-sdk-0.0.22) (2023-06-12)

### Dependency Updates

- `@stream-io/i18n` updated to version `0.0.3`
- `@stream-io/video-client` updated to version `0.0.1`
- `@stream-io/video-react-bindings` updated to version `0.0.10`

### [0.0.21](https://github.com/GetStream/stream-video-js/compare/@stream-io/video-react-sdk-0.0.20...@stream-io/video-react-sdk-0.0.21) (2023-06-12)

### Dependency Updates

- `@stream-io/video-client` updated to version `0.0.1`
- `@stream-io/video-react-bindings` updated to version `0.0.9`

### [0.0.20](https://github.com/GetStream/stream-video-js/compare/@stream-io/video-react-sdk-0.0.19...@stream-io/video-react-sdk-0.0.20) (2023-06-12)

### Documentation

- **react-sdk:** adjust asset folder names & update asset links ([#620](https://github.com/GetStream/stream-video-js/issues/620)) ([3218309](https://github.com/GetStream/stream-video-js/commit/321830934182797c2893839451365f6866f13c64))

### [0.0.19](https://github.com/GetStream/stream-video-js/compare/@stream-io/video-react-sdk-0.0.18...@stream-io/video-react-sdk-0.0.19) (2023-06-09)

### Bug Fixes

- **react-sdk:** do not try to watch devices, if browser permission is not granted ([#617](https://github.com/GetStream/stream-video-js/issues/617)) ([abff44d](https://github.com/GetStream/stream-video-js/commit/abff44d2e66d6c4c515c7d4590fb3767b2560e64))

### Documentation

- **react-sdk:** rename 13-custom-call-layout.mdx to 04-video-layout.mdx ([#586](https://github.com/GetStream/stream-video-js/issues/586)) ([e832092](https://github.com/GetStream/stream-video-js/commit/e832092aac5b2de2327294d1a45bcc02d33db4a4))

### [0.0.18](https://github.com/GetStream/stream-video-js/compare/@stream-io/video-react-sdk-0.0.17...@stream-io/video-react-sdk-0.0.18) (2023-06-09)

### Dependency Updates

- `@stream-io/video-client` updated to version `0.0.1`
- `@stream-io/video-react-bindings` updated to version `0.0.8`

### Features

- **react-sdk:** Picture-in-Picture Pronto integration + guide ([#614](https://github.com/GetStream/stream-video-js/issues/614)) ([5b7662a](https://github.com/GetStream/stream-video-js/commit/5b7662a8d17f151796d58c6eed2d9fed7d3d9ba8))

### [0.0.17](https://github.com/GetStream/stream-video-js/compare/@stream-io/video-react-sdk-0.0.16...@stream-io/video-react-sdk-0.0.17) (2023-06-08)

### Documentation

- pull token generator from shared repo ([#615](https://github.com/GetStream/stream-video-js/issues/615)) ([fcf0093](https://github.com/GetStream/stream-video-js/commit/fcf009300307fb08a08346ef01981cb2ea254851))

### [0.0.16](https://github.com/GetStream/stream-video-js/compare/@stream-io/video-react-sdk-0.0.15...@stream-io/video-react-sdk-0.0.16) (2023-06-08)

### Dependency Updates

- `@stream-io/video-styling` updated to version `0.1.1`

### Features

- **react-sdk:** ScreenShareOverlay component ([#610](https://github.com/GetStream/stream-video-js/issues/610)) ([37aada1](https://github.com/GetStream/stream-video-js/commit/37aada1f20b4a562edf07314df2e962f252069ef))

### [0.0.15](https://github.com/GetStream/stream-video-js/compare/@stream-io/video-react-sdk-0.0.14...@stream-io/video-react-sdk-0.0.15) (2023-06-08)

### Documentation

- Update to latest public API ([#613](https://github.com/GetStream/stream-video-js/issues/613)) ([8a196e1](https://github.com/GetStream/stream-video-js/commit/8a196e1ff2641414b0300028d3c43fbd4a560a7f))

### [0.0.14](https://github.com/GetStream/stream-video-js/compare/@stream-io/video-react-sdk-0.0.13...@stream-io/video-react-sdk-0.0.14) (2023-06-08)

### Documentation

- Feedback ([#609](https://github.com/GetStream/stream-video-js/issues/609)) ([3a948d1](https://github.com/GetStream/stream-video-js/commit/3a948d1b3c82ed62d95a2245e0d1a14dfae1d491))

### [0.0.13](https://github.com/GetStream/stream-video-js/compare/@stream-io/video-react-sdk-0.0.12...@stream-io/video-react-sdk-0.0.13) (2023-06-08)

### Dependency Updates

- `@stream-io/video-client` updated to version `0.0.1`
- `@stream-io/video-react-bindings` updated to version `0.0.7`

### Features

- StreamCall signature, video client creation ([#596](https://github.com/GetStream/stream-video-js/issues/596)) ([5c3000c](https://github.com/GetStream/stream-video-js/commit/5c3000cc6fc3f8b7904609d7b11fa025b7458cad))

### [0.0.12](https://github.com/GetStream/stream-video-js/compare/@stream-io/video-react-sdk-0.0.11...@stream-io/video-react-sdk-0.0.12) (2023-06-07)

### Dependency Updates

- `@stream-io/video-client` updated to version `0.0.1`
- `@stream-io/video-react-bindings` updated to version `0.0.6`

### Documentation

- **react-sdk:** keyboard shortcuts guide ([#606](https://github.com/GetStream/stream-video-js/issues/606)) ([7da0ae8](https://github.com/GetStream/stream-video-js/commit/7da0ae85f53663d8f48dabcf7ea9411ec71d71c4))

### [0.0.11](https://github.com/GetStream/stream-video-js/compare/@stream-io/video-react-sdk-0.0.10...@stream-io/video-react-sdk-0.0.11) (2023-06-07)

### [0.0.10](https://github.com/GetStream/stream-video-js/compare/@stream-io/video-react-sdk-0.0.9...@stream-io/video-react-sdk-0.0.10) (2023-06-06)

### [0.0.9](https://github.com/GetStream/stream-video-js/compare/@stream-io/video-react-sdk-0.0.8...@stream-io/video-react-sdk-0.0.9) (2023-06-06)

### Documentation

- **react-sdk:** ParticipantView fullscreen mode ([#591](https://github.com/GetStream/stream-video-js/issues/591)) ([6b60086](https://github.com/GetStream/stream-video-js/commit/6b600860a7a8c40565746a70d1c08c597ab73730))

### [0.0.8](https://github.com/GetStream/stream-video-js/compare/@stream-io/video-react-sdk-0.0.7...@stream-io/video-react-sdk-0.0.8) (2023-06-06)

### Dependency Updates

- `@stream-io/video-client` updated to version `0.0.1`
- `@stream-io/video-react-bindings` updated to version `0.0.5`

### Bug Fixes

- adjustments to the new egress response structure ([#595](https://github.com/GetStream/stream-video-js/issues/595)) ([3b3edea](https://github.com/GetStream/stream-video-js/commit/3b3edea7d032a50cb0757c6b46114e8009ae56fc))

### [0.0.7](https://github.com/GetStream/stream-video-js/compare/@stream-io/video-react-sdk-0.0.6...@stream-io/video-react-sdk-0.0.7) (2023-06-06)

### Dependency Updates

- `@stream-io/video-client` updated to version `0.0.1`
- `@stream-io/video-react-bindings` updated to version `0.0.4`

### [0.0.6](https://github.com/GetStream/stream-video-js/compare/@stream-io/video-react-sdk-0.0.5...@stream-io/video-react-sdk-0.0.6) (2023-06-05)

### Dependency Updates

- `@stream-io/video-client` updated to version `0.0.1`
- `@stream-io/video-react-bindings` updated to version `0.0.3`

### [0.0.5](https://github.com/GetStream/stream-video-js/compare/@stream-io/video-react-sdk-0.0.4...@stream-io/video-react-sdk-0.0.5) (2023-06-05)

### Documentation

- Call layout ([#589](https://github.com/GetStream/stream-video-js/issues/589)) ([df35463](https://github.com/GetStream/stream-video-js/commit/df35463b45cca4a7f0570d0b249a234261750b24))<|MERGE_RESOLUTION|>--- conflicted
+++ resolved
@@ -1,8 +1,6 @@
 # Changelog
 
 This file was generated using [@jscutlery/semver](https://github.com/jscutlery/semver).
-
-<<<<<<< HEAD
 
 # Styling
 
@@ -61,7 +59,7 @@
 
 - The stats are defined with a `lowBound` (default 75) and a `highBound` (default 400) prop to indicate what you think is an acceptable latency.
 
-###DropdownSelect.tsx
+### DropdownSelect.tsx
 
 - Added a dropdown selector used in the device settings
 
@@ -69,11 +67,11 @@
 
 - Added a className prop to icon
 
-###MenuToggle.tsx
+### MenuToggle.tsx
 
 - Ability to choose between to visual types `portal` or `menu` to display the MenuToggle.
 
-###Notification.tsx
+### Notification.tsx
 
 - Added a `close` prop so a notification can be closed by the user
 
@@ -85,8 +83,6 @@
 
 - Added an initials fallback
 
-
-=======
 ### [0.4.26](https://github.com/GetStream/stream-video-js/compare/@stream-io/video-react-sdk-0.4.25...@stream-io/video-react-sdk-0.4.26) (2024-02-19)
 
 ### Dependency Updates
@@ -111,7 +107,6 @@
 
 * `@stream-io/video-client` updated to version `0.5.8`
 * `@stream-io/video-react-bindings` updated to version `0.3.19`
->>>>>>> 691a6a39
 ### [0.4.22](https://github.com/GetStream/stream-video-js/compare/@stream-io/video-react-sdk-0.4.21...@stream-io/video-react-sdk-0.4.22) (2024-01-29)
 
 ### Dependency Updates
