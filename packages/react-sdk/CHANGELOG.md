# Changelog

This file was generated using [@jscutlery/semver](https://github.com/jscutlery/semver).

<<<<<<< HEAD

# Styling

- New global variables like spacing, font-size, colors, button states etc, have been added. The old variables are still available.
- Major style changes have been made to the following items: Callstats, Device settings, Buttons, Particpant layout
- Icons have been updated and added

# Components

## Button

### CompositeButton.tsx

- `ToggleMenuButton` prop has been added by default `DefaultToggleMenuButton`
- The composite buttons has an optional variant `primary` and `secondary` to indicate a primary and secondary active state of the button
- An `active` class has been added to the `DefaultToggleMenuButton`.

## Call controls

- The default caption value has been removed
- A title has been added to the buttons
- Some buttons have been provided a variant prop

### CancelCallButton.tsx

- A cancel call confirmation button is added to allow the user end the call for all participants or leave the call.

### ToggleAudioButton.tsx

- A default permission state has been added to indicate that the browsers audio permissions have not been granted

### ToggleVideoButton.tsx

- A default permission state has been added to indicate that the browsers camera permissions have not been granted

### ReactionsButton.tsx

- Added a layout prop `horizontal` or `vertical` defaults to `horizontal`

### RecordCallButton.tsx

- A end recording confirmation button component has been added. To display a confirmation modal to the user either continue the recording or cancel it

### Other

### CallParticipantsList.tsx

- Removed the copy url button invite new participants
- Removed other related invite functionality

### CallRecordingListHeader

- Put the refresh functionality to optional

### CallStats.tsx

- The stats are defined with a `lowBound` (default 75) and a `highBound` (default 400) prop to indicate what you think is an acceptable latency.

###DropdownSelect.tsx

- Added a dropdown selector used in the device settings

### Icon.tsx

- Added a className prop to icon

###MenuToggle.tsx

- Ability to choose between to visual types `portal` or `menu` to display the MenuToggle.

###Notification.tsx

- Added a `close` prop so a notification can be closed by the user

### RecordingInProgressNotification.tsx

- Added a notificiation that can be used to be displayed when a recording is in progress

### DefaultVideoPlaceholder

- Added an initials fallback

=======
## [0.5.0](https://github.com/GetStream/stream-video-js/compare/@stream-io/video-react-sdk-0.4.26...@stream-io/video-react-sdk-0.5.0) (2024-02-26)

### Dependency Updates

* `@stream-io/video-client` updated to version `0.6.0`
* `@stream-io/video-react-bindings` updated to version `0.4.0`
* `@stream-io/video-styling` updated to version `0.2.0`

### ⚠ BREAKING CHANGES

* **hooks:** expose permission hooks through useCallStateHooks() (#1254)
* **events:** improved type narrowing on call events (#1246)
* **react-sdk:** Visual redesign of the SDK and Demo App (#1194)

### Features

* **events:** improved type narrowing on call events ([#1246](https://github.com/GetStream/stream-video-js/issues/1246)) ([b5bdab1](https://github.com/GetStream/stream-video-js/commit/b5bdab1b526b451402867a849f5790f4f9a9fa1e))
* **hooks:** expose permission hooks through useCallStateHooks() ([#1254](https://github.com/GetStream/stream-video-js/issues/1254)) ([3eaa8bd](https://github.com/GetStream/stream-video-js/commit/3eaa8bd7592920eedb434b6ec747b6d22077ed87))
* **react-sdk:** Visual redesign of the SDK and Demo App ([#1194](https://github.com/GetStream/stream-video-js/issues/1194)) ([c1c6a7b](https://github.com/GetStream/stream-video-js/commit/c1c6a7b9bb0551442457f6d0ef5fedc92a985a3d))


### Bug Fixes

* **react-sdk:** consider call setting permissions in CallControls ([c2ff1f9](https://github.com/GetStream/stream-video-js/commit/c2ff1f98c005ce6165743082882da6d62835ad99))

### [0.4.26](https://github.com/GetStream/stream-video-js/compare/@stream-io/video-react-sdk-0.4.25...@stream-io/video-react-sdk-0.4.26) (2024-02-19)

### Dependency Updates

- `@stream-io/video-client` updated to version `0.5.11`
- `@stream-io/video-react-bindings` updated to version `0.3.22`

### [0.4.25](https://github.com/GetStream/stream-video-js/compare/@stream-io/video-react-sdk-0.4.24...@stream-io/video-react-sdk-0.4.25) (2024-02-16)

### Dependency Updates

- `@stream-io/video-client` updated to version `0.5.10`
- `@stream-io/video-react-bindings` updated to version `0.3.21`

### [0.4.24](https://github.com/GetStream/stream-video-js/compare/@stream-io/video-react-sdk-0.4.23...@stream-io/video-react-sdk-0.4.24) (2024-02-12)

### Dependency Updates

- `@stream-io/video-client` updated to version `0.5.9`
- `@stream-io/video-react-bindings` updated to version `0.3.20`

### [0.4.23](https://github.com/GetStream/stream-video-js/compare/@stream-io/video-react-sdk-0.4.22...@stream-io/video-react-sdk-0.4.23) (2024-02-06)

### Dependency Updates

- `@stream-io/video-client` updated to version `0.5.8`
- `@stream-io/video-react-bindings` updated to version `0.3.19`
>>>>>>> b6d0ea9f

### [0.4.22](https://github.com/GetStream/stream-video-js/compare/@stream-io/video-react-sdk-0.4.21...@stream-io/video-react-sdk-0.4.22) (2024-01-29)

### Dependency Updates

- `@stream-io/video-client` updated to version `0.5.7`
- `@stream-io/video-react-bindings` updated to version `0.3.18`

### [0.4.21](https://github.com/GetStream/stream-video-js/compare/@stream-io/video-react-sdk-0.4.20...@stream-io/video-react-sdk-0.4.21) (2024-01-19)

### Dependency Updates

<<<<<<< HEAD
* `@stream-io/video-client` updated to version `0.5.6`
* `@stream-io/video-react-bindings` updated to version `0.3.17`

### [0.4.20](https://github.com/GetStream/stream-video-js/compare/@stream-io/video-react-sdk-0.4.19...@stream-io/video-react-sdk-0.4.20) (2024-01-16)
=======
- `@stream-io/video-client` updated to version `0.5.6`
- `@stream-io/video-react-bindings` updated to version `0.3.17`
>>>>>>> b6d0ea9f

### [0.4.20](https://github.com/GetStream/stream-video-js/compare/@stream-io/video-react-sdk-0.4.19...@stream-io/video-react-sdk-0.4.20) (2024-01-16)

### Bug Fixes

- **react-sdk:** handle external full-screen toggling ([#1243](https://github.com/GetStream/stream-video-js/issues/1243)) ([9578155](https://github.com/GetStream/stream-video-js/commit/95781555e8450c780ca73cf9d9d940d12613d893))

### [0.4.19](https://github.com/GetStream/stream-video-js/compare/@stream-io/video-react-sdk-0.4.18...@stream-io/video-react-sdk-0.4.19) (2024-01-16)

### Dependency Updates

- `@stream-io/video-client` updated to version `0.5.5`
- `@stream-io/video-react-bindings` updated to version `0.3.16`

### [0.4.18](https://github.com/GetStream/stream-video-js/compare/@stream-io/video-react-sdk-0.4.17...@stream-io/video-react-sdk-0.4.18) (2024-01-16)

### Dependency Updates

<<<<<<< HEAD
* `@stream-io/video-client` updated to version `0.5.4`
* `@stream-io/video-react-bindings` updated to version `0.3.15`
=======
- `@stream-io/video-client` updated to version `0.5.4`
- `@stream-io/video-react-bindings` updated to version `0.3.15`
>>>>>>> b6d0ea9f

### [0.4.17](https://github.com/GetStream/stream-video-js/compare/@stream-io/video-react-sdk-0.4.16...@stream-io/video-react-sdk-0.4.17) (2023-12-22)

### Dependency Updates

- `@stream-io/video-client` updated to version `0.5.3`
- `@stream-io/video-react-bindings` updated to version `0.3.14`

### [0.4.16](https://github.com/GetStream/stream-video-js/compare/@stream-io/video-react-sdk-0.4.15...@stream-io/video-react-sdk-0.4.16) (2023-12-11)

### Dependency Updates

- `@stream-io/video-client` updated to version `0.5.2`
- `@stream-io/video-react-bindings` updated to version `0.3.13`

### [0.4.15](https://github.com/GetStream/stream-video-js/compare/@stream-io/video-react-sdk-0.4.14...@stream-io/video-react-sdk-0.4.15) (2023-12-05)

### Dependency Updates

- `@stream-io/video-client` updated to version `0.5.1`
- `@stream-io/video-react-bindings` updated to version `0.3.12`

### [0.4.14](https://github.com/GetStream/stream-video-js/compare/@stream-io/video-react-sdk-0.4.13...@stream-io/video-react-sdk-0.4.14) (2023-11-29)

### Dependency Updates

- `@stream-io/video-client` updated to version `0.5.0`
- `@stream-io/video-react-bindings` updated to version `0.3.11`

### [0.4.13](https://github.com/GetStream/stream-video-js/compare/@stream-io/video-react-sdk-0.4.12...@stream-io/video-react-sdk-0.4.13) (2023-11-27)

### Dependency Updates

- `@stream-io/video-client` updated to version `0.4.10`
- `@stream-io/video-react-bindings` updated to version `0.3.10`

### [0.4.12](https://github.com/GetStream/stream-video-js/compare/@stream-io/video-react-sdk-0.4.11...@stream-io/video-react-sdk-0.4.12) (2023-11-22)

### Dependency Updates

- `@stream-io/video-client` updated to version `0.4.9`
- `@stream-io/video-react-bindings` updated to version `0.3.9`

### Features

- **participant-view:** allow opting-out from rendering VideoPlaceholder ([#1198](https://github.com/GetStream/stream-video-js/issues/1198)) ([acb020c](https://github.com/GetStream/stream-video-js/commit/acb020c8157a1338771bef11ef5e501bc9cd6f69))

### [0.4.11](https://github.com/GetStream/stream-video-js/compare/@stream-io/video-react-sdk-0.4.10...@stream-io/video-react-sdk-0.4.11) (2023-11-16)

### Dependency Updates

- `@stream-io/video-client` updated to version `0.4.8`
- `@stream-io/video-react-bindings` updated to version `0.3.8`

### [0.4.10](https://github.com/GetStream/stream-video-js/compare/@stream-io/video-react-sdk-0.4.9...@stream-io/video-react-sdk-0.4.10) (2023-11-13)

### Dependency Updates

- `@stream-io/video-client` updated to version `0.4.7`
- `@stream-io/video-react-bindings` updated to version `0.3.7`

### Features

- **device-api:** Browser Permissions API ([#1184](https://github.com/GetStream/stream-video-js/issues/1184)) ([a0b3573](https://github.com/GetStream/stream-video-js/commit/a0b3573b630ff8450953cdf1102fe722aea83f6f))

### [0.4.9](https://github.com/GetStream/stream-video-js/compare/@stream-io/video-react-sdk-0.4.8...@stream-io/video-react-sdk-0.4.9) (2023-11-13)

### Dependency Updates

- `@stream-io/video-client` updated to version `0.4.6`
- `@stream-io/video-react-bindings` updated to version `0.3.6`

### [0.4.8](https://github.com/GetStream/stream-video-js/compare/@stream-io/video-react-sdk-0.4.7...@stream-io/video-react-sdk-0.4.8) (2023-11-07)

### Dependency Updates

- `@stream-io/video-client` updated to version `0.4.5`
- `@stream-io/video-react-bindings` updated to version `0.3.5`
- `@stream-io/video-styling` updated to version `0.1.14`

### Bug Fixes

- lift the debug helpers from the SDK to Pronto ([#1182](https://github.com/GetStream/stream-video-js/issues/1182)) ([8f31efc](https://github.com/GetStream/stream-video-js/commit/8f31efc71d9f85ef147d21b42f23876599c36072))

### [0.4.7](https://github.com/GetStream/stream-video-js/compare/@stream-io/video-react-sdk-0.4.6...@stream-io/video-react-sdk-0.4.7) (2023-11-03)

### Bug Fixes

- set `key` prop to the correct element ([#1178](https://github.com/GetStream/stream-video-js/issues/1178)) ([b24c07d](https://github.com/GetStream/stream-video-js/commit/b24c07dd366e8aa64055aae7dd48cabe8761eac0)), closes [#1176](https://github.com/GetStream/stream-video-js/issues/1176)

### [0.4.6](https://github.com/GetStream/stream-video-js/compare/@stream-io/video-react-sdk-0.4.5...@stream-io/video-react-sdk-0.4.6) (2023-11-02)

### Dependency Updates

- `@stream-io/video-client` updated to version `0.4.4`
- `@stream-io/video-react-bindings` updated to version `0.3.4`

### Bug Fixes

- allow audio and screen share audio tracks, delay setSinkId ([#1176](https://github.com/GetStream/stream-video-js/issues/1176)) ([6a099c5](https://github.com/GetStream/stream-video-js/commit/6a099c5c7cc6f5d389961a7c594e914e19be4ddb))

### [0.4.5](https://github.com/GetStream/stream-video-js/compare/@stream-io/video-react-sdk-0.4.4...@stream-io/video-react-sdk-0.4.5) (2023-11-01)

### Dependency Updates

- `@stream-io/video-client` updated to version `0.4.3`
- `@stream-io/video-react-bindings` updated to version `0.3.3`

### [0.4.4](https://github.com/GetStream/stream-video-js/compare/@stream-io/video-react-sdk-0.4.3...@stream-io/video-react-sdk-0.4.4) (2023-11-01)

### Dependency Updates

- `@stream-io/video-client` updated to version `0.4.2`
- `@stream-io/video-react-bindings` updated to version `0.3.2`

### Bug Fixes

- respect server-side settings in the lobby ([#1175](https://github.com/GetStream/stream-video-js/issues/1175)) ([b722a0a](https://github.com/GetStream/stream-video-js/commit/b722a0a4f8fd4e4e56787db3d9a56e45ee195974))

### [0.4.3](https://github.com/GetStream/stream-video-js/compare/@stream-io/video-react-sdk-0.4.2...@stream-io/video-react-sdk-0.4.3) (2023-10-30)

### Bug Fixes

- add marker classes for the default `VideoPreview` components ([#1172](https://github.com/GetStream/stream-video-js/issues/1172)) ([7948cd8](https://github.com/GetStream/stream-video-js/commit/7948cd81a5ad6271872239a77b2a5ab8a856d231))

### [0.4.2](https://github.com/GetStream/stream-video-js/compare/@stream-io/video-react-sdk-0.4.1...@stream-io/video-react-sdk-0.4.2) (2023-10-30)

### Dependency Updates

- `@stream-io/video-client` updated to version `0.4.1`
- `@stream-io/video-react-bindings` updated to version `0.3.1`

### [0.4.1](https://github.com/GetStream/stream-video-js/compare/@stream-io/video-react-sdk-0.4.0...@stream-io/video-react-sdk-0.4.1) (2023-10-27)

### Bug Fixes

- **video-preview:** accept `className` prop ([#1166](https://github.com/GetStream/stream-video-js/issues/1166)) ([bfbfa1e](https://github.com/GetStream/stream-video-js/commit/bfbfa1ed52d4a0b19f9221252640d2926ebda641))

## [0.4.0](https://github.com/GetStream/stream-video-js/compare/@stream-io/video-react-sdk-0.3.47...@stream-io/video-react-sdk-0.4.0) (2023-10-27)

### Dependency Updates

- `@stream-io/video-client` updated to version `0.4.0`
- `@stream-io/video-react-bindings` updated to version `0.3.0`

### ⚠ BREAKING CHANGES

- **react-sdk:** Universal Device Management API (#1127)

### Features

- **react-sdk:** Universal Device Management API ([#1127](https://github.com/GetStream/stream-video-js/issues/1127)) ([aeb3561](https://github.com/GetStream/stream-video-js/commit/aeb35612745f45254b536281c5f81d1bcac2bab5))

### [0.3.47](https://github.com/GetStream/stream-video-js/compare/@stream-io/video-react-sdk-0.3.46...@stream-io/video-react-sdk-0.3.47) (2023-10-26)

### Bug Fixes

- Localize "Screen Share" caption ([#1164](https://github.com/GetStream/stream-video-js/issues/1164)) ([0a9ed96](https://github.com/GetStream/stream-video-js/commit/0a9ed960ee5ef8409b61dc5d747912b17a521160))

### [0.3.46](https://github.com/GetStream/stream-video-js/compare/@stream-io/video-react-sdk-0.3.45...@stream-io/video-react-sdk-0.3.46) (2023-10-25)

### Dependency Updates

- `@stream-io/video-client` updated to version `0.3.36`
- `@stream-io/video-react-bindings` updated to version `0.2.37`

### [0.3.45](https://github.com/GetStream/stream-video-js/compare/@stream-io/video-react-sdk-0.3.44...@stream-io/video-react-sdk-0.3.45) (2023-10-24)

### Bug Fixes

- add missing translations ([#1158](https://github.com/GetStream/stream-video-js/issues/1158)) ([6eb0c7a](https://github.com/GetStream/stream-video-js/commit/6eb0c7abf1b6a403438e4d80f275265e07e4f82f))

### [0.3.44](https://github.com/GetStream/stream-video-js/compare/@stream-io/video-react-sdk-0.3.43...@stream-io/video-react-sdk-0.3.44) (2023-10-19)

### Bug Fixes

- sync video "paused" state more accurately ([#1150](https://github.com/GetStream/stream-video-js/issues/1150)) ([39cd42f](https://github.com/GetStream/stream-video-js/commit/39cd42f0035bbabdd9bb078fc8df9192f3b6c42f))

### [0.3.43](https://github.com/GetStream/stream-video-js/compare/@stream-io/video-react-sdk-0.3.42...@stream-io/video-react-sdk-0.3.43) (2023-10-19)

### Dependency Updates

- `@stream-io/video-client` updated to version `0.3.35`
- `@stream-io/video-react-bindings` updated to version `0.2.36`

### Features

- mute screenshare_audio, update to the newest OpenAPI schema ([#1148](https://github.com/GetStream/stream-video-js/issues/1148)) ([81c45a7](https://github.com/GetStream/stream-video-js/commit/81c45a77e6a526de05ce5457357d212fb3e613d9))

### [0.3.42](https://github.com/GetStream/stream-video-js/compare/@stream-io/video-react-sdk-0.3.41...@stream-io/video-react-sdk-0.3.42) (2023-10-18)

### Dependency Updates

- `@stream-io/video-client` updated to version `0.3.34`
- `@stream-io/video-react-bindings` updated to version `0.2.35`
- `@stream-io/video-styling` updated to version `0.1.13`

### Features

- **build:** ESM and CJS bundles ([#1144](https://github.com/GetStream/stream-video-js/issues/1144)) ([58b60ee](https://github.com/GetStream/stream-video-js/commit/58b60eee4b1cd667d2eef8f17ed4e6da74876a51)), closes [#1025](https://github.com/GetStream/stream-video-js/issues/1025)

### [0.3.41](https://github.com/GetStream/stream-video-js/compare/@stream-io/video-react-sdk-0.3.40...@stream-io/video-react-sdk-0.3.41) (2023-10-13)

### Dependency Updates

- `@stream-io/video-client` updated to version `0.3.33`
- `@stream-io/video-react-bindings` updated to version `0.2.34`

### [0.3.40](https://github.com/GetStream/stream-video-js/compare/@stream-io/video-react-sdk-0.3.39...@stream-io/video-react-sdk-0.3.40) (2023-10-13)

### Dependency Updates

- `@stream-io/video-client` updated to version `0.3.32`
- `@stream-io/video-react-bindings` updated to version `0.2.33`

### [0.3.39](https://github.com/GetStream/stream-video-js/compare/@stream-io/video-react-sdk-0.3.38...@stream-io/video-react-sdk-0.3.39) (2023-10-09)

### Dependency Updates

- `@stream-io/video-client` updated to version `0.3.31`
- `@stream-io/video-react-bindings` updated to version `0.2.32`

### Bug Fixes

- sorting in paginated grid ([#1129](https://github.com/GetStream/stream-video-js/issues/1129)) ([d5b280a](https://github.com/GetStream/stream-video-js/commit/d5b280aadeaa4c718d0158561197c7045620ae0f))

### [0.3.38](https://github.com/GetStream/stream-video-js/compare/@stream-io/video-react-sdk-0.3.37...@stream-io/video-react-sdk-0.3.38) (2023-10-06)

### Dependency Updates

- `@stream-io/video-client` updated to version `0.3.30`
- `@stream-io/video-react-bindings` updated to version `0.2.31`

### Features

- ScreenShare Audio support ([#1118](https://github.com/GetStream/stream-video-js/issues/1118)) ([5b63e1c](https://github.com/GetStream/stream-video-js/commit/5b63e1c5f52c76e3761e6907bd3786c19f0e5c6d))

### [0.3.37](https://github.com/GetStream/stream-video-js/compare/@stream-io/video-react-sdk-0.3.36...@stream-io/video-react-sdk-0.3.37) (2023-10-05)

### Dependency Updates

- `@stream-io/video-client` updated to version `0.3.29`
- `@stream-io/video-react-bindings` updated to version `0.2.30`

### [0.3.36](https://github.com/GetStream/stream-video-js/compare/@stream-io/video-react-sdk-0.3.35...@stream-io/video-react-sdk-0.3.36) (2023-10-03)

### Bug Fixes

- check if `currentParticipant` is actually initialized ([#1124](https://github.com/GetStream/stream-video-js/issues/1124)) ([797b84f](https://github.com/GetStream/stream-video-js/commit/797b84f9f63ae2c98a97b28afc08858705cd6840))

### [0.3.35](https://github.com/GetStream/stream-video-js/compare/@stream-io/video-react-sdk-0.3.34...@stream-io/video-react-sdk-0.3.35) (2023-10-02)

### Bug Fixes

- requestPermission should be no-op when permission is already granted ([#1122](https://github.com/GetStream/stream-video-js/issues/1122)) ([f3d9e34](https://github.com/GetStream/stream-video-js/commit/f3d9e349825a6052850f7a78c3d6af9f517d136e))

### [0.3.34](https://github.com/GetStream/stream-video-js/compare/@stream-io/video-react-sdk-0.3.33...@stream-io/video-react-sdk-0.3.34) (2023-10-02)

### Dependency Updates

- `@stream-io/video-styling` updated to version `0.1.12`

### Features

- **egress-composite:** add support for new options ([#1104](https://github.com/GetStream/stream-video-js/issues/1104)) ([2e039c2](https://github.com/GetStream/stream-video-js/commit/2e039c280cd808e6464ee3ab54e8c3606a0a0180)), closes [/github.com/GetStream/stream-video-js/blob/acc7301c069daeff68a8ad495e4f66bc2e61a137/sample-apps/react/egress-composite/src/ConfigurationContext.tsx#L53-L117](https://github.com/GetStream//github.com/GetStream/stream-video-js/blob/acc7301c069daeff68a8ad495e4f66bc2e61a137/sample-apps/react/egress-composite/src/ConfigurationContext.tsx/issues/L53-L117)

### [0.3.33](https://github.com/GetStream/stream-video-js/compare/@stream-io/video-react-sdk-0.3.32...@stream-io/video-react-sdk-0.3.33) (2023-09-28)

### Dependency Updates

- `@stream-io/video-client` updated to version `0.3.28`
- `@stream-io/video-react-bindings` updated to version `0.2.29`

### [0.3.32](https://github.com/GetStream/stream-video-js/compare/@stream-io/video-react-sdk-0.3.31...@stream-io/video-react-sdk-0.3.32) (2023-09-28)

### Dependency Updates

- `@stream-io/video-client` updated to version `0.1.0`
- `@stream-io/video-react-bindings` updated to version `0.2.28`

### [0.3.31](https://github.com/GetStream/stream-video-js/compare/@stream-io/video-react-sdk-0.3.30...@stream-io/video-react-sdk-0.3.31) (2023-09-27)

### Dependency Updates

- `@stream-io/video-client` updated to version `0.1.0`
- `@stream-io/video-react-bindings` updated to version `0.2.27`
- `@stream-io/video-styling` updated to version `0.1.11`

### Features

- **Call Preview:** Support for call thumbnails ([#1099](https://github.com/GetStream/stream-video-js/issues/1099)) ([9274f76](https://github.com/GetStream/stream-video-js/commit/9274f760ed264ee0ee6ac97c6fe679288e067fd8))

### [0.3.30](https://github.com/GetStream/stream-video-js/compare/@stream-io/video-react-sdk-0.3.29...@stream-io/video-react-sdk-0.3.30) (2023-09-27)

### Dependency Updates

- `@stream-io/video-client` updated to version `0.1.0`
- `@stream-io/video-react-bindings` updated to version `0.2.26`
- `@stream-io/video-styling` updated to version `0.1.10`

### Features

- **react-sdk:** LivestreamLayout ([#1103](https://github.com/GetStream/stream-video-js/issues/1103)) ([6636699](https://github.com/GetStream/stream-video-js/commit/6636699701dfd5eb5886c50781dd5f16a8470da5))

### [0.3.29](https://github.com/GetStream/stream-video-js/compare/@stream-io/video-react-sdk-0.3.28...@stream-io/video-react-sdk-0.3.29) (2023-09-27)

### Features

- **SpeakerLayout:** add participantsBarLimit ([#1090](https://github.com/GetStream/stream-video-js/issues/1090)) ([712f1e7](https://github.com/GetStream/stream-video-js/commit/712f1e7010fdb8859aaa6caba7e7d9e0f4557ccb))

### [0.3.28](https://github.com/GetStream/stream-video-js/compare/@stream-io/video-react-sdk-0.3.27...@stream-io/video-react-sdk-0.3.28) (2023-09-26)

### Dependency Updates

- `@stream-io/video-client` updated to version `0.1.0`
- `@stream-io/video-react-bindings` updated to version `0.2.25`
- `@stream-io/video-styling` updated to version `0.1.9`

### Features

- show the anonymous user count in the participant list ([#1109](https://github.com/GetStream/stream-video-js/issues/1109)) ([a253cbf](https://github.com/GetStream/stream-video-js/commit/a253cbfa7552a9ab4302ce824a72653a27dd324d))

### [0.3.27](https://github.com/GetStream/stream-video-js/compare/@stream-io/video-react-sdk-0.3.26...@stream-io/video-react-sdk-0.3.27) (2023-09-26)

### Dependency Updates

- `@stream-io/video-client` updated to version `0.1.0`
- `@stream-io/video-react-bindings` updated to version `0.2.24`

### [0.3.26](https://github.com/GetStream/stream-video-js/compare/@stream-io/video-react-sdk-0.3.25...@stream-io/video-react-sdk-0.3.26) (2023-09-25)

### Dependency Updates

- `@stream-io/i18n` updated to version `0.1.2`
- `@stream-io/video-client` updated to version `0.1.0`
- `@stream-io/video-react-bindings` updated to version `0.2.23`
- `@stream-io/video-styling` updated to version `0.1.8`

### Bug Fixes

- Add extra delay before attempting to play video in Safari and Firefox ([#1106](https://github.com/GetStream/stream-video-js/issues/1106)) ([5b4a589](https://github.com/GetStream/stream-video-js/commit/5b4a58918240a7b63807726609d6d54b92cfe1d2))

### [0.3.25](https://github.com/GetStream/stream-video-js/compare/@stream-io/video-react-sdk-0.3.24...@stream-io/video-react-sdk-0.3.25) (2023-09-20)

### Dependency Updates

- `@stream-io/video-client` updated to version `0.1.0`
- `@stream-io/video-react-bindings` updated to version `0.2.22`
- `@stream-io/video-styling` updated to version `0.1.7`

### Bug Fixes

- unmount video element when there is no video track or participant is invisible ([#1096](https://github.com/GetStream/stream-video-js/issues/1096)) ([bd01835](https://github.com/GetStream/stream-video-js/commit/bd01835f4e93c981ca2e5a7e4e09142ea4e326cf)), closes [#1094](https://github.com/GetStream/stream-video-js/issues/1094)

### [0.3.24](https://github.com/GetStream/stream-video-js/compare/@stream-io/video-react-sdk-0.3.23...@stream-io/video-react-sdk-0.3.24) (2023-09-19)

### Dependency Updates

- `@stream-io/video-client` updated to version `0.1.0`
- `@stream-io/video-react-bindings` updated to version `0.2.21`

### [0.3.23](https://github.com/GetStream/stream-video-js/compare/@stream-io/video-react-sdk-0.3.22...@stream-io/video-react-sdk-0.3.23) (2023-09-18)

### Dependency Updates

- `@stream-io/video-styling` updated to version `0.1.6`

### Bug Fixes

- hide the video element when a placeholder is visible ([#1094](https://github.com/GetStream/stream-video-js/issues/1094)) ([9efd84c](https://github.com/GetStream/stream-video-js/commit/9efd84cb77b98c372917e6bfa36161763969dddd))

### [0.3.22](https://github.com/GetStream/stream-video-js/compare/@stream-io/video-react-sdk-0.3.21...@stream-io/video-react-sdk-0.3.22) (2023-09-15)

### Dependency Updates

- `@stream-io/video-client` updated to version `0.1.0`
- `@stream-io/video-react-bindings` updated to version `0.2.20`

### [0.3.21](https://github.com/GetStream/stream-video-js/compare/@stream-io/video-react-sdk-0.3.20...@stream-io/video-react-sdk-0.3.21) (2023-09-15)

### Dependency Updates

- `@stream-io/video-client` updated to version `0.1.0`
- `@stream-io/video-react-bindings` updated to version `0.2.19`

### [0.3.20](https://github.com/GetStream/stream-video-js/compare/@stream-io/video-react-sdk-0.3.19...@stream-io/video-react-sdk-0.3.20) (2023-09-14)

### Dependency Updates

- `@stream-io/video-client` updated to version `0.1.0`
- `@stream-io/video-react-bindings` updated to version `0.2.18`

### [0.3.19](https://github.com/GetStream/stream-video-js/compare/@stream-io/video-react-sdk-0.3.18...@stream-io/video-react-sdk-0.3.19) (2023-09-13)

### Dependency Updates

- `@stream-io/video-client` updated to version `0.1.0`
- `@stream-io/video-react-bindings` updated to version `0.2.17`

### [0.3.18](https://github.com/GetStream/stream-video-js/compare/@stream-io/video-react-sdk-0.3.17...@stream-io/video-react-sdk-0.3.18) (2023-09-11)

### Dependency Updates

- `@stream-io/video-client` updated to version `0.1.0`
- `@stream-io/video-react-bindings` updated to version `0.2.16`

### [0.3.17](https://github.com/GetStream/stream-video-js/compare/@stream-io/video-react-sdk-0.3.16...@stream-io/video-react-sdk-0.3.17) (2023-09-08)

### Bug Fixes

- hook dependency issues, re-compute video aspect ratio after track unmute ([#1067](https://github.com/GetStream/stream-video-js/issues/1067)) ([392c36a](https://github.com/GetStream/stream-video-js/commit/392c36af9dbabd22f72d4cc4b11aab7b1d642b1f))

### [0.3.16](https://github.com/GetStream/stream-video-js/compare/@stream-io/video-react-sdk-0.3.15...@stream-io/video-react-sdk-0.3.16) (2023-09-05)

### Dependency Updates

- `@stream-io/video-client` updated to version `0.1.0`
- `@stream-io/video-react-bindings` updated to version `0.2.15`

### [0.3.15](https://github.com/GetStream/stream-video-js/compare/@stream-io/video-react-sdk-0.3.14...@stream-io/video-react-sdk-0.3.15) (2023-08-31)

### Features

- **react-sdk:** add browser permissions hook ([#972](https://github.com/GetStream/stream-video-js/issues/972)) ([4f1b40c](https://github.com/GetStream/stream-video-js/commit/4f1b40c3d19d580964c1e999c8055c3b736674a4))

### [0.3.14](https://github.com/GetStream/stream-video-js/compare/@stream-io/video-react-sdk-0.3.13...@stream-io/video-react-sdk-0.3.14) (2023-08-31)

### Dependency Updates

- `@stream-io/video-client` updated to version `0.1.0`
- `@stream-io/video-react-bindings` updated to version `0.2.14`

### [0.3.13](https://github.com/GetStream/stream-video-js/compare/@stream-io/video-react-sdk-0.3.12...@stream-io/video-react-sdk-0.3.13) (2023-08-31)

### Dependency Updates

- `@stream-io/video-client` updated to version `0.1.0`
- `@stream-io/video-react-bindings` updated to version `0.2.13`

### [0.3.12](https://github.com/GetStream/stream-video-js/compare/@stream-io/video-react-sdk-0.3.11...@stream-io/video-react-sdk-0.3.12) (2023-08-30)

### Dependency Updates

- `@stream-io/video-client` updated to version `0.1.0`
- `@stream-io/video-react-bindings` updated to version `0.2.12`

### [0.3.11](https://github.com/GetStream/stream-video-js/compare/@stream-io/video-react-sdk-0.3.10...@stream-io/video-react-sdk-0.3.11) (2023-08-30)

### Dependency Updates

- `@stream-io/video-client` updated to version `0.1.0`
- `@stream-io/video-react-bindings` updated to version `0.2.11`

### Features

- **Call:** Dynascale support for Plain-JS SDK ([#914](https://github.com/GetStream/stream-video-js/issues/914)) ([d295fd3](https://github.com/GetStream/stream-video-js/commit/d295fd341bbe325310fc6479f24ef647b013429b))

### [0.3.10](https://github.com/GetStream/stream-video-js/compare/@stream-io/video-react-sdk-0.3.9...@stream-io/video-react-sdk-0.3.10) (2023-08-29)

### Dependency Updates

- `@stream-io/video-client` updated to version `0.1.0`
- `@stream-io/video-react-bindings` updated to version `0.2.10`

### [0.3.9](https://github.com/GetStream/stream-video-js/compare/@stream-io/video-react-sdk-0.3.8...@stream-io/video-react-sdk-0.3.9) (2023-08-29)

### Dependency Updates

- `@stream-io/video-client` updated to version `0.1.0`
- `@stream-io/video-react-bindings` updated to version `0.2.9`

### [0.3.8](https://github.com/GetStream/stream-video-js/compare/@stream-io/video-react-sdk-0.3.7...@stream-io/video-react-sdk-0.3.8) (2023-08-24)

### Dependency Updates

- `@stream-io/video-client` updated to version `0.1.0`
- `@stream-io/video-react-bindings` updated to version `0.2.8`

### [0.3.7](https://github.com/GetStream/stream-video-js/compare/@stream-io/video-react-sdk-0.3.6...@stream-io/video-react-sdk-0.3.7) (2023-08-23)

### Dependency Updates

- `@stream-io/video-client` updated to version `0.1.0`
- `@stream-io/video-react-bindings` updated to version `0.2.7`

### [0.3.6](https://github.com/GetStream/stream-video-js/compare/@stream-io/video-react-sdk-0.3.5...@stream-io/video-react-sdk-0.3.6) (2023-08-22)

### Dependency Updates

- `@stream-io/video-client` updated to version `0.1.0`
- `@stream-io/video-react-bindings` updated to version `0.2.6`

### [0.3.5](https://github.com/GetStream/stream-video-js/compare/@stream-io/video-react-sdk-0.3.4...@stream-io/video-react-sdk-0.3.5) (2023-08-21)

### Dependency Updates

- `@stream-io/video-client` updated to version `0.1.0`
- `@stream-io/video-react-bindings` updated to version `0.2.5`

### [0.3.4](https://github.com/GetStream/stream-video-js/compare/@stream-io/video-react-sdk-0.3.3...@stream-io/video-react-sdk-0.3.4) (2023-08-18)

### Dependency Updates

- `@stream-io/video-client` updated to version `0.1.0`
- `@stream-io/video-react-bindings` updated to version `0.2.4`

### [0.3.3](https://github.com/GetStream/stream-video-js/compare/@stream-io/video-react-sdk-0.3.2...@stream-io/video-react-sdk-0.3.3) (2023-08-16)

### Dependency Updates

- `@stream-io/video-client` updated to version `0.1.0`
- `@stream-io/video-react-bindings` updated to version `0.2.3`

### [0.3.2](https://github.com/GetStream/stream-video-js/compare/@stream-io/video-react-sdk-0.3.1...@stream-io/video-react-sdk-0.3.2) (2023-08-16)

### Dependency Updates

- `@stream-io/video-client` updated to version `0.1.0`
- `@stream-io/video-react-bindings` updated to version `0.2.2`

### [0.3.1](https://github.com/GetStream/stream-video-js/compare/@stream-io/video-react-sdk-0.3.0...@stream-io/video-react-sdk-0.3.1) (2023-08-16)

### Dependency Updates

- `@stream-io/video-react-bindings` updated to version `0.2.1`

## [0.3.0](https://github.com/GetStream/stream-video-js/compare/@stream-io/video-react-sdk-0.2.8...@stream-io/video-react-sdk-0.3.0) (2023-08-16)

### Dependency Updates

- `@stream-io/video-client` updated to version `0.1.0`
- `@stream-io/video-react-bindings` updated to version `0.2.0`

### ⚠ BREAKING CHANGES

- Call State reorganization (#931)

### Features

- Call State reorganization ([#931](https://github.com/GetStream/stream-video-js/issues/931)) ([441dbd4](https://github.com/GetStream/stream-video-js/commit/441dbd4ffb8c851abb0ca719be143a1e80d1418c)), closes [#917](https://github.com/GetStream/stream-video-js/issues/917)

### [0.2.8](https://github.com/GetStream/stream-video-js/compare/@stream-io/video-react-sdk-0.2.7...@stream-io/video-react-sdk-0.2.8) (2023-08-15)

### Dependency Updates

- `@stream-io/video-styling` updated to version `0.1.5`

### [0.2.7](https://github.com/GetStream/stream-video-js/compare/@stream-io/video-react-sdk-0.2.6...@stream-io/video-react-sdk-0.2.7) (2023-08-14)

### Dependency Updates

- `@stream-io/video-client` updated to version `0.1.0`
- `@stream-io/video-react-bindings` updated to version `0.1.18`

### Features

- extra config params in goLive() API ([#924](https://github.com/GetStream/stream-video-js/issues/924)) ([e14a082](https://github.com/GetStream/stream-video-js/commit/e14a0829460a3c5ff6d249dd159e6118df0b8352))

### [0.2.6](https://github.com/GetStream/stream-video-js/compare/@stream-io/video-react-sdk-0.2.5...@stream-io/video-react-sdk-0.2.6) (2023-08-11)

### Features

- flag the dominant speaker with a CSS class ([#923](https://github.com/GetStream/stream-video-js/issues/923)) ([d503578](https://github.com/GetStream/stream-video-js/commit/d5035788c6f2b1a9db195d9f5fb9dd062cad1627))

### [0.2.5](https://github.com/GetStream/stream-video-js/compare/@stream-io/video-react-sdk-0.2.4...@stream-io/video-react-sdk-0.2.5) (2023-08-11)

### Dependency Updates

- `@stream-io/video-react-bindings` updated to version `0.1.17`

### Features

- Wrap all call state hooks in useCallStateHooks() ([#917](https://github.com/GetStream/stream-video-js/issues/917)) ([19f891a](https://github.com/GetStream/stream-video-js/commit/19f891aab42b725b6a1d0194bf0ef8f645ccc792))

### [0.2.4](https://github.com/GetStream/stream-video-js/compare/@stream-io/video-react-sdk-0.2.3...@stream-io/video-react-sdk-0.2.4) (2023-08-10)

### Dependency Updates

- `@stream-io/video-react-bindings` updated to version `0.1.16`

### [0.2.3](https://github.com/GetStream/stream-video-js/compare/@stream-io/video-react-sdk-0.2.2...@stream-io/video-react-sdk-0.2.3) (2023-08-10)

### Bug Fixes

- **ParticipantView:** remove audio element while muted ([#918](https://github.com/GetStream/stream-video-js/issues/918)) ([076c7ff](https://github.com/GetStream/stream-video-js/commit/076c7ffbc4a525b0fb2acbc62a560734381e362b))

### [0.2.2](https://github.com/GetStream/stream-video-js/compare/@stream-io/video-react-sdk-0.2.1...@stream-io/video-react-sdk-0.2.2) (2023-08-08)

### Dependency Updates

- `@stream-io/video-client` updated to version `0.1.0`
- `@stream-io/video-react-bindings` updated to version `0.1.15`

### Features

- **livestream:** Livestream tutorial rewrite ([#909](https://github.com/GetStream/stream-video-js/issues/909)) ([49efdaa](https://github.com/GetStream/stream-video-js/commit/49efdaa14faccaa4848e8f9bdf3abb7748b925ac))

### [0.2.1](https://github.com/GetStream/stream-video-js/compare/@stream-io/video-react-sdk-0.2.0...@stream-io/video-react-sdk-0.2.1) (2023-08-07)

### Dependency Updates

- `@stream-io/video-client` updated to version `0.1.0`
- `@stream-io/video-react-bindings` updated to version `0.1.14`

## [0.2.0](https://github.com/GetStream/stream-video-js/compare/@stream-io/video-react-sdk-0.1.18...@stream-io/video-react-sdk-0.2.0) (2023-08-07)

### Dependency Updates

- `@stream-io/video-client` updated to version `0.1.0`
- `@stream-io/video-react-bindings` updated to version `0.1.13`

### ⚠ BREAKING CHANGES

- Server-side participant pinning (#881)

### Features

- Server-side participant pinning ([#881](https://github.com/GetStream/stream-video-js/issues/881)) ([72829f1](https://github.com/GetStream/stream-video-js/commit/72829f1caf5b9c719d063a7e5175b7aa7431cd71))

### [0.1.18](https://github.com/GetStream/stream-video-js/compare/@stream-io/video-react-sdk-0.1.17...@stream-io/video-react-sdk-0.1.18) (2023-08-04)

### Dependency Updates

- `@stream-io/video-client` updated to version `0.1.0`
- `@stream-io/video-react-bindings` updated to version `0.1.12`

### [0.1.17](https://github.com/GetStream/stream-video-js/compare/@stream-io/video-react-sdk-0.1.16...@stream-io/video-react-sdk-0.1.17) (2023-08-01)

### Dependency Updates

- `@stream-io/video-client` updated to version `0.1.0`
- `@stream-io/video-react-bindings` updated to version `0.1.11`

### [0.1.16](https://github.com/GetStream/stream-video-js/compare/@stream-io/video-react-sdk-0.1.15...@stream-io/video-react-sdk-0.1.16) (2023-08-01)

### Documentation

- add prop description to client and call prop of StreamVideo and StreamCall ([#873](https://github.com/GetStream/stream-video-js/issues/873)) ([4d4a2b8](https://github.com/GetStream/stream-video-js/commit/4d4a2b81506af9cf7e81a4925cabc4429f32b401))
- adjust Quickstart ([#872](https://github.com/GetStream/stream-video-js/issues/872)) ([42637a0](https://github.com/GetStream/stream-video-js/commit/42637a06c1b828ebd9285296be5a32a509c6c624))
- rewrite video-calling tutorial ([#866](https://github.com/GetStream/stream-video-js/issues/866)) ([c16d0a2](https://github.com/GetStream/stream-video-js/commit/c16d0a283b005a77dfbcbb3bb7c9946dcc501094))

### [0.1.15](https://github.com/GetStream/stream-video-js/compare/@stream-io/video-react-sdk-0.1.14...@stream-io/video-react-sdk-0.1.15) (2023-07-28)

### Dependency Updates

- `@stream-io/video-client` updated to version `0.1.0`
- `@stream-io/video-react-bindings` updated to version `0.1.10`

### Bug Fixes

- set initial device state regardless of call state ([#869](https://github.com/GetStream/stream-video-js/issues/869)) ([3c3cb29](https://github.com/GetStream/stream-video-js/commit/3c3cb29e5585e30b0eacc4b0ecb7bab2e075c111))

### Documentation

- **react-native:** UI Cookbook - Connection Quality Indicator ([#861](https://github.com/GetStream/stream-video-js/issues/861)) ([f9fc8fc](https://github.com/GetStream/stream-video-js/commit/f9fc8fc9653f29721989a52fd888b3db99b41cea))

### [0.1.14](https://github.com/GetStream/stream-video-js/compare/@stream-io/video-react-sdk-0.1.13...@stream-io/video-react-sdk-0.1.14) (2023-07-27)

### Documentation

- Update audio room tutorial to support strict mode ([#840](https://github.com/GetStream/stream-video-js/issues/840)) ([9aec392](https://github.com/GetStream/stream-video-js/commit/9aec392ec4a44fb0c1eaee00c19568f01d7b3da9))

### [0.1.13](https://github.com/GetStream/stream-video-js/compare/@stream-io/video-react-sdk-0.1.12...@stream-io/video-react-sdk-0.1.13) (2023-07-27)

### Dependency Updates

- `@stream-io/video-client` updated to version `0.1.0`
- `@stream-io/video-react-bindings` updated to version `0.1.9`

### [0.1.12](https://github.com/GetStream/stream-video-js/compare/@stream-io/video-react-sdk-0.1.11...@stream-io/video-react-sdk-0.1.12) (2023-07-26)

### Dependency Updates

- `@stream-io/video-client` updated to version `0.1.0`
- `@stream-io/video-react-bindings` updated to version `0.1.8`

### [0.1.11](https://github.com/GetStream/stream-video-js/compare/@stream-io/video-react-sdk-0.1.10...@stream-io/video-react-sdk-0.1.11) (2023-07-26)

### Dependency Updates

- `@stream-io/video-client` updated to version `0.1.0`
- `@stream-io/video-react-bindings` updated to version `0.1.7`

### [0.1.10](https://github.com/GetStream/stream-video-js/compare/@stream-io/video-react-sdk-0.1.9...@stream-io/video-react-sdk-0.1.10) (2023-07-25)

### Features

- **react-native:** add translations to SDK and DF app ([#828](https://github.com/GetStream/stream-video-js/issues/828)) ([c7a7f73](https://github.com/GetStream/stream-video-js/commit/c7a7f73b5cfd9222101e4c44b6c9ec42006bcac2))

### [0.1.9](https://github.com/GetStream/stream-video-js/compare/@stream-io/video-react-sdk-0.1.8...@stream-io/video-react-sdk-0.1.9) (2023-07-21)

### Documentation

- Fix code snippet in video calling tutorial ([dc8f8cc](https://github.com/GetStream/stream-video-js/commit/dc8f8cc58d13b32eda2c7624152470c5909698e7))

### [0.1.8](https://github.com/GetStream/stream-video-js/compare/@stream-io/video-react-sdk-0.1.7...@stream-io/video-react-sdk-0.1.8) (2023-07-21)

### Dependency Updates

- `@stream-io/video-client` updated to version `0.1.0`
- `@stream-io/video-react-bindings` updated to version `0.1.6`

### Bug Fixes

- strict mode issue ([#740](https://github.com/GetStream/stream-video-js/issues/740)) ([c39e4e4](https://github.com/GetStream/stream-video-js/commit/c39e4e4041a2326393478ad808b2aa791d50f8ce))

### Documentation

- add backlinks to the main marketing pages ([#838](https://github.com/GetStream/stream-video-js/issues/838)) ([7374972](https://github.com/GetStream/stream-video-js/commit/7374972a93e6a6052b384a11e5883b7ccbb559ff))

### [0.1.7](https://github.com/GetStream/stream-video-js/compare/@stream-io/video-react-sdk-0.1.6...@stream-io/video-react-sdk-0.1.7) (2023-07-21)

### Dependency Updates

- `@stream-io/video-client` updated to version `0.1.0`
- `@stream-io/video-react-bindings` updated to version `0.1.5`

### [0.1.6](https://github.com/GetStream/stream-video-js/compare/@stream-io/video-react-sdk-0.1.5...@stream-io/video-react-sdk-0.1.6) (2023-07-20)

### Bug Fixes

- Apply sinkId settings in paginated grid layout ([#829](https://github.com/GetStream/stream-video-js/issues/829)) ([017996b](https://github.com/GetStream/stream-video-js/commit/017996b42c3df3faaff40c15999880e65b3e097a))

### [0.1.5](https://github.com/GetStream/stream-video-js/compare/@stream-io/video-react-sdk-0.1.4...@stream-io/video-react-sdk-0.1.5) (2023-07-20)

### Dependency Updates

- `@stream-io/video-client` updated to version `0.1.0`
- `@stream-io/video-react-bindings` updated to version `0.1.4`

### [0.1.4](https://github.com/GetStream/stream-video-js/compare/@stream-io/video-react-sdk-0.1.3...@stream-io/video-react-sdk-0.1.4) (2023-07-19)

### Dependency Updates

- `@stream-io/video-client` updated to version `0.1.0`
- `@stream-io/video-react-bindings` updated to version `0.1.3`

### [0.1.3](https://github.com/GetStream/stream-video-js/compare/@stream-io/video-react-sdk-0.1.2...@stream-io/video-react-sdk-0.1.3) (2023-07-18)

### Dependency Updates

- `@stream-io/video-client` updated to version `0.1.0`
- `@stream-io/video-react-bindings` updated to version `0.1.2`

### [0.1.2](https://github.com/GetStream/stream-video-js/compare/@stream-io/video-react-sdk-0.1.1...@stream-io/video-react-sdk-0.1.2) (2023-07-17)

### Features

- Trigger react-sdk release to test sample app deployment ([77abdb6](https://github.com/GetStream/stream-video-js/commit/77abdb67bafa6c33bf7b86070999f7ad9d6010df))

### [0.1.1](https://github.com/GetStream/stream-video-js/compare/@stream-io/video-react-sdk-0.1.0...@stream-io/video-react-sdk-0.1.1) (2023-07-17)

### Dependency Updates

- `@stream-io/video-client` updated to version `0.1.0`
- `@stream-io/video-react-bindings` updated to version `0.1.1`

## [0.1.0](https://github.com/GetStream/stream-video-js/compare/@stream-io/video-react-sdk-0.0.92...@stream-io/video-react-sdk-0.1.0) (2023-07-17)

### Dependency Updates

- `@stream-io/i18n` updated to version `0.1.1`
- `@stream-io/video-react-bindings` updated to version `0.1.0`

### ⚠ BREAKING CHANGES

- Trigger breaking change to react-sdk

### Features

- **react-sdk:** extract toggle functions to hooks + permissions ([#750](https://github.com/GetStream/stream-video-js/issues/750)) ([e6fab59](https://github.com/GetStream/stream-video-js/commit/e6fab59d3ebc4b91b8b8ed79e6f56bf6b6b10b52))
- Trigger breaking change to react-sdk ([1e1f21f](https://github.com/GetStream/stream-video-js/commit/1e1f21f212be370fbd54a36371d1a7a485e6cec4))

### [0.0.92](https://github.com/GetStream/stream-video-js/compare/@stream-io/video-react-sdk-0.0.91...@stream-io/video-react-sdk-0.0.92) (2023-07-17)

### Dependency Updates

- `@stream-io/i18n` updated to version `0.1.0`
- `@stream-io/video-react-bindings` updated to version `0.0.54`

### [0.0.91](https://github.com/GetStream/stream-video-js/compare/@stream-io/video-react-sdk-0.0.90...@stream-io/video-react-sdk-0.0.91) (2023-07-17)

### Dependency Updates

- `@stream-io/video-client` updated to version `0.0.1`
- `@stream-io/video-react-bindings` updated to version `0.0.53`

### [0.0.90](https://github.com/GetStream/stream-video-js/compare/@stream-io/video-react-sdk-0.0.89...@stream-io/video-react-sdk-0.0.90) (2023-07-17)

### Dependency Updates

- `@stream-io/video-client` updated to version `0.0.1`
- `@stream-io/video-react-bindings` updated to version `0.0.52`

### [0.0.89](https://github.com/GetStream/stream-video-js/compare/@stream-io/video-react-sdk-0.0.88...@stream-io/video-react-sdk-0.0.89) (2023-07-17)

### Dependency Updates

- `@stream-io/video-client` updated to version `0.0.1`
- `@stream-io/video-react-bindings` updated to version `0.0.51`

### Bug Fixes

- promote prop-types to a 'dependency' in react-sdk ([#805](https://github.com/GetStream/stream-video-js/issues/805)) ([7109c9b](https://github.com/GetStream/stream-video-js/commit/7109c9b6d4087789f44ab8beb539bca495ba8f76))

### [0.0.88](https://github.com/GetStream/stream-video-js/compare/@stream-io/video-react-sdk-0.0.87...@stream-io/video-react-sdk-0.0.88) (2023-07-14)

### Bug Fixes

- trigger react sdk release ([2337910](https://github.com/GetStream/stream-video-js/commit/2337910950b8bf67b545f162f39946b380b7718d))

### [0.0.87](https://github.com/GetStream/stream-video-js/compare/@stream-io/video-react-sdk-0.0.86...@stream-io/video-react-sdk-0.0.87) (2023-07-14)

### Dependency Updates

- `@stream-io/video-client` updated to version `0.0.1`
- `@stream-io/video-react-bindings` updated to version `0.0.50`

### Bug Fixes

- Commit version.ts after release ([1252dc9](https://github.com/GetStream/stream-video-js/commit/1252dc981ef315975406aee4fd48b03f81e5a087))
- Optimize release step ([#800](https://github.com/GetStream/stream-video-js/issues/800)) ([0f24939](https://github.com/GetStream/stream-video-js/commit/0f249390d91c60fbc0d485803a7c13b0c4f92a60))

### [0.0.87](https://github.com/GetStream/stream-video-js/compare/@stream-io/video-react-sdk-0.0.86...@stream-io/video-react-sdk-0.0.87) (2023-07-14)

### Dependency Updates

- `@stream-io/video-client` updated to version `0.0.1`
- `@stream-io/video-react-bindings` updated to version `0.0.50`

### Bug Fixes

- Commit version.ts after release ([1252dc9](https://github.com/GetStream/stream-video-js/commit/1252dc981ef315975406aee4fd48b03f81e5a087))
- Optimize release step ([#800](https://github.com/GetStream/stream-video-js/issues/800)) ([0f24939](https://github.com/GetStream/stream-video-js/commit/0f249390d91c60fbc0d485803a7c13b0c4f92a60))

### [0.0.87](https://github.com/GetStream/stream-video-js/compare/@stream-io/video-react-sdk-0.0.86...@stream-io/video-react-sdk-0.0.87) (2023-07-14)

### Dependency Updates

- `@stream-io/video-client` updated to version `0.0.1`
- `@stream-io/video-react-bindings` updated to version `0.0.50`

### Bug Fixes

- Commit version.ts after release ([1252dc9](https://github.com/GetStream/stream-video-js/commit/1252dc981ef315975406aee4fd48b03f81e5a087))
- Optimize release step ([#800](https://github.com/GetStream/stream-video-js/issues/800)) ([0f24939](https://github.com/GetStream/stream-video-js/commit/0f249390d91c60fbc0d485803a7c13b0c4f92a60))

### [0.0.87](https://github.com/GetStream/stream-video-js/compare/@stream-io/video-react-sdk-0.0.86...@stream-io/video-react-sdk-0.0.87) (2023-07-14)

### Bug Fixes

- Commit version.ts after release ([1252dc9](https://github.com/GetStream/stream-video-js/commit/1252dc981ef315975406aee4fd48b03f81e5a087))

### [0.0.86](https://github.com/GetStream/stream-video-js/compare/@stream-io/video-react-sdk-0.0.85...@stream-io/video-react-sdk-0.0.86) (2023-07-14)

### Dependency Updates

- `@stream-io/video-client` updated to version `0.0.1`
- `@stream-io/video-react-bindings` updated to version `0.0.49`

### [0.0.85](https://github.com/GetStream/stream-video-js/compare/@stream-io/video-react-sdk-0.0.84...@stream-io/video-react-sdk-0.0.85) (2023-07-14)

### Dependency Updates

- `@stream-io/video-client` updated to version `0.0.1`
- `@stream-io/video-react-bindings` updated to version `0.0.48`

### Bug Fixes

- version.ts override ([4238936](https://github.com/GetStream/stream-video-js/commit/4238936ec5d24c4ec1ce2147eb4ac2d7b74935ca))

### [0.0.84](https://github.com/GetStream/stream-video-js/compare/@stream-io/video-react-sdk-0.0.83...@stream-io/video-react-sdk-0.0.84) (2023-07-14)

### Dependency Updates

- `@stream-io/video-client` updated to version `0.0.1`
- `@stream-io/video-react-bindings` updated to version `0.0.47`

### Features

- fix version problem ([096425b](https://github.com/GetStream/stream-video-js/commit/096425bbcb6fcc06a566458dc6bd8431183d31d8))

### [0.0.83](https://github.com/GetStream/stream-video-js/compare/@stream-io/video-react-sdk-0.0.82...@stream-io/video-react-sdk-0.0.83) (2023-07-14)

### Dependency Updates

- `@stream-io/video-client` updated to version `0.0.1`
- `@stream-io/video-react-bindings` updated to version `0.0.46`

### Features

- SDK version header ([#790](https://github.com/GetStream/stream-video-js/issues/790)) ([6c662db](https://github.com/GetStream/stream-video-js/commit/6c662db59321db4060b5499d8eaad8a18b1eaf6c))

### [0.0.82](https://github.com/GetStream/stream-video-js/compare/@stream-io/video-react-sdk-0.0.81...@stream-io/video-react-sdk-0.0.82) (2023-07-12)

### Dependency Updates

- `@stream-io/video-client` updated to version `0.0.1`
- `@stream-io/video-react-bindings` updated to version `0.0.45`

### [0.0.81](https://github.com/GetStream/stream-video-js/compare/@stream-io/video-react-sdk-0.0.80...@stream-io/video-react-sdk-0.0.81) (2023-07-12)

### Dependency Updates

- `@stream-io/video-client` updated to version `0.0.1`
- `@stream-io/video-react-bindings` updated to version `0.0.44`

### [0.0.80](https://github.com/GetStream/stream-video-js/compare/@stream-io/video-react-sdk-0.0.79...@stream-io/video-react-sdk-0.0.80) (2023-07-12)

### Documentation

- **react-sdk:** fix broken link in the VideoPlaceholder cookbook ([#784](https://github.com/GetStream/stream-video-js/issues/784)) ([9865644](https://github.com/GetStream/stream-video-js/commit/9865644cd9d60ae06496dc676565fc2a69f9295e))

### [0.0.79](https://github.com/GetStream/stream-video-js/compare/@stream-io/video-react-sdk-0.0.78...@stream-io/video-react-sdk-0.0.79) (2023-07-11)

### Documentation

- align React audio rooms tutorial with iOS and Android ([#781](https://github.com/GetStream/stream-video-js/issues/781)) ([e5b9642](https://github.com/GetStream/stream-video-js/commit/e5b9642dd278566e7ab7e55f7004ad435421af86))

### [0.0.78](https://github.com/GetStream/stream-video-js/compare/@stream-io/video-react-sdk-0.0.77...@stream-io/video-react-sdk-0.0.78) (2023-07-10)

### Documentation

- events, UI cookbook overview, add coming soon texts ([#777](https://github.com/GetStream/stream-video-js/issues/777)) ([7cc2581](https://github.com/GetStream/stream-video-js/commit/7cc25811da7b1541cffba4be529e3056e6ceffad))

### [0.0.77](https://github.com/GetStream/stream-video-js/compare/@stream-io/video-react-sdk-0.0.76...@stream-io/video-react-sdk-0.0.77) (2023-07-10)

### Dependency Updates

- `@stream-io/video-client` updated to version `0.0.1`
- `@stream-io/video-react-bindings` updated to version `0.0.43`

### Documentation

- **react-sdk:** add token snippet to audio rooms tutorial ([#739](https://github.com/GetStream/stream-video-js/issues/739)) ([bf0b46c](https://github.com/GetStream/stream-video-js/commit/bf0b46ce40329458ad545c82b70a4099c4afc8f2))

### [0.0.76](https://github.com/GetStream/stream-video-js/compare/@stream-io/video-react-sdk-0.0.75...@stream-io/video-react-sdk-0.0.76) (2023-07-10)

### Bug Fixes

- **react:** missing dependency for video publishing ([#771](https://github.com/GetStream/stream-video-js/issues/771)) ([71144b2](https://github.com/GetStream/stream-video-js/commit/71144b2b4ebf1c719acd384b2f13befcf6bde213))

### [0.0.75](https://github.com/GetStream/stream-video-js/compare/@stream-io/video-react-sdk-0.0.74...@stream-io/video-react-sdk-0.0.75) (2023-07-07)

### Dependency Updates

- `@stream-io/video-client` updated to version `0.0.1`
- `@stream-io/video-react-bindings` updated to version `0.0.42`

### [0.0.74](https://github.com/GetStream/stream-video-js/compare/@stream-io/video-react-sdk-0.0.73...@stream-io/video-react-sdk-0.0.74) (2023-07-07)

### Dependency Updates

- `@stream-io/video-client` updated to version `0.0.1`
- `@stream-io/video-react-bindings` updated to version `0.0.41`

### [0.0.73](https://github.com/GetStream/stream-video-js/compare/@stream-io/video-react-sdk-0.0.72...@stream-io/video-react-sdk-0.0.73) (2023-07-07)

### Dependency Updates

- `@stream-io/video-client` updated to version `0.0.1`
- `@stream-io/video-react-bindings` updated to version `0.0.40`

### [0.0.72](https://github.com/GetStream/stream-video-js/compare/@stream-io/video-react-sdk-0.0.71...@stream-io/video-react-sdk-0.0.72) (2023-07-06)

### Dependency Updates

- `@stream-io/video-client` updated to version `0.0.1`
- `@stream-io/video-react-bindings` updated to version `0.0.39`

### [0.0.71](https://github.com/GetStream/stream-video-js/compare/@stream-io/video-react-sdk-0.0.70...@stream-io/video-react-sdk-0.0.71) (2023-07-05)

### Bug Fixes

- restore device switching functionality ([#757](https://github.com/GetStream/stream-video-js/issues/757)) ([3de6a44](https://github.com/GetStream/stream-video-js/commit/3de6a4418ce1eda92f2a528a481cb2e0977db974)), closes [#749](https://github.com/GetStream/stream-video-js/issues/749)

### [0.0.70](https://github.com/GetStream/stream-video-js/compare/@stream-io/video-react-sdk-0.0.69...@stream-io/video-react-sdk-0.0.70) (2023-07-05)

### Dependency Updates

- `@stream-io/video-client` updated to version `0.0.1`
- `@stream-io/video-react-bindings` updated to version `0.0.38`

### [0.0.69](https://github.com/GetStream/stream-video-js/compare/@stream-io/video-react-sdk-0.0.68...@stream-io/video-react-sdk-0.0.69) (2023-07-05)

### Dependency Updates

- `@stream-io/video-client` updated to version `0.0.1`
- `@stream-io/video-react-bindings` updated to version `0.0.37`

### [0.0.68](https://github.com/GetStream/stream-video-js/compare/@stream-io/video-react-sdk-0.0.67...@stream-io/video-react-sdk-0.0.68) (2023-07-05)

### Dependency Updates

- `@stream-io/video-client` updated to version `0.0.1`
- `@stream-io/video-react-bindings` updated to version `0.0.36`

### Bug Fixes

- prevent double publishStream invocation ([#749](https://github.com/GetStream/stream-video-js/issues/749)) ([9e3c22f](https://github.com/GetStream/stream-video-js/commit/9e3c22fd37d8dc00d275e8b69f9cd18f67e366fe))

### [0.0.67](https://github.com/GetStream/stream-video-js/compare/@stream-io/video-react-sdk-0.0.66...@stream-io/video-react-sdk-0.0.67) (2023-07-04)

### Dependency Updates

- `@stream-io/video-client` updated to version `0.0.1`
- `@stream-io/video-react-bindings` updated to version `0.0.35`

### [0.0.66](https://github.com/GetStream/stream-video-js/compare/@stream-io/video-react-sdk-0.0.65...@stream-io/video-react-sdk-0.0.66) (2023-07-04)

### Documentation

- Remove video-client references ([2690f24](https://github.com/GetStream/stream-video-js/commit/2690f24b2227f4adc7404c0b30952c692b19ed88))

### [0.0.65](https://github.com/GetStream/stream-video-js/compare/@stream-io/video-react-sdk-0.0.64...@stream-io/video-react-sdk-0.0.65) (2023-07-04)

### Documentation

- Unify UI components structure ([#742](https://github.com/GetStream/stream-video-js/issues/742)) ([d550163](https://github.com/GetStream/stream-video-js/commit/d550163cdcad0cac598b0cecadeee82e6d997b64)), closes [/github.com/GetStream/stream-video-js/pull/571#issue-1732498263](https://github.com/GetStream//github.com/GetStream/stream-video-js/pull/571/issues/issue-1732498263)

### [0.0.64](https://github.com/GetStream/stream-video-js/compare/@stream-io/video-react-sdk-0.0.63...@stream-io/video-react-sdk-0.0.64) (2023-07-04)

### Dependency Updates

- `@stream-io/video-client` updated to version `0.0.1`
- `@stream-io/video-react-bindings` updated to version `0.0.34`

### Features

- stop tracking permission requests in Call state ([#744](https://github.com/GetStream/stream-video-js/issues/744)) ([b330df3](https://github.com/GetStream/stream-video-js/commit/b330df39d9dce34d9e5a1a7ec58acb0a905ee07b))

### [0.0.63](https://github.com/GetStream/stream-video-js/compare/@stream-io/video-react-sdk-0.0.62...@stream-io/video-react-sdk-0.0.63) (2023-07-03)

### Dependency Updates

- `@stream-io/video-client` updated to version `0.0.1`
- `@stream-io/video-react-bindings` updated to version `0.0.33`

### [0.0.62](https://github.com/GetStream/stream-video-js/compare/@stream-io/video-react-sdk-0.0.61...@stream-io/video-react-sdk-0.0.62) (2023-07-03)

### Dependency Updates

- `@stream-io/video-client` updated to version `0.0.1`
- `@stream-io/video-react-bindings` updated to version `0.0.32`

### [0.0.61](https://github.com/GetStream/stream-video-js/compare/@stream-io/video-react-sdk-0.0.60...@stream-io/video-react-sdk-0.0.61) (2023-07-03)

### Dependency Updates

- `@stream-io/i18n` updated to version `0.0.8`
- `@stream-io/video-client` updated to version `0.0.1`
- `@stream-io/video-react-bindings` updated to version `0.0.31`

### Features

- SFU Session Migration and Graceful Shutdown ([#603](https://github.com/GetStream/stream-video-js/issues/603)) ([943169b](https://github.com/GetStream/stream-video-js/commit/943169bd2b7b9e138bcaf387cf72eb3fa0f23533))

### [0.0.60](https://github.com/GetStream/stream-video-js/compare/@stream-io/video-react-sdk-0.0.59...@stream-io/video-react-sdk-0.0.60) (2023-07-03)

### Documentation

- **react-sdk:** add PermissionNotification and PermissionRequests docs ([#731](https://github.com/GetStream/stream-video-js/issues/731)) ([7542e70](https://github.com/GetStream/stream-video-js/commit/7542e70eaca436164830d717ea90bdfa99ad5f15))

### [0.0.59](https://github.com/GetStream/stream-video-js/compare/@stream-io/video-react-sdk-0.0.58...@stream-io/video-react-sdk-0.0.59) (2023-06-30)

### Dependency Updates

- `@stream-io/i18n` updated to version `0.0.7`
- `@stream-io/video-react-bindings` updated to version `0.0.30`

### Documentation

- **react-sdk:** add CallStats docs ([#735](https://github.com/GetStream/stream-video-js/issues/735)) ([8fb2c15](https://github.com/GetStream/stream-video-js/commit/8fb2c1501a53121dd5dd30a3bbfeee74af0ad63c))
- **react-sdk:** add SpeakingWhileMutedNotification docs ([#732](https://github.com/GetStream/stream-video-js/issues/732)) ([bdb9daa](https://github.com/GetStream/stream-video-js/commit/bdb9daaf921b0a790fa8013dded2ff1559d95fc9))

### [0.0.58](https://github.com/GetStream/stream-video-js/compare/@stream-io/video-react-sdk-0.0.57...@stream-io/video-react-sdk-0.0.58) (2023-06-29)

### Dependency Updates

- `@stream-io/video-client` updated to version `0.0.1`
- `@stream-io/video-react-bindings` updated to version `0.0.29`
- `@stream-io/video-styling` updated to version `0.1.4`

### Features

- Change sendEvent signature ([#734](https://github.com/GetStream/stream-video-js/issues/734)) ([284c8c2](https://github.com/GetStream/stream-video-js/commit/284c8c2165129852ccf9fd7d8baad37f43d22a17))

### Documentation

- **react-sdk:** add documentation for CallParticipantList component ([#728](https://github.com/GetStream/stream-video-js/issues/728)) ([bfce6fa](https://github.com/GetStream/stream-video-js/commit/bfce6fa69d1c90095bde5b75055d6b304ad7a4d4))
- **react-sdk:** add documentation for VideoPreview component ([#729](https://github.com/GetStream/stream-video-js/issues/729)) ([d1096b4](https://github.com/GetStream/stream-video-js/commit/d1096b42976ac797e4bb104bbdff8ca9ed5ed88c))
- **react-sdk:** Reaction component ([#721](https://github.com/GetStream/stream-video-js/issues/721)) ([0a80c5e](https://github.com/GetStream/stream-video-js/commit/0a80c5e1944f9dff6d330d83f9009070d8c8a8d7))

### [0.0.57](https://github.com/GetStream/stream-video-js/compare/@stream-io/video-react-sdk-0.0.56...@stream-io/video-react-sdk-0.0.57) (2023-06-28)

### Documentation

- shared page for call types ([#720](https://github.com/GetStream/stream-video-js/issues/720)) ([33bb47c](https://github.com/GetStream/stream-video-js/commit/33bb47c61460b35a9dd0ec59def4ff6936f957a0))

### [0.0.56](https://github.com/GetStream/stream-video-js/compare/@stream-io/video-react-sdk-0.0.55...@stream-io/video-react-sdk-0.0.56) (2023-06-28)

### Documentation

- **react-sdk:** add broadcasting documentation article ([#717](https://github.com/GetStream/stream-video-js/issues/717)) ([73ca081](https://github.com/GetStream/stream-video-js/commit/73ca081e2ed68d8ef149210c9a205bfe62382785))

### [0.0.55](https://github.com/GetStream/stream-video-js/compare/@stream-io/video-react-sdk-0.0.54...@stream-io/video-react-sdk-0.0.55) (2023-06-27)

### Dependency Updates

- `@stream-io/video-client` updated to version `0.0.1`
- `@stream-io/video-react-bindings` updated to version `0.0.28`
- `@stream-io/video-styling` updated to version `0.1.3`

### Documentation

- Tutorial rewrite ([#709](https://github.com/GetStream/stream-video-js/issues/709)) ([9a14188](https://github.com/GetStream/stream-video-js/commit/9a141883ec2e402e7130c7e41f464439d5cb2800))

### [0.0.54](https://github.com/GetStream/stream-video-js/compare/@stream-io/video-react-sdk-0.0.53...@stream-io/video-react-sdk-0.0.54) (2023-06-26)

### Bug Fixes

- Sentry integration ([c7fe85f](https://github.com/GetStream/stream-video-js/commit/c7fe85fe7b6cc5341be7131b81c593fb82dd5b6b))

### [0.0.53](https://github.com/GetStream/stream-video-js/compare/@stream-io/video-react-sdk-0.0.52...@stream-io/video-react-sdk-0.0.53) (2023-06-26)

### Bug Fixes

- Attempt to fix npm image ([cf90bd3](https://github.com/GetStream/stream-video-js/commit/cf90bd33048135053305278844bf2b50d8421b8b))

### [0.0.52](https://github.com/GetStream/stream-video-js/compare/@stream-io/video-react-sdk-0.0.51...@stream-io/video-react-sdk-0.0.52) (2023-06-23)

### Dependency Updates

- `@stream-io/video-styling` updated to version `0.1.2`

### [0.0.51](https://github.com/GetStream/stream-video-js/compare/@stream-io/video-react-sdk-0.0.50...@stream-io/video-react-sdk-0.0.51) (2023-06-23)

### Dependency Updates

- `@stream-io/video-client` updated to version `0.0.1`
- `@stream-io/video-react-bindings` updated to version `0.0.27`

### [0.0.50](https://github.com/GetStream/stream-video-js/compare/@stream-io/video-react-sdk-0.0.49...@stream-io/video-react-sdk-0.0.50) (2023-06-23)

### Dependency Updates

- `@stream-io/video-client` updated to version `0.0.1`
- `@stream-io/video-react-bindings` updated to version `0.0.26`

### Bug Fixes

- **react-sdk:** check browser permissions before watching disconnected device ([#700](https://github.com/GetStream/stream-video-js/issues/700)) ([50b8968](https://github.com/GetStream/stream-video-js/commit/50b8968aeaf73d70e2ed081353eb41063f484bdb))

### [0.0.49](https://github.com/GetStream/stream-video-js/compare/@stream-io/video-react-sdk-0.0.48...@stream-io/video-react-sdk-0.0.49) (2023-06-23)

### Dependency Updates

- `@stream-io/video-client` updated to version `0.0.1`
- `@stream-io/video-react-bindings` updated to version `0.0.25`

### [0.0.48](https://github.com/GetStream/stream-video-js/compare/@stream-io/video-react-sdk-0.0.47...@stream-io/video-react-sdk-0.0.48) (2023-06-22)

### Dependency Updates

- `@stream-io/video-client` updated to version `0.0.1`
- `@stream-io/video-react-bindings` updated to version `0.0.24`

### Bug Fixes

- use correct condition ([984a43d](https://github.com/GetStream/stream-video-js/commit/984a43deca78aefa9609f29ea84d6d8d045163a2))

### [0.0.47](https://github.com/GetStream/stream-video-js/compare/@stream-io/video-react-sdk-0.0.46...@stream-io/video-react-sdk-0.0.47) (2023-06-22)

### Features

- **livestream-app:** accept credentials from URL ([#691](https://github.com/GetStream/stream-video-js/issues/691)) ([62032c7](https://github.com/GetStream/stream-video-js/commit/62032c7abf9ed47444daee3a4c7d272c610d27a9))

### [0.0.46](https://github.com/GetStream/stream-video-js/compare/@stream-io/video-react-sdk-0.0.45...@stream-io/video-react-sdk-0.0.46) (2023-06-22)

### Bug Fixes

- prevent unmute after reconnect ([#694](https://github.com/GetStream/stream-video-js/issues/694)) ([367abaa](https://github.com/GetStream/stream-video-js/commit/367abaac49e16b1334caa41d7cfee598796ac066))

### [0.0.45](https://github.com/GetStream/stream-video-js/compare/@stream-io/video-react-sdk-0.0.44...@stream-io/video-react-sdk-0.0.45) (2023-06-21)

### Features

- **react sdk:** prefer URL credentials in audio rooms demo app ([#678](https://github.com/GetStream/stream-video-js/issues/678)) ([f9ac52f](https://github.com/GetStream/stream-video-js/commit/f9ac52ff5afa10e6a10e97177dd2fb7e8a4c2e48))

### [0.0.44](https://github.com/GetStream/stream-video-js/compare/@stream-io/video-react-sdk-0.0.43...@stream-io/video-react-sdk-0.0.44) (2023-06-21)

### Documentation

- Add header image to React SDK ([#688](https://github.com/GetStream/stream-video-js/issues/688)) ([a4697da](https://github.com/GetStream/stream-video-js/commit/a4697da69f0f0976d84566d16df840efdaab6ebc))

### [0.0.43](https://github.com/GetStream/stream-video-js/compare/@stream-io/video-react-sdk-0.0.42...@stream-io/video-react-sdk-0.0.43) (2023-06-21)

### Dependency Updates

- `@stream-io/i18n` updated to version `0.0.6`
- `@stream-io/video-client` updated to version `0.0.1`
- `@stream-io/video-react-bindings` updated to version `0.0.23`

### Documentation

- Add reference tables to state docs ([#676](https://github.com/GetStream/stream-video-js/issues/676)) ([39e7a05](https://github.com/GetStream/stream-video-js/commit/39e7a05a79ba1754be7f62412666ec1f9f85aba9))
- cleanup ([#679](https://github.com/GetStream/stream-video-js/issues/679)) ([58c86bd](https://github.com/GetStream/stream-video-js/commit/58c86bd0354ebe444af361056dcc3fa82c4a926d))

### [0.0.42](https://github.com/GetStream/stream-video-js/compare/@stream-io/video-react-sdk-0.0.41...@stream-io/video-react-sdk-0.0.42) (2023-06-21)

### Dependency Updates

- `@stream-io/video-client` updated to version `0.0.1`
- `@stream-io/video-react-bindings` updated to version `0.0.22`

### Documentation

- **react-sdk:** update audio rooms tutorial ([#659](https://github.com/GetStream/stream-video-js/issues/659)) ([11f2e80](https://github.com/GetStream/stream-video-js/commit/11f2e8090811fbd8478724b3d2c2c8af3b19a0c5))

### [0.0.41](https://github.com/GetStream/stream-video-js/compare/@stream-io/video-react-sdk-0.0.40...@stream-io/video-react-sdk-0.0.41) (2023-06-21)

### Dependency Updates

- `@stream-io/video-client` updated to version `0.0.1`
- `@stream-io/video-react-bindings` updated to version `0.0.21`

### [0.0.40](https://github.com/GetStream/stream-video-js/compare/@stream-io/video-react-sdk-0.0.39...@stream-io/video-react-sdk-0.0.40) (2023-06-20)

### Dependency Updates

- `@stream-io/video-client` updated to version `0.0.1`
- `@stream-io/video-react-bindings` updated to version `0.0.20`

### [0.0.39](https://github.com/GetStream/stream-video-js/compare/@stream-io/video-react-sdk-0.0.38...@stream-io/video-react-sdk-0.0.39) (2023-06-20)

### Dependency Updates

- `@stream-io/video-client` updated to version `0.0.1`
- `@stream-io/video-react-bindings` updated to version `0.0.19`

### Features

- Custom logger example ([#669](https://github.com/GetStream/stream-video-js/issues/669)) ([208aed9](https://github.com/GetStream/stream-video-js/commit/208aed9f82dcbf5f9ffdf299c4672af855af344a))

### Documentation

- Update custom call controls ([#670](https://github.com/GetStream/stream-video-js/issues/670)) ([572bdcb](https://github.com/GetStream/stream-video-js/commit/572bdcb42ed19a9a790c615a521fd3826bb831a1))

### [0.0.38](https://github.com/GetStream/stream-video-js/compare/@stream-io/video-react-sdk-0.0.37...@stream-io/video-react-sdk-0.0.38) (2023-06-20)

### Documentation

- **react-sdk:** Remove generated docs ([#674](https://github.com/GetStream/stream-video-js/issues/674)) ([05f8ace](https://github.com/GetStream/stream-video-js/commit/05f8ace7bd6400ff4c4034e5e7bd633a1a050e23))

### [0.0.37](https://github.com/GetStream/stream-video-js/compare/@stream-io/video-react-sdk-0.0.36...@stream-io/video-react-sdk-0.0.37) (2023-06-20)

### Dependency Updates

- `@stream-io/video-client` updated to version `0.0.1`
- `@stream-io/video-react-bindings` updated to version `0.0.18`

### Documentation

- Restructure device management guide ([#666](https://github.com/GetStream/stream-video-js/issues/666)) ([70013b2](https://github.com/GetStream/stream-video-js/commit/70013b203adbed13e6bbb070d749a6be2e7df794))

### [0.0.36](https://github.com/GetStream/stream-video-js/compare/@stream-io/video-react-sdk-0.0.35...@stream-io/video-react-sdk-0.0.36) (2023-06-19)

### Bug Fixes

- **react-sdk:** vale lint issue in README.md ([#665](https://github.com/GetStream/stream-video-js/issues/665)) ([f21fe8e](https://github.com/GetStream/stream-video-js/commit/f21fe8e74302f3f3b436f3f1bf0f64335d9c936a))

### [0.0.35](https://github.com/GetStream/stream-video-js/compare/@stream-io/video-react-sdk-0.0.34...@stream-io/video-react-sdk-0.0.35) (2023-06-16)

### Features

- Rename videoKind prop to videoMode ([#661](https://github.com/GetStream/stream-video-js/issues/661)) ([781e908](https://github.com/GetStream/stream-video-js/commit/781e9081fd43f2a433f9c4c7b32a549d77fb26c1))

### [0.0.34](https://github.com/GetStream/stream-video-js/compare/@stream-io/video-react-sdk-0.0.33...@stream-io/video-react-sdk-0.0.34) (2023-06-16)

### Dependency Updates

- `@stream-io/i18n` updated to version `0.0.5`
- `@stream-io/video-client` updated to version `0.0.1`
- `@stream-io/video-react-bindings` updated to version `0.0.17`

### Documentation

- **react-sdk:** Runtime layout switching guide ([#642](https://github.com/GetStream/stream-video-js/issues/642)) ([1557168](https://github.com/GetStream/stream-video-js/commit/1557168da69660b71a0a420a94a0c354466681a7))

### [0.0.33](https://github.com/GetStream/stream-video-js/compare/@stream-io/video-react-sdk-0.0.32...@stream-io/video-react-sdk-0.0.33) (2023-06-16)

### Dependency Updates

- `@stream-io/i18n` updated to version `0.0.4`
- `@stream-io/video-client` updated to version `0.0.1`
- `@stream-io/video-react-bindings` updated to version `0.0.16`

### Features

- Logging ([#654](https://github.com/GetStream/stream-video-js/issues/654)) ([30fc8f2](https://github.com/GetStream/stream-video-js/commit/30fc8f28e2f5829247256f24b040ea4a10336186))
- Remove unnecessary sinkId prop from ParticipantView ([#656](https://github.com/GetStream/stream-video-js/issues/656)) ([ba5ac37](https://github.com/GetStream/stream-video-js/commit/ba5ac3758afb316e9a77f677eeba6bbc46ed0094))

### [0.0.32](https://github.com/GetStream/stream-video-js/compare/@stream-io/video-react-sdk-0.0.31...@stream-io/video-react-sdk-0.0.32) (2023-06-16)

### Dependency Updates

- `@stream-io/video-client` updated to version `0.0.1`
- `@stream-io/video-react-bindings` updated to version `0.0.15`

### [0.0.31](https://github.com/GetStream/stream-video-js/compare/@stream-io/video-react-sdk-0.0.30...@stream-io/video-react-sdk-0.0.31) (2023-06-15)

### Dependency Updates

- `@stream-io/video-client` updated to version `0.0.1`
- `@stream-io/video-react-bindings` updated to version `0.0.14`

### [0.0.30](https://github.com/GetStream/stream-video-js/compare/@stream-io/video-react-sdk-0.0.29...@stream-io/video-react-sdk-0.0.30) (2023-06-14)

### Documentation

- Clean up broken links ([#647](https://github.com/GetStream/stream-video-js/issues/647)) ([1e879e1](https://github.com/GetStream/stream-video-js/commit/1e879e1ec6f450f0224f4d3fe8f02815328f225c))

### [0.0.29](https://github.com/GetStream/stream-video-js/compare/@stream-io/video-react-sdk-0.0.28...@stream-io/video-react-sdk-0.0.29) (2023-06-14)

### Documentation

- Remove the Core Components page ([9790299](https://github.com/GetStream/stream-video-js/commit/9790299b04d5d52e5dedfdacf6cdae506eeb00fe))

### [0.0.28](https://github.com/GetStream/stream-video-js/compare/@stream-io/video-react-sdk-0.0.27...@stream-io/video-react-sdk-0.0.28) (2023-06-14)

### Documentation

- Update authentication guide ([#641](https://github.com/GetStream/stream-video-js/issues/641)) ([92fbb1e](https://github.com/GetStream/stream-video-js/commit/92fbb1eadbc9b497362413cdafa9b6bbaaa12442))

### [0.0.27](https://github.com/GetStream/stream-video-js/compare/@stream-io/video-react-sdk-0.0.26...@stream-io/video-react-sdk-0.0.27) (2023-06-13)

### Documentation

- add usage of token snippet into Audio Room guide ([#638](https://github.com/GetStream/stream-video-js/issues/638)) ([4fbaad6](https://github.com/GetStream/stream-video-js/commit/4fbaad6e0760bd5b4c18b4f635ad9a77ce1f342b))

### [0.0.26](https://github.com/GetStream/stream-video-js/compare/@stream-io/video-react-sdk-0.0.25...@stream-io/video-react-sdk-0.0.26) (2023-06-13)

### Dependency Updates

- `@stream-io/video-react-bindings` updated to version `0.0.13`

### [0.0.25](https://github.com/GetStream/stream-video-js/compare/@stream-io/video-react-sdk-0.0.24...@stream-io/video-react-sdk-0.0.25) (2023-06-13)

### Dependency Updates

- `@stream-io/video-client` updated to version `0.0.1`
- `@stream-io/video-react-bindings` updated to version `0.0.12`

### [0.0.24](https://github.com/GetStream/stream-video-js/compare/@stream-io/video-react-sdk-0.0.23...@stream-io/video-react-sdk-0.0.24) (2023-06-13)

### Dependency Updates

- `@stream-io/video-client` updated to version `0.0.1`
- `@stream-io/video-react-bindings` updated to version `0.0.11`

### Features

- add audio room demo app ([#572](https://github.com/GetStream/stream-video-js/issues/572)) ([77f7b65](https://github.com/GetStream/stream-video-js/commit/77f7b6596047d59e10c8e58abad38c4f48cc162f))

### [0.0.23](https://github.com/GetStream/stream-video-js/compare/@stream-io/video-react-sdk-0.0.22...@stream-io/video-react-sdk-0.0.23) (2023-06-12)

### Documentation

- **react-sdk:** add documentation for device settings UI components ([#624](https://github.com/GetStream/stream-video-js/issues/624)) ([25b2636](https://github.com/GetStream/stream-video-js/commit/25b26363a41938ceadf256baa9ba194ffd92a658))

### [0.0.22](https://github.com/GetStream/stream-video-js/compare/@stream-io/video-react-sdk-0.0.21...@stream-io/video-react-sdk-0.0.22) (2023-06-12)

### Dependency Updates

- `@stream-io/i18n` updated to version `0.0.3`
- `@stream-io/video-client` updated to version `0.0.1`
- `@stream-io/video-react-bindings` updated to version `0.0.10`

### [0.0.21](https://github.com/GetStream/stream-video-js/compare/@stream-io/video-react-sdk-0.0.20...@stream-io/video-react-sdk-0.0.21) (2023-06-12)

### Dependency Updates

- `@stream-io/video-client` updated to version `0.0.1`
- `@stream-io/video-react-bindings` updated to version `0.0.9`

### [0.0.20](https://github.com/GetStream/stream-video-js/compare/@stream-io/video-react-sdk-0.0.19...@stream-io/video-react-sdk-0.0.20) (2023-06-12)

### Documentation

- **react-sdk:** adjust asset folder names & update asset links ([#620](https://github.com/GetStream/stream-video-js/issues/620)) ([3218309](https://github.com/GetStream/stream-video-js/commit/321830934182797c2893839451365f6866f13c64))

### [0.0.19](https://github.com/GetStream/stream-video-js/compare/@stream-io/video-react-sdk-0.0.18...@stream-io/video-react-sdk-0.0.19) (2023-06-09)

### Bug Fixes

- **react-sdk:** do not try to watch devices, if browser permission is not granted ([#617](https://github.com/GetStream/stream-video-js/issues/617)) ([abff44d](https://github.com/GetStream/stream-video-js/commit/abff44d2e66d6c4c515c7d4590fb3767b2560e64))

### Documentation

- **react-sdk:** rename 13-custom-call-layout.mdx to 04-video-layout.mdx ([#586](https://github.com/GetStream/stream-video-js/issues/586)) ([e832092](https://github.com/GetStream/stream-video-js/commit/e832092aac5b2de2327294d1a45bcc02d33db4a4))

### [0.0.18](https://github.com/GetStream/stream-video-js/compare/@stream-io/video-react-sdk-0.0.17...@stream-io/video-react-sdk-0.0.18) (2023-06-09)

### Dependency Updates

- `@stream-io/video-client` updated to version `0.0.1`
- `@stream-io/video-react-bindings` updated to version `0.0.8`

### Features

- **react-sdk:** Picture-in-Picture Pronto integration + guide ([#614](https://github.com/GetStream/stream-video-js/issues/614)) ([5b7662a](https://github.com/GetStream/stream-video-js/commit/5b7662a8d17f151796d58c6eed2d9fed7d3d9ba8))

### [0.0.17](https://github.com/GetStream/stream-video-js/compare/@stream-io/video-react-sdk-0.0.16...@stream-io/video-react-sdk-0.0.17) (2023-06-08)

### Documentation

- pull token generator from shared repo ([#615](https://github.com/GetStream/stream-video-js/issues/615)) ([fcf0093](https://github.com/GetStream/stream-video-js/commit/fcf009300307fb08a08346ef01981cb2ea254851))

### [0.0.16](https://github.com/GetStream/stream-video-js/compare/@stream-io/video-react-sdk-0.0.15...@stream-io/video-react-sdk-0.0.16) (2023-06-08)

### Dependency Updates

- `@stream-io/video-styling` updated to version `0.1.1`

### Features

- **react-sdk:** ScreenShareOverlay component ([#610](https://github.com/GetStream/stream-video-js/issues/610)) ([37aada1](https://github.com/GetStream/stream-video-js/commit/37aada1f20b4a562edf07314df2e962f252069ef))

### [0.0.15](https://github.com/GetStream/stream-video-js/compare/@stream-io/video-react-sdk-0.0.14...@stream-io/video-react-sdk-0.0.15) (2023-06-08)

### Documentation

- Update to latest public API ([#613](https://github.com/GetStream/stream-video-js/issues/613)) ([8a196e1](https://github.com/GetStream/stream-video-js/commit/8a196e1ff2641414b0300028d3c43fbd4a560a7f))

### [0.0.14](https://github.com/GetStream/stream-video-js/compare/@stream-io/video-react-sdk-0.0.13...@stream-io/video-react-sdk-0.0.14) (2023-06-08)

### Documentation

- Feedback ([#609](https://github.com/GetStream/stream-video-js/issues/609)) ([3a948d1](https://github.com/GetStream/stream-video-js/commit/3a948d1b3c82ed62d95a2245e0d1a14dfae1d491))

### [0.0.13](https://github.com/GetStream/stream-video-js/compare/@stream-io/video-react-sdk-0.0.12...@stream-io/video-react-sdk-0.0.13) (2023-06-08)

### Dependency Updates

- `@stream-io/video-client` updated to version `0.0.1`
- `@stream-io/video-react-bindings` updated to version `0.0.7`

### Features

- StreamCall signature, video client creation ([#596](https://github.com/GetStream/stream-video-js/issues/596)) ([5c3000c](https://github.com/GetStream/stream-video-js/commit/5c3000cc6fc3f8b7904609d7b11fa025b7458cad))

### [0.0.12](https://github.com/GetStream/stream-video-js/compare/@stream-io/video-react-sdk-0.0.11...@stream-io/video-react-sdk-0.0.12) (2023-06-07)

### Dependency Updates

- `@stream-io/video-client` updated to version `0.0.1`
- `@stream-io/video-react-bindings` updated to version `0.0.6`

### Documentation

- **react-sdk:** keyboard shortcuts guide ([#606](https://github.com/GetStream/stream-video-js/issues/606)) ([7da0ae8](https://github.com/GetStream/stream-video-js/commit/7da0ae85f53663d8f48dabcf7ea9411ec71d71c4))

### [0.0.11](https://github.com/GetStream/stream-video-js/compare/@stream-io/video-react-sdk-0.0.10...@stream-io/video-react-sdk-0.0.11) (2023-06-07)

### [0.0.10](https://github.com/GetStream/stream-video-js/compare/@stream-io/video-react-sdk-0.0.9...@stream-io/video-react-sdk-0.0.10) (2023-06-06)

### [0.0.9](https://github.com/GetStream/stream-video-js/compare/@stream-io/video-react-sdk-0.0.8...@stream-io/video-react-sdk-0.0.9) (2023-06-06)

### Documentation

- **react-sdk:** ParticipantView fullscreen mode ([#591](https://github.com/GetStream/stream-video-js/issues/591)) ([6b60086](https://github.com/GetStream/stream-video-js/commit/6b600860a7a8c40565746a70d1c08c597ab73730))

### [0.0.8](https://github.com/GetStream/stream-video-js/compare/@stream-io/video-react-sdk-0.0.7...@stream-io/video-react-sdk-0.0.8) (2023-06-06)

### Dependency Updates

- `@stream-io/video-client` updated to version `0.0.1`
- `@stream-io/video-react-bindings` updated to version `0.0.5`

### Bug Fixes

- adjustments to the new egress response structure ([#595](https://github.com/GetStream/stream-video-js/issues/595)) ([3b3edea](https://github.com/GetStream/stream-video-js/commit/3b3edea7d032a50cb0757c6b46114e8009ae56fc))

### [0.0.7](https://github.com/GetStream/stream-video-js/compare/@stream-io/video-react-sdk-0.0.6...@stream-io/video-react-sdk-0.0.7) (2023-06-06)

### Dependency Updates

- `@stream-io/video-client` updated to version `0.0.1`
- `@stream-io/video-react-bindings` updated to version `0.0.4`

### [0.0.6](https://github.com/GetStream/stream-video-js/compare/@stream-io/video-react-sdk-0.0.5...@stream-io/video-react-sdk-0.0.6) (2023-06-05)

### Dependency Updates

- `@stream-io/video-client` updated to version `0.0.1`
- `@stream-io/video-react-bindings` updated to version `0.0.3`

### [0.0.5](https://github.com/GetStream/stream-video-js/compare/@stream-io/video-react-sdk-0.0.4...@stream-io/video-react-sdk-0.0.5) (2023-06-05)

### Documentation

- Call layout ([#589](https://github.com/GetStream/stream-video-js/issues/589)) ([df35463](https://github.com/GetStream/stream-video-js/commit/df35463b45cca4a7f0570d0b249a234261750b24))<|MERGE_RESOLUTION|>--- conflicted
+++ resolved
@@ -2,90 +2,6 @@
 
 This file was generated using [@jscutlery/semver](https://github.com/jscutlery/semver).
 
-<<<<<<< HEAD
-
-# Styling
-
-- New global variables like spacing, font-size, colors, button states etc, have been added. The old variables are still available.
-- Major style changes have been made to the following items: Callstats, Device settings, Buttons, Particpant layout
-- Icons have been updated and added
-
-# Components
-
-## Button
-
-### CompositeButton.tsx
-
-- `ToggleMenuButton` prop has been added by default `DefaultToggleMenuButton`
-- The composite buttons has an optional variant `primary` and `secondary` to indicate a primary and secondary active state of the button
-- An `active` class has been added to the `DefaultToggleMenuButton`.
-
-## Call controls
-
-- The default caption value has been removed
-- A title has been added to the buttons
-- Some buttons have been provided a variant prop
-
-### CancelCallButton.tsx
-
-- A cancel call confirmation button is added to allow the user end the call for all participants or leave the call.
-
-### ToggleAudioButton.tsx
-
-- A default permission state has been added to indicate that the browsers audio permissions have not been granted
-
-### ToggleVideoButton.tsx
-
-- A default permission state has been added to indicate that the browsers camera permissions have not been granted
-
-### ReactionsButton.tsx
-
-- Added a layout prop `horizontal` or `vertical` defaults to `horizontal`
-
-### RecordCallButton.tsx
-
-- A end recording confirmation button component has been added. To display a confirmation modal to the user either continue the recording or cancel it
-
-### Other
-
-### CallParticipantsList.tsx
-
-- Removed the copy url button invite new participants
-- Removed other related invite functionality
-
-### CallRecordingListHeader
-
-- Put the refresh functionality to optional
-
-### CallStats.tsx
-
-- The stats are defined with a `lowBound` (default 75) and a `highBound` (default 400) prop to indicate what you think is an acceptable latency.
-
-###DropdownSelect.tsx
-
-- Added a dropdown selector used in the device settings
-
-### Icon.tsx
-
-- Added a className prop to icon
-
-###MenuToggle.tsx
-
-- Ability to choose between to visual types `portal` or `menu` to display the MenuToggle.
-
-###Notification.tsx
-
-- Added a `close` prop so a notification can be closed by the user
-
-### RecordingInProgressNotification.tsx
-
-- Added a notificiation that can be used to be displayed when a recording is in progress
-
-### DefaultVideoPlaceholder
-
-- Added an initials fallback
-
-=======
 ## [0.5.0](https://github.com/GetStream/stream-video-js/compare/@stream-io/video-react-sdk-0.4.26...@stream-io/video-react-sdk-0.5.0) (2024-02-26)
 
 ### Dependency Updates
@@ -138,7 +54,6 @@
 
 - `@stream-io/video-client` updated to version `0.5.8`
 - `@stream-io/video-react-bindings` updated to version `0.3.19`
->>>>>>> b6d0ea9f
 
 ### [0.4.22](https://github.com/GetStream/stream-video-js/compare/@stream-io/video-react-sdk-0.4.21...@stream-io/video-react-sdk-0.4.22) (2024-01-29)
 
@@ -151,15 +66,8 @@
 
 ### Dependency Updates
 
-<<<<<<< HEAD
-* `@stream-io/video-client` updated to version `0.5.6`
-* `@stream-io/video-react-bindings` updated to version `0.3.17`
-
-### [0.4.20](https://github.com/GetStream/stream-video-js/compare/@stream-io/video-react-sdk-0.4.19...@stream-io/video-react-sdk-0.4.20) (2024-01-16)
-=======
 - `@stream-io/video-client` updated to version `0.5.6`
 - `@stream-io/video-react-bindings` updated to version `0.3.17`
->>>>>>> b6d0ea9f
 
 ### [0.4.20](https://github.com/GetStream/stream-video-js/compare/@stream-io/video-react-sdk-0.4.19...@stream-io/video-react-sdk-0.4.20) (2024-01-16)
 
@@ -178,13 +86,8 @@
 
 ### Dependency Updates
 
-<<<<<<< HEAD
-* `@stream-io/video-client` updated to version `0.5.4`
-* `@stream-io/video-react-bindings` updated to version `0.3.15`
-=======
 - `@stream-io/video-client` updated to version `0.5.4`
 - `@stream-io/video-react-bindings` updated to version `0.3.15`
->>>>>>> b6d0ea9f
 
 ### [0.4.17](https://github.com/GetStream/stream-video-js/compare/@stream-io/video-react-sdk-0.4.16...@stream-io/video-react-sdk-0.4.17) (2023-12-22)
 
