import {
  createContext,
  PropsWithChildren,
  useCallback,
  useContext,
  useEffect,
  useState,
} from 'react';
import {
  checkIfAudioOutputChangeSupported,
  disposeOfMediaStream,
  getAudioDevices,
  getAudioOutputDevices,
  getAudioStream,
  getVideoDevices,
  getVideoStream,
  SfuModels,
  watchForDisconnectedAudioOutputDevice,
} from '@stream-io/video-client';
import { map, pairwise, take } from 'rxjs';
import { useAudioPublisher, useVideoPublisher } from '../hooks';
import { useActiveCall, useStore } from '@stream-io/video-react-bindings';

type EnabledStateType = 'starting' | 'playing';
type DisabledStateType = 'uninitialized' | 'stopped';
type ErrorStateType = 'error';
type DeviceStateType = EnabledStateType | DisabledStateType | ErrorStateType;

type EnabledDeviceState<T extends EnabledStateType> = {
  type: T;
  enabled: true;
};
type DisabledDeviceState<T extends DisabledStateType> = {
  type: T;
  enabled: false;
};
type ErrorDeviceState = {
  type: 'error';
  message: string;
  enabled: false;
};

type DeviceState =
  | EnabledDeviceState<EnabledStateType>
  | DisabledDeviceState<DisabledStateType>
  | ErrorDeviceState;

const DEVICE_STATE_TOGGLE: Record<DeviceStateType, 'starting' | 'stopped'> = {
  starting: 'stopped',
  playing: 'stopped',
  stopped: 'starting',
  uninitialized: 'starting',
  error: 'starting',
};

export const DEVICE_STATE: {
  starting: EnabledDeviceState<'starting'>;
  playing: EnabledDeviceState<'playing'>;
  stopped: DisabledDeviceState<'stopped'>;
  uninitialized: DisabledDeviceState<'uninitialized'>;
  error: ErrorDeviceState;
} = {
  starting: { type: 'starting', enabled: true },
  playing: { type: 'playing', enabled: true },
  stopped: { type: 'stopped', enabled: false },
  uninitialized: { type: 'uninitialized', enabled: false },
  error: { type: 'error', message: '', enabled: false },
};

export type MediaDevicesContextAPI = {
  audioInputDevices: MediaDeviceInfo[];
  audioOutputDevices: MediaDeviceInfo[];
  videoDevices: MediaDeviceInfo[];
  disposeOfMediaStream: (stream: MediaStream) => void;
  getAudioStream: (deviceId?: string) => Promise<MediaStream>;
  getVideoStream: (deviceId?: string) => Promise<MediaStream>;
  isAudioOutputChangeSupported: boolean;
  initialAudioEnabled: boolean;
  initialVideoState: DeviceState;
  publishVideoStream: () => Promise<void>;
  publishAudioStream: () => Promise<void>;
  stopPublishingAudio: () => void;
  stopPublishingVideo: () => void;
  setInitialVideoState: (state: DeviceState) => void;
  selectedAudioInputDeviceId?: string;
  selectedAudioOutputDeviceId?: string;
  selectedVideoDeviceId?: string;
  switchDevice: (kind: MediaDeviceKind, deviceId?: string) => void;
  toggleAudioMuteState: () => void;
  toggleVideoMuteState: () => void;
};

const MediaDevicesContext = createContext<MediaDevicesContextAPI | null>(null);

export type MediaDevicesProviderProps = PropsWithChildren<{
  enumerate?: boolean;
  initialAudioEnabled?: boolean;
  initialVideoEnabled?: boolean;
  initialAudioInputDeviceId?: string;
  initialAudioOutputDeviceId?: string;
  initialVideoInputDeviceId?: string;
}>;

// todo: republish the stream, when a new default device connected
export const MediaDevicesProvider = ({
  children,
  enumerate = true,
  initialAudioEnabled,
  initialVideoEnabled,
  initialVideoInputDeviceId = 'default',
  initialAudioOutputDeviceId = 'default',
  initialAudioInputDeviceId = 'default',
}: MediaDevicesProviderProps) => {
  const call = useActiveCall();
<<<<<<< HEAD
  const { localParticipant$ } = call?.state || {};
=======
  const { localParticipant$ } = useStore();
>>>>>>> 8eba4073

  const [audioInputDevices, setAudioInputDevices] = useState<MediaDeviceInfo[]>(
    [],
  );
  const [videoDevices, setVideoDevices] = useState<MediaDeviceInfo[]>([]);
  const [audioOutputDevices, setAudioOutputDevices] = useState<
    MediaDeviceInfo[]
  >([]);

  const [selectedAudioInputDeviceId, setSelectedAudioInputDeviceId] = useState<
    MediaDevicesContextAPI['selectedAudioInputDeviceId']
  >(initialAudioInputDeviceId);
  const [selectedAudioOutputDeviceId, setSelectedAudioOutputDeviceId] =
    useState<MediaDevicesContextAPI['selectedAudioOutputDeviceId']>(
      initialAudioOutputDeviceId,
    );
  const [selectedVideoDeviceId, selectVideoDeviceId] = useState<
    MediaDevicesContextAPI['selectedVideoDeviceId']
  >(initialVideoInputDeviceId);

  const [isAudioOutputChangeSupported] = useState<boolean>(() =>
    checkIfAudioOutputChangeSupported(),
  );
  const [initAudioEnabled, setInitAudioEnabled] = useState<boolean>(
    !!initialAudioEnabled,
  );
  const [initialVideoState, setInitialVideoState] = useState<DeviceState>(() =>
    initialVideoEnabled ? DEVICE_STATE.starting : DEVICE_STATE.uninitialized,
  );

  const publishVideoStream = useVideoPublisher({
    call,
    initialVideoMuted: !initialVideoState.enabled,
    videoDeviceId: selectedVideoDeviceId,
  });
  const publishAudioStream = useAudioPublisher({
    call,
    initialAudioMuted: !initAudioEnabled,
    audioDeviceId: selectedAudioInputDeviceId,
  });

  const stopPublishingAudio = useCallback(() => {
    setInitAudioEnabled(false);
    call?.stopPublish(SfuModels.TrackType.AUDIO);
  }, [call]);

  const stopPublishingVideo = useCallback(() => {
    setInitialVideoState(DEVICE_STATE.stopped);
    call?.stopPublish(SfuModels.TrackType.VIDEO);
  }, [call]);

  const toggleAudioMuteState = useCallback(
    () => setInitAudioEnabled((prev) => !prev),
    [],
  );
  const toggleVideoMuteState = useCallback(
    () =>
      setInitialVideoState((prev) => {
        const newType = DEVICE_STATE_TOGGLE[prev.type];
        return DEVICE_STATE[newType];
      }),
    [],
  );

  const switchDevice = useCallback(
    (kind: MediaDeviceKind, deviceId?: string) => {
      if (kind === 'videoinput') {
        selectVideoDeviceId(deviceId);
      }
      if (kind === 'audioinput') {
        setSelectedAudioInputDeviceId(deviceId);
      }
      if (kind === 'audiooutput') {
        setSelectedAudioOutputDeviceId(deviceId);
      }
    },
    [],
  );

  useEffect(() => {
    if (!enumerate) return;

    const validateInitialInputDeviceId = getAudioDevices()
      .pipe(take(1))
      .subscribe((devices) => {
        const initialDeviceFound = devices.find(
          (device) => device.deviceId === initialAudioInputDeviceId,
        );
        if (!initialDeviceFound) {
          setSelectedAudioInputDeviceId('default');
        }
      });

    const subscription = getAudioDevices().subscribe(setAudioInputDevices);

    return () => {
      subscription.unsubscribe();
      validateInitialInputDeviceId.unsubscribe();
    };
  }, [enumerate, initialAudioInputDeviceId]);

  useEffect(() => {
    if (!enumerate) return;

    const validateInitialInputDeviceId = getVideoDevices()
      .pipe(take(1))
      .subscribe((devices) => {
        const initialDeviceFound = devices.find(
          (device) => device.deviceId === initialVideoInputDeviceId,
        );
        if (!initialDeviceFound) {
          selectVideoDeviceId('default');
        }
      });

    const subscription = getVideoDevices().subscribe(setVideoDevices);

    return () => {
      subscription.unsubscribe();
      validateInitialInputDeviceId.unsubscribe();
    };
  }, [enumerate, initialVideoInputDeviceId]);

  useEffect(() => {
    if (!enumerate) return;

    const validateInitialInputDeviceId = getAudioOutputDevices()
      .pipe(take(1))
      .subscribe((devices) => {
        const initialDeviceFound = devices.find(
          (device) => device.deviceId === initialAudioOutputDeviceId,
        );
        if (!initialDeviceFound) {
          setSelectedAudioOutputDeviceId('default');
        }
      });

    const subscription = getAudioOutputDevices().subscribe(
      setAudioOutputDevices,
    );
    return () => {
      subscription.unsubscribe();
      validateInitialInputDeviceId.unsubscribe();
    };
  }, [enumerate, initialAudioOutputDeviceId]);

  useEffect(() => {
    const subscription = getVideoDevices()
      .pipe(pairwise())
      .subscribe(([prev, current]) => {
        // When there are 0 video devices (e.g. when laptop lid closed),
        // we do not restart the video automatically when the device is again available,
        // but rather leave this to the user.
        if (prev.length > 0 && current.length === 0) {
          setInitialVideoState(DEVICE_STATE.stopped);
        }
      });

    return () => subscription.unsubscribe();
  }, [videoDevices.length]);

  useEffect(() => {
    if (!call) return;
    call.setAudioOutputDevice(selectedAudioOutputDeviceId);
  }, [call, selectedAudioOutputDeviceId]);

  useEffect(() => {
<<<<<<< HEAD
    if (!localParticipant$) return;
=======
>>>>>>> 8eba4073
    const subscription = watchForDisconnectedAudioOutputDevice(
      localParticipant$.pipe(map((p) => p?.audioOutputDeviceId)),
    ).subscribe(async () => {
      setSelectedAudioOutputDeviceId('default');
    });
    return () => {
      subscription.unsubscribe();
    };
  }, [localParticipant$]);

  const contextValue: MediaDevicesContextAPI = {
    audioInputDevices,
    videoDevices,
    audioOutputDevices,
    disposeOfMediaStream,
    getAudioStream,
    getVideoStream,
    isAudioOutputChangeSupported,
    selectedAudioInputDeviceId,
    selectedAudioOutputDeviceId,
    selectedVideoDeviceId,
    switchDevice,
    initialAudioEnabled: initAudioEnabled,
    initialVideoState,
    setInitialVideoState,
    toggleAudioMuteState,
    toggleVideoMuteState,
    publishAudioStream,
    publishVideoStream,
    stopPublishingAudio,
    stopPublishingVideo,
  };

  return (
    <MediaDevicesContext.Provider value={contextValue}>
      {children}
    </MediaDevicesContext.Provider>
  );
};

export const useMediaDevices = () => {
  const value = useContext(MediaDevicesContext);
  if (!value) {
    console.warn(`Null MediaDevicesContext`);
  }
  return value as MediaDevicesContextAPI;
};<|MERGE_RESOLUTION|>--- conflicted
+++ resolved
@@ -112,11 +112,7 @@
   initialAudioInputDeviceId = 'default',
 }: MediaDevicesProviderProps) => {
   const call = useActiveCall();
-<<<<<<< HEAD
   const { localParticipant$ } = call?.state || {};
-=======
-  const { localParticipant$ } = useStore();
->>>>>>> 8eba4073
 
   const [audioInputDevices, setAudioInputDevices] = useState<MediaDeviceInfo[]>(
     [],
@@ -284,10 +280,7 @@
   }, [call, selectedAudioOutputDeviceId]);
 
   useEffect(() => {
-<<<<<<< HEAD
     if (!localParticipant$) return;
-=======
->>>>>>> 8eba4073
     const subscription = watchForDisconnectedAudioOutputDevice(
       localParticipant$.pipe(map((p) => p?.audioOutputDeviceId)),
     ).subscribe(async () => {
