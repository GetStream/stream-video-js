import {
  ForwardedRef,
  forwardRef,
  useCallback,
  useState,
  ComponentProps,
} from 'react';
<<<<<<< HEAD
import { useParticipants } from '@stream-io/video-react-bindings';
import { name, StreamVideoParticipant } from '@stream-io/video-client';
import { BlockedUserListing } from './BlockedUserListing';
import { CopyToClipboardButtonWithPopup } from '../Button';
=======
>>>>>>> a338a196
import {
  Restricted,
  useCall,
  useCallMetadata,
  useOwnCapabilities,
  useParticipants,
} from '@stream-io/video-react-bindings';
import {
  name,
  OwnCapability,
  StreamVideoParticipant,
} from '@stream-io/video-client';
import { clsx } from 'clsx';

import { BlockedUserListing } from './BlockedUserListing';
import {
  CopyToClipboardButtonWithPopup,
  IconButton,
  TextButton,
} from '../Button';
import { CallParticipantListHeader } from './CallParticipantListHeader';
import { CallParticipantListing } from './CallParticipantListing';
import { EmptyParticipantSearchList } from './EmptyParticipantSearchList';
import { LoadingIndicator } from '../LoadingIndicator';
import { SearchInput, SearchResults } from '../Search';
import { useSearch, UseSearchParams } from '../Search/hooks';
import {
  GenericMenu,
  GenericMenuButtonItem,
  MenuToggle,
  ToggleMenuButtonProps,
} from '../Menu';

type CallParticipantListProps = {
  /** Click event listener function to be invoked in order to dismiss/hide the CallParticipantsList from the UI */
  onClose: () => void;
  /** Custom function to override the searching logic of active participants */
  activeUsersSearchFn?: UseSearchParams<StreamVideoParticipant>['searchFn'];
  /** Custom function to override the searching logic of blocked users */
  blockedUsersSearchFn?: UseSearchParams<string>['searchFn'];
  /** Interval in ms, during which the participant search calls will be throttled. The default value is 200ms. */
  debounceSearchInterval?: number;
};

const UserListTypes = {
  active: 'Active users',
  blocked: 'Blocked users',
} as const;

export const CallParticipantsList = ({
  onClose,
  activeUsersSearchFn,
  blockedUsersSearchFn,
  debounceSearchInterval,
}: CallParticipantListProps) => {
<<<<<<< HEAD
  const participants = useParticipants({ sortBy: name });
  const searchFn = useCallback(
    (queryString: string) => {
      const queryRegExp = new RegExp(queryString, 'i');
      return Promise.resolve(
        participants.filter((participant) => {
          return participant.name.match(queryRegExp);
        }),
      );
    },
    [participants],
  );
=======
  const [searchQuery, setSearchQuery] = useState('');
  const [userListType, setUserListType] =
    useState<keyof typeof UserListTypes>('active');
>>>>>>> a338a196

  const exitSearch = useCallback(() => setSearchQuery(''), []);

  return (
    <div className="str-video__participant-list">
      <CallParticipantListHeader onClose={onClose} />
      <SearchInput
        value={searchQuery}
        onChange={({ currentTarget }) => setSearchQuery(currentTarget.value)}
        exitSearch={exitSearch}
        isActive={!!searchQuery}
      />
      <CallParticipantListContentHeader
        userListType={userListType}
        setUserListType={setUserListType}
      />
      <div className="str-video__participant-list__content">
        {userListType === 'active' && (
          <ActiveUsersSearchResults
            searchQuery={searchQuery}
            activeUsersSearchFn={activeUsersSearchFn}
            debounceSearchInterval={debounceSearchInterval}
          />
        )}
        {userListType === 'blocked' && (
          <BlockedUsersSearchResults
            searchQuery={searchQuery}
            blockedUsersSearchFn={blockedUsersSearchFn}
            debounceSearchInterval={debounceSearchInterval}
          />
        )}
      </div>
      <div className="str-video__participant-list__footer">
        <CopyToClipboardButtonWithPopup
          Button={InviteLinkButton}
          copyValue={typeof window !== 'undefined' ? window.location.href : ''}
        />
      </div>
    </div>
  );
};

const CallParticipantListContentHeader = ({
  userListType,
  setUserListType,
}: {
  userListType: keyof typeof UserListTypes;
  setUserListType: React.Dispatch<
    React.SetStateAction<keyof typeof UserListTypes>
  >;
}) => {
  const ownCapabilities = useOwnCapabilities();
  const call = useCall();

  const muteAll = () => {
    call?.muteAllUsers('audio');
  };

  return (
    <div className="str-video__participant-list__content-header">
      <MenuToggle placement="bottom-end" ToggleButton={ToggleButton}>
        <GenericMenu>
          {(
            Object.keys(UserListTypes) as Array<keyof typeof UserListTypes>
          ).map((lt) => (
            <GenericMenuButtonItem
              key={lt}
              aria-selected={lt === userListType}
              onClick={() => setUserListType(lt)}
            >
              {UserListTypes[lt]}
            </GenericMenuButtonItem>
          ))}
        </GenericMenu>
      </MenuToggle>
      <div className="str-video__participant-list__content-header-title">
        <span>{UserListTypes[userListType]}</span>
        {userListType === 'active' && (
          <Restricted
            availableGrants={ownCapabilities} // TODO: remove this line once Oliver's PR lands
            requiredGrants={[OwnCapability.MUTE_USERS]}
          >
            <TextButton onClick={muteAll}>Mute all</TextButton>
          </Restricted>
        )}
      </div>
    </div>
  );
};

const ActiveUsersSearchResults = ({
  searchQuery,
  activeUsersSearchFn: activeUsersSearchFnFromProps,
  debounceSearchInterval = 200,
}: Pick<
  CallParticipantListProps,
  'activeUsersSearchFn' | 'debounceSearchInterval'
> & { searchQuery: string }) => {
  const participants = useParticipants({ sortBy: name });

  const activeUsersSearchFn = useCallback(
    (queryString: string) => {
      const queryRegExp = new RegExp(queryString, 'i');
      return Promise.resolve(
        participants.filter((participant) => {
          return participant.name.match(queryRegExp);
        }),
      );
    },
    [participants],
  );

  const { searchQueryInProgress, searchResults } =
    useSearch<StreamVideoParticipant>({
      searchFn: activeUsersSearchFnFromProps ?? activeUsersSearchFn,
      debounceInterval: debounceSearchInterval,
      searchQuery,
    });

  return (
    <SearchResults<StreamVideoParticipant>
      EmptySearchResultComponent={EmptyParticipantSearchList}
      LoadingIndicator={LoadingIndicator}
      searchQueryInProgress={searchQueryInProgress}
      searchResults={searchQuery ? searchResults : participants}
      SearchResultList={CallParticipantListing}
    />
  );
};

const BlockedUsersSearchResults = ({
  blockedUsersSearchFn: blockedUsersSearchFnFromProps,
  debounceSearchInterval = 200,
  searchQuery,
}: Pick<
  CallParticipantListProps,
  'blockedUsersSearchFn' | 'debounceSearchInterval'
> & { searchQuery: string }) => {
  const { blocked_user_ids: blockedUsers = [] } = useCallMetadata()!;

  const blockedUsersSearchFn = useCallback(
    (queryString: string) => {
      const queryRegExp = new RegExp(queryString, 'i');
      return Promise.resolve(
        blockedUsers.filter((blockedUser) => {
          return blockedUser.match(queryRegExp);
        }),
      );
    },
    [blockedUsers],
  );

  const { searchQueryInProgress, searchResults } = useSearch<string>({
    searchFn: blockedUsersSearchFnFromProps ?? blockedUsersSearchFn,
    debounceInterval: debounceSearchInterval,
    searchQuery,
  });

  return (
    <SearchResults<string>
      EmptySearchResultComponent={EmptyParticipantSearchList}
      LoadingIndicator={LoadingIndicator}
      searchQueryInProgress={searchQueryInProgress}
      searchResults={searchQuery ? searchResults : blockedUsers}
      SearchResultList={BlockedUserListing}
    />
  );
};

const ToggleButton = forwardRef<HTMLButtonElement, ToggleMenuButtonProps>(
  (props, ref) => {
    return <IconButton enabled={props.menuShown} icon="caret-down" ref={ref} />;
  },
);

const InviteLinkButton = forwardRef(
  (
    { className, ...props }: ComponentProps<'button'>,
    ref: ForwardedRef<HTMLButtonElement>,
  ) => (
    <button
      {...props}
      className={clsx('str-video__invite-link-button', className)}
      ref={ref}
    >
      <div className="str-video__invite-participant-icon" />
      <div className="str-video__invite-link-button__text">Invite Link</div>
    </button>
  ),
);<|MERGE_RESOLUTION|>--- conflicted
+++ resolved
@@ -5,13 +5,6 @@
   useState,
   ComponentProps,
 } from 'react';
-<<<<<<< HEAD
-import { useParticipants } from '@stream-io/video-react-bindings';
-import { name, StreamVideoParticipant } from '@stream-io/video-client';
-import { BlockedUserListing } from './BlockedUserListing';
-import { CopyToClipboardButtonWithPopup } from '../Button';
-=======
->>>>>>> a338a196
 import {
   Restricted,
   useCall,
@@ -67,24 +60,9 @@
   blockedUsersSearchFn,
   debounceSearchInterval,
 }: CallParticipantListProps) => {
-<<<<<<< HEAD
-  const participants = useParticipants({ sortBy: name });
-  const searchFn = useCallback(
-    (queryString: string) => {
-      const queryRegExp = new RegExp(queryString, 'i');
-      return Promise.resolve(
-        participants.filter((participant) => {
-          return participant.name.match(queryRegExp);
-        }),
-      );
-    },
-    [participants],
-  );
-=======
   const [searchQuery, setSearchQuery] = useState('');
   const [userListType, setUserListType] =
     useState<keyof typeof UserListTypes>('active');
->>>>>>> a338a196
 
   const exitSearch = useCallback(() => setSearchQuery(''), []);
 
