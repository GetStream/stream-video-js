import clsx from 'clsx';
import { ComponentProps, ComponentType, forwardRef } from 'react';
import {
<<<<<<< HEAD
  useCall,
  useConnectedUser,
  useOwnCapabilities,
=======
  Restricted,
  useCall,
  useConnectedUser,
>>>>>>> a338a196
} from '@stream-io/video-react-bindings';
import {
  OwnCapability,
  SfuModels,
  StreamVideoParticipant,
} from '@stream-io/video-client';
import { IconButton } from '../Button';
import {
  GenericMenu,
  GenericMenuButtonItem,
  MenuToggle,
  ToggleMenuButtonProps,
} from '../Menu';
import { WithTooltip } from '../Tooltip';
import { Icon } from '../Icon';

type CallParticipantListingItemProps = {
  /** Participant object be rendered */
  participant: StreamVideoParticipant;
  /** Custom component used to display participant's name */
  DisplayName?: ComponentType<{ participant: StreamVideoParticipant }>;
};
export const CallParticipantListingItem = ({
  participant,
  DisplayName = DefaultDisplayName,
}: CallParticipantListingItemProps) => {
<<<<<<< HEAD
  const ownCapabilities = useOwnCapabilities();

=======
>>>>>>> a338a196
  const isAudioOn = participant.publishedTracks.includes(
    SfuModels.TrackType.AUDIO,
  );
  const isVideoOn = participant.publishedTracks.includes(
    SfuModels.TrackType.VIDEO,
  );
  const isPinned = !!participant.pinnedAt;

  return (
    <div className="str-video__participant-listing-item">
      <DisplayName participant={participant} />
      <div className="str-video__participant-listing-item__media-indicator-group">
        <MediaIndicator
          title={isAudioOn ? 'Microphone on' : 'Microphone off'}
          className={clsx(
            'str-video__participant-listing-item__icon',
            `str-video__participant-listing-item__icon-${
              isAudioOn ? 'mic' : 'mic-off'
            }`,
          )}
        />
        <MediaIndicator
          title={isVideoOn ? 'Camera on' : 'Camera off'}
          className={clsx(
            'str-video__participant-listing-item__icon',
            `str-video__participant-listing-item__icon-${
              isVideoOn ? 'camera' : 'camera-off'
            }`,
          )}
        />
<<<<<<< HEAD
        <Restricted
          availableGrants={ownCapabilities}
          // TODO: add 'kick-users' when available
          requiredGrants={[OwnCapability.BLOCK_USERS, OwnCapability.MUTE_USERS]}
        >
          <MenuToggle placement="bottom-end" ToggleButton={ToggleButton}>
            <Menu participant={participant} />
          </MenuToggle>
        </Restricted>
=======
        {isPinned && (
          <MediaIndicator
            title={'Pinned'}
            className={clsx(
              'str-video__participant-listing-item__icon',
              'str-video__participant-listing-item__icon-pinned',
            )}
          />
        )}

        <MenuToggle placement="bottom-end" ToggleButton={ToggleButton}>
          <ParticipantActionsContextMenu participant={participant} />
        </MenuToggle>
>>>>>>> a338a196
      </div>
    </div>
  );
};

const MediaIndicator = (props: ComponentProps<'div'>) => (
  <WithTooltip {...props} />
);

type DisplayNameProps = {
  /** Participant object that provides the data from which display name can be generated */
  participant: StreamVideoParticipant;
};
// todo: implement display device flag
const DefaultDisplayName = ({ participant }: DisplayNameProps) => {
  const connectedUser = useConnectedUser();

  const meFlag = participant.userId === connectedUser?.id ? 'Me' : '';
  const nameOrId = participant.name || participant.userId || 'Unknown';
  let displayName;
  if (!participant.name) {
    displayName = meFlag || nameOrId || 'Unknown';
  } else if (meFlag) {
    displayName = `${nameOrId} (${meFlag})`;
  } else {
    displayName = nameOrId;
  }

  return (
    <WithTooltip
      className="str-video__participant-listing-item__display-name"
      title={displayName}
    >
      {displayName}
    </WithTooltip>
  );
};

const ToggleButton = forwardRef<HTMLButtonElement, ToggleMenuButtonProps>(
  (props, ref) => {
    return <IconButton enabled={props.menuShown} icon="ellipsis" ref={ref} />;
  },
);
<<<<<<< HEAD
const Menu = ({ participant }: { participant: StreamVideoParticipant }) => {
  const activeCall = useCall();
  const ownCapabilities = useOwnCapabilities();
=======
>>>>>>> a338a196

export const ParticipantActionsContextMenu = ({
  participant,
}: {
  participant: StreamVideoParticipant;
}) => {
  const activeCall = useCall();

  const blockUser = () => {
    activeCall?.blockUser(participant.userId);
  };

  // FIXME: soft kicking does not work this way
  // also needs to be session-based
  // const kickUserClickHandler = () => {
  //   getCall()?.updateCallMembers({
  //     remove_members: [participant.userId],
  //     disconnectRemovedMembers: true,
  //   });
  // };

<<<<<<< HEAD
  const muteAudioClickHandler = () => {
    activeCall?.muteUser(participant.userId, 'audio');
  };
  const muteVideoClickHandler = () => {
    activeCall?.muteUser(participant.userId, 'video');
  };

  const grantPermission = (permission: string) => () => {
    activeCall?.updateUserPermissions({
      user_id: participant.userId,
      grant_permissions: [permission],
    });
  };
=======
  const muteAudio = () => {
    activeCall?.muteUser(participant.userId, 'audio');
  };
  const muteVideo = () => {
    activeCall?.muteUser(participant.userId, 'video');
  };
  const muteScreenShare = () => {
    activeCall?.muteUser(participant.userId, 'screenshare');
  };

  const grantPermission = (permission: string) => () => {
    activeCall?.updateUserPermissions({
      user_id: participant.userId,
      grant_permissions: [permission],
    });
  };
>>>>>>> a338a196

  const revokePermission = (permission: string) => () => {
    activeCall?.updateUserPermissions({
      user_id: participant.userId,
      revoke_permissions: [permission],
    });
<<<<<<< HEAD
=======
  };

  const toggleParticipantPinnedAt = () => {
    activeCall?.setParticipantPinnedAt(
      participant.sessionId,
      participant.pinnedAt ? undefined : Date.now(),
    );
>>>>>>> a338a196
  };

  return (
    <GenericMenu>
<<<<<<< HEAD
      <Restricted
        availableGrants={ownCapabilities}
        requiredGrants={[OwnCapability.BLOCK_USERS]}
      >
        <GenericMenuButtonItem onClick={blockUserClickHandler}>
=======
      <GenericMenuButtonItem onClick={toggleParticipantPinnedAt}>
        <Icon icon="pin" />
        {participant.pinnedAt ? 'Unpin' : 'Pin'}
      </GenericMenuButtonItem>
      <Restricted requiredGrants={[OwnCapability.BLOCK_USERS]}>
        <GenericMenuButtonItem onClick={blockUser}>
          <Icon icon="not-allowed" />
>>>>>>> a338a196
          Block
        </GenericMenuButtonItem>
      </Restricted>
      {/* <GenericMenuButtonItem disabled onClick={kickUserClickHandler}>
        Kick
      </GenericMenuButtonItem> */}
<<<<<<< HEAD
      <Restricted
        availableGrants={ownCapabilities}
        requiredGrants={[OwnCapability.MUTE_USERS]}
      >
=======
      <Restricted requiredGrants={[OwnCapability.MUTE_USERS]}>
>>>>>>> a338a196
        <GenericMenuButtonItem
          disabled={
            !participant.publishedTracks.includes(SfuModels.TrackType.VIDEO)
          }
          onClick={muteVideo}
        >
          <Icon icon="camera-off-outline" />
          Turn off video
        </GenericMenuButtonItem>
        <GenericMenuButtonItem
          disabled={
            !participant.publishedTracks.includes(
              SfuModels.TrackType.SCREEN_SHARE,
            )
          }
          onClick={muteScreenShare}
        >
          <Icon icon="screen-share-off" />
          Turn off screen share
        </GenericMenuButtonItem>
        <GenericMenuButtonItem
          disabled={
            !participant.publishedTracks.includes(SfuModels.TrackType.AUDIO)
          }
          onClick={muteAudio}
        >
          <Icon icon="no-audio" />
          Mute audio
        </GenericMenuButtonItem>
      </Restricted>
<<<<<<< HEAD
      <Restricted
        availableGrants={ownCapabilities}
        requiredGrants={[OwnCapability.UPDATE_CALL_PERMISSIONS]}
      >
=======
      <Restricted requiredGrants={[OwnCapability.UPDATE_CALL_PERMISSIONS]}>
>>>>>>> a338a196
        <GenericMenuButtonItem
          onClick={grantPermission(OwnCapability.SEND_AUDIO)}
        >
          Allow audio
        </GenericMenuButtonItem>
        <GenericMenuButtonItem
          onClick={grantPermission(OwnCapability.SEND_VIDEO)}
        >
          Allow video
        </GenericMenuButtonItem>
        <GenericMenuButtonItem
          onClick={grantPermission(OwnCapability.SCREENSHARE)}
        >
          Allow screen sharing
        </GenericMenuButtonItem>

        <GenericMenuButtonItem
          onClick={revokePermission(OwnCapability.SEND_AUDIO)}
        >
          Disable audio
        </GenericMenuButtonItem>
        <GenericMenuButtonItem
          onClick={revokePermission(OwnCapability.SEND_VIDEO)}
        >
          Disable video
        </GenericMenuButtonItem>
        <GenericMenuButtonItem
          onClick={revokePermission(OwnCapability.SCREENSHARE)}
        >
          Disable screen sharing
        </GenericMenuButtonItem>
      </Restricted>
    </GenericMenu>
  );
};<|MERGE_RESOLUTION|>--- conflicted
+++ resolved
@@ -1,15 +1,9 @@
 import clsx from 'clsx';
 import { ComponentProps, ComponentType, forwardRef } from 'react';
 import {
-<<<<<<< HEAD
-  useCall,
-  useConnectedUser,
-  useOwnCapabilities,
-=======
   Restricted,
   useCall,
   useConnectedUser,
->>>>>>> a338a196
 } from '@stream-io/video-react-bindings';
 import {
   OwnCapability,
@@ -36,11 +30,6 @@
   participant,
   DisplayName = DefaultDisplayName,
 }: CallParticipantListingItemProps) => {
-<<<<<<< HEAD
-  const ownCapabilities = useOwnCapabilities();
-
-=======
->>>>>>> a338a196
   const isAudioOn = participant.publishedTracks.includes(
     SfuModels.TrackType.AUDIO,
   );
@@ -71,17 +60,6 @@
             }`,
           )}
         />
-<<<<<<< HEAD
-        <Restricted
-          availableGrants={ownCapabilities}
-          // TODO: add 'kick-users' when available
-          requiredGrants={[OwnCapability.BLOCK_USERS, OwnCapability.MUTE_USERS]}
-        >
-          <MenuToggle placement="bottom-end" ToggleButton={ToggleButton}>
-            <Menu participant={participant} />
-          </MenuToggle>
-        </Restricted>
-=======
         {isPinned && (
           <MediaIndicator
             title={'Pinned'}
@@ -95,7 +73,6 @@
         <MenuToggle placement="bottom-end" ToggleButton={ToggleButton}>
           <ParticipantActionsContextMenu participant={participant} />
         </MenuToggle>
->>>>>>> a338a196
       </div>
     </div>
   );
@@ -139,12 +116,6 @@
     return <IconButton enabled={props.menuShown} icon="ellipsis" ref={ref} />;
   },
 );
-<<<<<<< HEAD
-const Menu = ({ participant }: { participant: StreamVideoParticipant }) => {
-  const activeCall = useCall();
-  const ownCapabilities = useOwnCapabilities();
-=======
->>>>>>> a338a196
 
 export const ParticipantActionsContextMenu = ({
   participant,
@@ -166,12 +137,14 @@
   //   });
   // };
 
-<<<<<<< HEAD
-  const muteAudioClickHandler = () => {
+  const muteAudio = () => {
     activeCall?.muteUser(participant.userId, 'audio');
   };
-  const muteVideoClickHandler = () => {
+  const muteVideo = () => {
     activeCall?.muteUser(participant.userId, 'video');
+  };
+  const muteScreenShare = () => {
+    activeCall?.muteUser(participant.userId, 'screenshare');
   };
 
   const grantPermission = (permission: string) => () => {
@@ -180,32 +153,12 @@
       grant_permissions: [permission],
     });
   };
-=======
-  const muteAudio = () => {
-    activeCall?.muteUser(participant.userId, 'audio');
-  };
-  const muteVideo = () => {
-    activeCall?.muteUser(participant.userId, 'video');
-  };
-  const muteScreenShare = () => {
-    activeCall?.muteUser(participant.userId, 'screenshare');
-  };
-
-  const grantPermission = (permission: string) => () => {
-    activeCall?.updateUserPermissions({
-      user_id: participant.userId,
-      grant_permissions: [permission],
-    });
-  };
->>>>>>> a338a196
 
   const revokePermission = (permission: string) => () => {
     activeCall?.updateUserPermissions({
       user_id: participant.userId,
       revoke_permissions: [permission],
     });
-<<<<<<< HEAD
-=======
   };
 
   const toggleParticipantPinnedAt = () => {
@@ -213,18 +166,10 @@
       participant.sessionId,
       participant.pinnedAt ? undefined : Date.now(),
     );
->>>>>>> a338a196
   };
 
   return (
     <GenericMenu>
-<<<<<<< HEAD
-      <Restricted
-        availableGrants={ownCapabilities}
-        requiredGrants={[OwnCapability.BLOCK_USERS]}
-      >
-        <GenericMenuButtonItem onClick={blockUserClickHandler}>
-=======
       <GenericMenuButtonItem onClick={toggleParticipantPinnedAt}>
         <Icon icon="pin" />
         {participant.pinnedAt ? 'Unpin' : 'Pin'}
@@ -232,21 +177,13 @@
       <Restricted requiredGrants={[OwnCapability.BLOCK_USERS]}>
         <GenericMenuButtonItem onClick={blockUser}>
           <Icon icon="not-allowed" />
->>>>>>> a338a196
           Block
         </GenericMenuButtonItem>
       </Restricted>
       {/* <GenericMenuButtonItem disabled onClick={kickUserClickHandler}>
         Kick
       </GenericMenuButtonItem> */}
-<<<<<<< HEAD
-      <Restricted
-        availableGrants={ownCapabilities}
-        requiredGrants={[OwnCapability.MUTE_USERS]}
-      >
-=======
       <Restricted requiredGrants={[OwnCapability.MUTE_USERS]}>
->>>>>>> a338a196
         <GenericMenuButtonItem
           disabled={
             !participant.publishedTracks.includes(SfuModels.TrackType.VIDEO)
@@ -277,14 +214,7 @@
           Mute audio
         </GenericMenuButtonItem>
       </Restricted>
-<<<<<<< HEAD
-      <Restricted
-        availableGrants={ownCapabilities}
-        requiredGrants={[OwnCapability.UPDATE_CALL_PERMISSIONS]}
-      >
-=======
       <Restricted requiredGrants={[OwnCapability.UPDATE_CALL_PERMISSIONS]}>
->>>>>>> a338a196
         <GenericMenuButtonItem
           onClick={grantPermission(OwnCapability.SEND_AUDIO)}
         >
