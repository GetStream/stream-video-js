<<<<<<< HEAD
import { SfuModels } from '@stream-io/video-client';
=======
import {
  SfuModels,
  watchForDisconnectedAudioDevice,
  watchForDisconnectedVideoDevice,
  watchForDisconnectedAudioOutputDevice,
} from '@stream-io/video-client';
import { useCallback, useEffect, useMemo, useState } from 'react';
>>>>>>> d970fad3
import { Call } from '@stream-io/video-client';
import {
  useLocalParticipant,
  useRemoteParticipants,
} from '@stream-io/video-react-bindings';

import { useStage } from '../../hooks';

import { ParticipantBox } from './ParticipantBox';

export const Stage = ({
  call,
}: {
  call: Call;
  participants: SfuModels.Participant[];
}) => {
  const localParticipant = useLocalParticipant();
  const remoteParticipants = useRemoteParticipants();
<<<<<<< HEAD
=======
  const { activeCallLocalParticipant$ } = useStore();

  const [localAudioStream, setLocalAudioStream] = useState<MediaStream>();
  const [localVideoStream, setLocalVideoStream] = useState<MediaStream>();

  const updateVideoSubscriptionForParticipant = useCallback(
    (sessionId: string, width: number, height: number) => {
      call.updateSubscriptionsPartial({
        [sessionId]: {
          videoDimension: {
            width,
            height,
          },
        },
      });
    },
    [call],
  );

  const { getAudioStream, getVideoStream } = useMediaDevices();

  useMemo(async () => {
    const stream = await getAudioStream();
    setLocalAudioStream(stream);
  }, [getAudioStream]);

  useMemo(async () => {
    const stream = await getVideoStream();
    setLocalVideoStream(stream);
  }, [getVideoStream]);

  useEffect(() => {
    const subscriptions: Subscription[] = [];
    subscriptions.push(
      watchForDisconnectedAudioDevice(
        activeCallLocalParticipant$.pipe(map((p) => p?.audioDeviceId)),
      ).subscribe(async () => {
        call.updateMuteState('audio', true);
        const stream = await getAudioStream();
        call.replaceMediaStream('audioinput', stream);
      }),
    );
    subscriptions.push(
      watchForDisconnectedVideoDevice(
        activeCallLocalParticipant$.pipe(map((p) => p?.videoDeviceId)),
      ).subscribe(async () => {
        call.updateMuteState('video', true);
        const stream = await getVideoStream();
        call.replaceMediaStream('videoinput', stream);
      }),
    );

    subscriptions.push(
      watchForDisconnectedAudioOutputDevice(
        activeCallLocalParticipant$.pipe(map((p) => p?.audioOutputDeviceId)),
      ).subscribe(() => {
        call.setAudioOutputDevice(undefined);
      }),
    );

    return () => subscriptions.forEach((s) => s.unsubscribe());
  }, [activeCallLocalParticipant$, call, getVideoStream, getAudioStream]);
>>>>>>> d970fad3

  const { updateVideoSubscriptionForParticipant } = useStage(call);

  const grid = `str-video__grid-${remoteParticipants.length + 1 || 1}`;
  return (
    <div className={`str-video__stage ${grid}`}>
      {localParticipant && (
        <ParticipantBox
          participant={localParticipant}
          isMuted
          call={call}
          sinkId={localParticipant?.audioOutputDeviceId}
          updateVideoSubscriptionForParticipant={
            updateVideoSubscriptionForParticipant
          }
        />
      )}

      {remoteParticipants.map((participant) => (
        <ParticipantBox
          key={participant.sessionId}
          participant={participant}
          call={call}
          sinkId={localParticipant?.audioOutputDeviceId}
          updateVideoSubscriptionForParticipant={
            updateVideoSubscriptionForParticipant
          }
        />
      ))}
    </div>
  );
};<|MERGE_RESOLUTION|>--- conflicted
+++ resolved
@@ -1,6 +1,3 @@
-<<<<<<< HEAD
-import { SfuModels } from '@stream-io/video-client';
-=======
 import {
   SfuModels,
   watchForDisconnectedAudioDevice,
@@ -8,7 +5,6 @@
   watchForDisconnectedAudioOutputDevice,
 } from '@stream-io/video-client';
 import { useCallback, useEffect, useMemo, useState } from 'react';
->>>>>>> d970fad3
 import { Call } from '@stream-io/video-client';
 import {
   useLocalParticipant,
@@ -27,71 +23,6 @@
 }) => {
   const localParticipant = useLocalParticipant();
   const remoteParticipants = useRemoteParticipants();
-<<<<<<< HEAD
-=======
-  const { activeCallLocalParticipant$ } = useStore();
-
-  const [localAudioStream, setLocalAudioStream] = useState<MediaStream>();
-  const [localVideoStream, setLocalVideoStream] = useState<MediaStream>();
-
-  const updateVideoSubscriptionForParticipant = useCallback(
-    (sessionId: string, width: number, height: number) => {
-      call.updateSubscriptionsPartial({
-        [sessionId]: {
-          videoDimension: {
-            width,
-            height,
-          },
-        },
-      });
-    },
-    [call],
-  );
-
-  const { getAudioStream, getVideoStream } = useMediaDevices();
-
-  useMemo(async () => {
-    const stream = await getAudioStream();
-    setLocalAudioStream(stream);
-  }, [getAudioStream]);
-
-  useMemo(async () => {
-    const stream = await getVideoStream();
-    setLocalVideoStream(stream);
-  }, [getVideoStream]);
-
-  useEffect(() => {
-    const subscriptions: Subscription[] = [];
-    subscriptions.push(
-      watchForDisconnectedAudioDevice(
-        activeCallLocalParticipant$.pipe(map((p) => p?.audioDeviceId)),
-      ).subscribe(async () => {
-        call.updateMuteState('audio', true);
-        const stream = await getAudioStream();
-        call.replaceMediaStream('audioinput', stream);
-      }),
-    );
-    subscriptions.push(
-      watchForDisconnectedVideoDevice(
-        activeCallLocalParticipant$.pipe(map((p) => p?.videoDeviceId)),
-      ).subscribe(async () => {
-        call.updateMuteState('video', true);
-        const stream = await getVideoStream();
-        call.replaceMediaStream('videoinput', stream);
-      }),
-    );
-
-    subscriptions.push(
-      watchForDisconnectedAudioOutputDevice(
-        activeCallLocalParticipant$.pipe(map((p) => p?.audioOutputDeviceId)),
-      ).subscribe(() => {
-        call.setAudioOutputDevice(undefined);
-      }),
-    );
-
-    return () => subscriptions.forEach((s) => s.unsubscribe());
-  }, [activeCallLocalParticipant$, call, getVideoStream, getAudioStream]);
->>>>>>> d970fad3
 
   const { updateVideoSubscriptionForParticipant } = useStage(call);
 
