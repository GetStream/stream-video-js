import { Participant } from '@stream-io/video-client/dist/src/gen/video/sfu/models/models';
<<<<<<< HEAD
import { useCallback, useEffect, useMemo, useRef } from 'react';
import { Call, SubscriptionChanges } from '@stream-io/video-client';
=======
import { useCallback, useEffect } from 'react';
import { Call } from '@stream-io/video-client';
>>>>>>> 8b8ee443
import { useParticipants } from '../../hooks/useParticipants';
import { useMediaDevices } from '../../contexts/MediaDevicesContext';
import { ParticipantBox } from './ParticipantBox';

export const Stage = (props: {
  call: Call;
  participants: Participant[];
  includeSelf: boolean;
}) => {
  const { call, includeSelf } = props;
  const participants = useParticipants();
<<<<<<< HEAD

  const updateVideoSubscriptionForParticipant = useCallback(
    (sessionId: string, width: number, height: number) => {
      call.updateSubscriptionsPartial({
        [sessionId]: {
          videoDimension: {
            width,
            height,
          },
        },
      });
    },
    [call],
  );

  const videoElementsByParticipant = useRef<{
    [sesionId: string]: HTMLVideoElement | null;
  }>({});

  const updateVideoSubscriptionForAllParticipantsDebounced = useMemo(() => {
    return debounce(() => {
      const changes: SubscriptionChanges = {};
      Object.keys(videoElementsByParticipant.current).forEach((sessionId) => {
        const videoElement = videoElementsByParticipant.current[sessionId];
        if (videoElement) {
          const width = videoElement.clientWidth;
          const height = videoElement.clientHeight;
          changes[sessionId] = {
            videoDimension: { width, height },
          };
        }
      });

      call.updateSubscriptionsPartial(changes, includeSelf);
    }, 1200);
  }, [call, includeSelf]);

  const updateVideoElementForParticipant = useCallback(
    (sessionId: string, el: HTMLVideoElement | null) => {
      const isNewParticipant = !videoElementsByParticipant.current[sessionId];
      videoElementsByParticipant.current[sessionId] = el;
      if (isNewParticipant) {
        updateVideoSubscriptionForAllParticipantsDebounced();
      }
    },
    [updateVideoSubscriptionForAllParticipantsDebounced],
  );

  const gridRef = useRef<HTMLDivElement>(null);

  useEffect(() => {
    if (!gridRef.current || !updateVideoSubscriptionForAllParticipantsDebounced)
      return;

    const resizeObserver = new ResizeObserver(
      updateVideoSubscriptionForAllParticipantsDebounced,
    );
    resizeObserver.observe(gridRef.current);
    return () => {
      resizeObserver.disconnect();
    };
  }, [updateVideoSubscriptionForAllParticipantsDebounced]);

  const { audioStream: localAudioStream, videoStream: localVideoStream } =
    useMediaDevices();

  useEffect(() => {
    if (localAudioStream && localVideoStream) {
      call.publish(localAudioStream, localVideoStream);
    }
  }, [call, localAudioStream, localVideoStream]);

=======

  const updateVideoSubscriptionForParticipant = useCallback(
    (sessionId: string, width: number, height: number) => {
      call.updateSubscriptionsPartial({
        [sessionId]: {
          videoDimension: {
            width,
            height,
          },
        },
      });
    },
    [call],
  );

  const { audioStream: localAudioStream, videoStream: localVideoStream } =
    useMediaDevices();

  useEffect(() => {
    if (localAudioStream && localVideoStream) {
      call.publish(localAudioStream, localVideoStream);
    }
  }, [call, localAudioStream, localVideoStream]);

>>>>>>> 8b8ee443
  const grid = `str-video__grid-${participants.length || 1}`;
  return (
    <div className={`str-video__stage ${grid}`}>
      {participants.map((participant) => {
        const userId = participant.user!.id;
        const isLocalParticipant = participant.isLoggedInUser;
        const isAutoMuted = isLocalParticipant && !includeSelf;
        return (
          <ParticipantBox
            key={`${userId}/${participant.sessionId}`}
            participant={participant}
            isMuted={isAutoMuted}
            call={call}
            updateVideoSubscriptionForParticipant={
              updateVideoSubscriptionForParticipant
            }
<<<<<<< HEAD
            updateVideoElementForParticipant={updateVideoElementForParticipant}
=======
>>>>>>> 8b8ee443
          />
        );
      })}
    </div>
  );
};<|MERGE_RESOLUTION|>--- conflicted
+++ resolved
@@ -1,11 +1,6 @@
 import { Participant } from '@stream-io/video-client/dist/src/gen/video/sfu/models/models';
-<<<<<<< HEAD
-import { useCallback, useEffect, useMemo, useRef } from 'react';
-import { Call, SubscriptionChanges } from '@stream-io/video-client';
-=======
 import { useCallback, useEffect } from 'react';
 import { Call } from '@stream-io/video-client';
->>>>>>> 8b8ee443
 import { useParticipants } from '../../hooks/useParticipants';
 import { useMediaDevices } from '../../contexts/MediaDevicesContext';
 import { ParticipantBox } from './ParticipantBox';
@@ -17,80 +12,6 @@
 }) => {
   const { call, includeSelf } = props;
   const participants = useParticipants();
-<<<<<<< HEAD
-
-  const updateVideoSubscriptionForParticipant = useCallback(
-    (sessionId: string, width: number, height: number) => {
-      call.updateSubscriptionsPartial({
-        [sessionId]: {
-          videoDimension: {
-            width,
-            height,
-          },
-        },
-      });
-    },
-    [call],
-  );
-
-  const videoElementsByParticipant = useRef<{
-    [sesionId: string]: HTMLVideoElement | null;
-  }>({});
-
-  const updateVideoSubscriptionForAllParticipantsDebounced = useMemo(() => {
-    return debounce(() => {
-      const changes: SubscriptionChanges = {};
-      Object.keys(videoElementsByParticipant.current).forEach((sessionId) => {
-        const videoElement = videoElementsByParticipant.current[sessionId];
-        if (videoElement) {
-          const width = videoElement.clientWidth;
-          const height = videoElement.clientHeight;
-          changes[sessionId] = {
-            videoDimension: { width, height },
-          };
-        }
-      });
-
-      call.updateSubscriptionsPartial(changes, includeSelf);
-    }, 1200);
-  }, [call, includeSelf]);
-
-  const updateVideoElementForParticipant = useCallback(
-    (sessionId: string, el: HTMLVideoElement | null) => {
-      const isNewParticipant = !videoElementsByParticipant.current[sessionId];
-      videoElementsByParticipant.current[sessionId] = el;
-      if (isNewParticipant) {
-        updateVideoSubscriptionForAllParticipantsDebounced();
-      }
-    },
-    [updateVideoSubscriptionForAllParticipantsDebounced],
-  );
-
-  const gridRef = useRef<HTMLDivElement>(null);
-
-  useEffect(() => {
-    if (!gridRef.current || !updateVideoSubscriptionForAllParticipantsDebounced)
-      return;
-
-    const resizeObserver = new ResizeObserver(
-      updateVideoSubscriptionForAllParticipantsDebounced,
-    );
-    resizeObserver.observe(gridRef.current);
-    return () => {
-      resizeObserver.disconnect();
-    };
-  }, [updateVideoSubscriptionForAllParticipantsDebounced]);
-
-  const { audioStream: localAudioStream, videoStream: localVideoStream } =
-    useMediaDevices();
-
-  useEffect(() => {
-    if (localAudioStream && localVideoStream) {
-      call.publish(localAudioStream, localVideoStream);
-    }
-  }, [call, localAudioStream, localVideoStream]);
-
-=======
 
   const updateVideoSubscriptionForParticipant = useCallback(
     (sessionId: string, width: number, height: number) => {
@@ -115,7 +36,6 @@
     }
   }, [call, localAudioStream, localVideoStream]);
 
->>>>>>> 8b8ee443
   const grid = `str-video__grid-${participants.length || 1}`;
   return (
     <div className={`str-video__stage ${grid}`}>
@@ -132,10 +52,6 @@
             updateVideoSubscriptionForParticipant={
               updateVideoSubscriptionForParticipant
             }
-<<<<<<< HEAD
-            updateVideoElementForParticipant={updateVideoElementForParticipant}
-=======
->>>>>>> 8b8ee443
           />
         );
       })}
