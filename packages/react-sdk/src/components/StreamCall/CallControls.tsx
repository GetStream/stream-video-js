import clsx from 'clsx';
<<<<<<< HEAD
import { ForwardedRef, forwardRef, useRef, useState } from 'react';
import { Call } from '@stream-io/video-client';
import { useParticipants } from '../../hooks/useParticipants';
import { CallStats } from './CallStats';

export const CallControls = (props: { call: Call }) => {
  const { call } = props;
=======
import { Call, CallMeta } from '@stream-io/video-client';
import { useParticipants } from '../../hooks/useParticipants';
import { useStreamVideoClient } from '../../StreamVideo';
import { useIsCallRecordingInProgress } from '../../hooks/useStore';

export const CallControls = (props: {
  call: Call;
  callMeta?: CallMeta.Call;
}) => {
  const { call, callMeta } = props;
  const client = useStreamVideoClient();
>>>>>>> 1177a99d
  const participants = useParticipants();
  const isCallRecordingInProgress = useIsCallRecordingInProgress();
  const localParticipant = participants.find((p) => p.isLoggedInUser);
  const isAudioMute = !localParticipant?.audio;
  const isVideoMute = !localParticipant?.video;

  const [isStatsOpen, setIsStatsOpen] = useState(false);
  const statsAnchorRef = useRef<HTMLButtonElement>(null);

  return (
    <div className="str-video__call-controls">
      {isStatsOpen && (
        <CallStats
          anchor={statsAnchorRef.current!}
          onClose={() => {
            setIsStatsOpen(false);
          }}
        />
      )}
      <Button
        icon="stats"
        title="Statistics"
        ref={statsAnchorRef}
        onClick={() => {
          setIsStatsOpen((v) => !v);
        }}
      />
      <Button
        icon={isCallRecordingInProgress ? 'recording-on' : 'recording-off'}
        title="Record call"
        onClick={() => {
          if (!callMeta) return;
          if (isCallRecordingInProgress) {
            client?.stopRecording(callMeta.id, callMeta.type);
          } else {
            client?.startRecording(callMeta.id, callMeta.type);
          }
        }}
      />
      <Button
        icon={isAudioMute ? 'mic-off' : 'mic'}
        onClick={() => {
          call.updateMuteState('audio', !isAudioMute);
        }}
      />
      <Button
        icon={isVideoMute ? 'camera-off' : 'camera'}
        onClick={() => {
          call.updateMuteState('video', !isVideoMute);
        }}
      />
      <Button
        icon="call-end"
        variant="danger"
        onClick={() => {
          call.leave();
          // FIXME: OL: move this away from here
          alert('Call ended. You may close the window now.');
        }}
      />
    </div>
  );
};

<<<<<<< HEAD
const Button = forwardRef(
  (
    props: {
      icon: string;
      variant?: string;
      onClick?: () => void;
      [anyProp: string]: any;
    },
    ref: ForwardedRef<HTMLButtonElement>,
  ) => {
    const { icon, variant, onClick, ...rest } = props;
    return (
      <button
        onClick={(e) => {
          e.preventDefault();
          onClick?.();
        }}
        className={clsx(
          'str-video__call-controls__button',
          icon && `str-video__call-controls__button--icon-${icon}`,
          variant && `str-video__call-controls__button--variant-${variant}`,
        )}
        ref={ref}
        {...rest}
      />
    );
  },
);
=======
const Button = (props: {
  icon: string;
  variant?: string;
  onClick?: () => void;
  [prop: string]: any;
}) => {
  const { icon, variant, onClick, ...rest } = props;
  return (
    <button
      onClick={(e) => {
        e.preventDefault();
        onClick?.();
      }}
      className={clsx(
        'str-video__call-controls__button',
        icon && `str-video__call-controls__button--icon-${icon}`,
        variant && `str-video__call-controls__button--variant-${variant}`,
      )}
      {...rest}
    />
  );
};
>>>>>>> 1177a99d
<|MERGE_RESOLUTION|>--- conflicted
+++ resolved
@@ -1,15 +1,8 @@
 import clsx from 'clsx';
-<<<<<<< HEAD
 import { ForwardedRef, forwardRef, useRef, useState } from 'react';
-import { Call } from '@stream-io/video-client';
+import { Call, CallMeta } from '@stream-io/video-client';
 import { useParticipants } from '../../hooks/useParticipants';
 import { CallStats } from './CallStats';
-
-export const CallControls = (props: { call: Call }) => {
-  const { call } = props;
-=======
-import { Call, CallMeta } from '@stream-io/video-client';
-import { useParticipants } from '../../hooks/useParticipants';
 import { useStreamVideoClient } from '../../StreamVideo';
 import { useIsCallRecordingInProgress } from '../../hooks/useStore';
 
@@ -19,7 +12,6 @@
 }) => {
   const { call, callMeta } = props;
   const client = useStreamVideoClient();
->>>>>>> 1177a99d
   const participants = useParticipants();
   const isCallRecordingInProgress = useIsCallRecordingInProgress();
   const localParticipant = participants.find((p) => p.isLoggedInUser);
@@ -31,6 +23,18 @@
 
   return (
     <div className="str-video__call-controls">
+      <Button
+        icon={isCallRecordingInProgress ? 'recording-on' : 'recording-off'}
+        title="Record call"
+        onClick={() => {
+          if (!callMeta) return;
+          if (isCallRecordingInProgress) {
+            client?.stopRecording(callMeta.id, callMeta.type);
+          } else {
+            client?.startRecording(callMeta.id, callMeta.type);
+          }
+        }}
+      />
       {isStatsOpen && (
         <CallStats
           anchor={statsAnchorRef.current!}
@@ -45,18 +49,6 @@
         ref={statsAnchorRef}
         onClick={() => {
           setIsStatsOpen((v) => !v);
-        }}
-      />
-      <Button
-        icon={isCallRecordingInProgress ? 'recording-on' : 'recording-off'}
-        title="Record call"
-        onClick={() => {
-          if (!callMeta) return;
-          if (isCallRecordingInProgress) {
-            client?.stopRecording(callMeta.id, callMeta.type);
-          } else {
-            client?.startRecording(callMeta.id, callMeta.type);
-          }
         }}
       />
       <Button
@@ -84,7 +76,6 @@
   );
 };
 
-<<<<<<< HEAD
 const Button = forwardRef(
   (
     props: {
@@ -112,28 +103,4 @@
       />
     );
   },
-);
-=======
-const Button = (props: {
-  icon: string;
-  variant?: string;
-  onClick?: () => void;
-  [prop: string]: any;
-}) => {
-  const { icon, variant, onClick, ...rest } = props;
-  return (
-    <button
-      onClick={(e) => {
-        e.preventDefault();
-        onClick?.();
-      }}
-      className={clsx(
-        'str-video__call-controls__button',
-        icon && `str-video__call-controls__button--icon-${icon}`,
-        variant && `str-video__call-controls__button--variant-${variant}`,
-      )}
-      {...rest}
-    />
-  );
-};
->>>>>>> 1177a99d
+);