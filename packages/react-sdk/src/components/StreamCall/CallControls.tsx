--- conflicted
+++ resolved
@@ -1,18 +1,12 @@
 import clsx from 'clsx';
 import { ForwardedRef, forwardRef, useRef, useState } from 'react';
 import { Call, CallMeta } from '@stream-io/video-client';
-<<<<<<< HEAD
-import { useParticipants } from '../../hooks/useParticipants';
-import { CallStats } from './CallStats';
-import { useStreamVideoClient } from '../../StreamVideo';
-import { useIsCallRecordingInProgress } from '../../hooks/useStore';
-=======
 import {
   useParticipants,
   useStreamVideoClient,
   useIsCallRecordingInProgress,
 } from '@stream-io/video-react-bindings';
->>>>>>> d126023d
+import { CallStats } from './CallStats';
 
 export const CallControls = (props: {
   call: Call;
