--- conflicted
+++ resolved
@@ -1,42 +1,14 @@
 import clsx from 'clsx';
-<<<<<<< HEAD
-import {
-  ForwardedRef,
-  forwardRef,
-  useCallback,
-  useEffect,
-  useRef,
-  useState,
-} from 'react';
-import { map } from 'rxjs';
-import {
-  Call,
-  CallMeta,
-  createSpeechDetector,
-  getAudioStream,
-  getScreenShareStream,
-  getVideoStream,
-  SfuModels,
-  watchForDisconnectedAudioDevice,
-  watchForDisconnectedVideoDevice,
-} from '@stream-io/video-client';
-=======
 import { ForwardedRef, forwardRef, useRef, useState } from 'react';
 import { Call, getScreenShareStream, SfuModels } from '@stream-io/video-client';
->>>>>>> 7eba321e
 import {
   useLocalParticipant,
   useStreamVideoClient,
   useIsCallRecordingInProgress,
 } from '@stream-io/video-react-bindings';
 import { CallStats } from './CallStats';
-<<<<<<< HEAD
-import { useDebugPreferredVideoCodec } from '../Debug/useIsDebugMode';
-import { Notification } from './Notification';
-=======
 import { useMediaPublisher } from '../../hooks';
 import { useMediaDevices } from '../../contexts';
->>>>>>> 7eba321e
 
 export const CallControls = (props: {
   call: Call;
@@ -59,9 +31,18 @@
     SfuModels.TrackType.SCREEN_SHARE,
   );
 
-<<<<<<< HEAD
-  const audioDeviceId = localParticipant?.audioDeviceId;
-  const videoDeviceId = localParticipant?.videoDeviceId;
+  // const audioDeviceId = localParticipant?.audioDeviceId;
+  // const videoDeviceId = localParticipant?.videoDeviceId;
+  const { selectedAudioDeviceId, selectedVideoDeviceId } = useMediaDevices();
+
+  const { publishAudioStream, publishVideoStream } = useMediaPublisher({
+    call,
+    initialAudioMuted,
+    initialVideoMuted,
+    audioDeviceId: selectedAudioDeviceId,
+    videoDeviceId: selectedVideoDeviceId,
+  });
+
 
   const [isSpeakingWhileMuted, setIsSpeakingWhileMuted] = useState(false);
   useEffect(() => {
@@ -98,43 +79,6 @@
       clearTimeout(timeout);
     };
   }, [isSpeakingWhileMuted]);
-
-  useEffect(() => {
-    if (initialAudioMuted) return;
-    getAudioStream(audioDeviceId).then((stream) => {
-      return call.publishAudioStream(stream);
-    });
-  }, [call, audioDeviceId, initialAudioMuted]);
-
-  const preferredCodec = useDebugPreferredVideoCodec();
-  useEffect(() => {
-    if (initialVideoMuted) return;
-    getVideoStream(videoDeviceId).then((stream) => {
-      return call.publishVideoStream(stream, { preferredCodec });
-    });
-  }, [videoDeviceId, call, preferredCodec, initialVideoMuted]);
-
-  const publishAudioStream = useCallback(async () => {
-    try {
-      const audioStream = await getAudioStream(audioDeviceId);
-      await call.publishAudioStream(audioStream);
-    } catch (e) {
-      console.log('Failed to publish audio stream', e);
-    }
-  }, [audioDeviceId, call]);
-=======
-  // const audioDeviceId = localParticipant?.audioDeviceId;
-  // const videoDeviceId = localParticipant?.videoDeviceId;
-  const { selectedAudioDeviceId, selectedVideoDeviceId } = useMediaDevices();
->>>>>>> 7eba321e
-
-  const { publishAudioStream, publishVideoStream } = useMediaPublisher({
-    call,
-    initialAudioMuted,
-    initialVideoMuted,
-    audioDeviceId: selectedAudioDeviceId,
-    videoDeviceId: selectedVideoDeviceId,
-  });
 
   const [isStatsOpen, setIsStatsOpen] = useState(false);
   const statsAnchorRef = useRef<HTMLButtonElement>(null);
