import clsx from 'clsx';
<<<<<<< HEAD
import { Call } from '@stream-io/video-client';
import { useParticipants } from '@stream-io/video-react-bindings';
export const CallControls = (props: { call: Call }) => {
  const { call } = props;
=======
import { Call, CallMeta } from '@stream-io/video-client';
import { useParticipants } from '../../hooks/useParticipants';
import { useStreamVideoClient } from '../../StreamVideo';
import { useIsCallRecordingInProgress } from '../../hooks/useStore';

export const CallControls = (props: {
  call: Call;
  callMeta?: CallMeta.Call;
}) => {
  const { call, callMeta } = props;
  const client = useStreamVideoClient();
>>>>>>> db7aca36
  const participants = useParticipants();
  const isCallRecordingInProgress = useIsCallRecordingInProgress();
  const localParticipant = participants.find((p) => p.isLoggedInUser);
  const isAudioMute = !localParticipant?.audio;
  const isVideoMute = !localParticipant?.video;

  return (
    <div className="str-video__call-controls">
      <Button
        icon={isCallRecordingInProgress ? 'recording-on' : 'recording-off'}
        title="Record call"
        onClick={() => {
          if (!callMeta) return;
          if (isCallRecordingInProgress) {
            client?.stopRecording(callMeta.id, callMeta.type);
          } else {
            client?.startRecording(callMeta.id, callMeta.type);
          }
        }}
      />
      <Button
        icon={isAudioMute ? 'mic-off' : 'mic'}
        onClick={() => {
          call.updateMuteState('audio', !isAudioMute);
        }}
      />
      <Button
        icon={isVideoMute ? 'camera-off' : 'camera'}
        onClick={() => {
          call.updateMuteState('video', !isVideoMute);
        }}
      />
      <Button
        icon="call-end"
        variant="danger"
        onClick={() => {
          call.leave();
          // FIXME: OL: move this away from here
          alert('Call ended. You may close the window now.');
        }}
      />
    </div>
  );
};

const Button = (props: {
  icon: string;
  variant?: string;
  onClick?: () => void;
  [prop: string]: any;
}) => {
  const { icon, variant, onClick, ...rest } = props;
  return (
    <button
      onClick={(e) => {
        e.preventDefault();
        onClick?.();
      }}
      className={clsx(
        'str-video__call-controls__button',
        icon && `str-video__call-controls__button--icon-${icon}`,
        variant && `str-video__call-controls__button--variant-${variant}`,
      )}
      {...rest}
    />
  );
};<|MERGE_RESOLUTION|>--- conflicted
+++ resolved
@@ -1,14 +1,10 @@
 import clsx from 'clsx';
-<<<<<<< HEAD
-import { Call } from '@stream-io/video-client';
-import { useParticipants } from '@stream-io/video-react-bindings';
-export const CallControls = (props: { call: Call }) => {
-  const { call } = props;
-=======
 import { Call, CallMeta } from '@stream-io/video-client';
-import { useParticipants } from '../../hooks/useParticipants';
-import { useStreamVideoClient } from '../../StreamVideo';
-import { useIsCallRecordingInProgress } from '../../hooks/useStore';
+import {
+  useParticipants,
+  useStreamVideoClient,
+  useIsCallRecordingInProgress,
+} from '@stream-io/video-react-bindings';
 
 export const CallControls = (props: {
   call: Call;
@@ -16,7 +12,6 @@
 }) => {
   const { call, callMeta } = props;
   const client = useStreamVideoClient();
->>>>>>> db7aca36
   const participants = useParticipants();
   const isCallRecordingInProgress = useIsCallRecordingInProgress();
   const localParticipant = participants.find((p) => p.isLoggedInUser);
