import clsx from 'clsx';
<<<<<<< HEAD
import { Call, CallMeta, SfuModels } from '@stream-io/video-client';
import { useLocalParticipant } from '../../hooks/useParticipants';
import { useStreamVideoClient } from '../../StreamVideo';
import { useIsCallRecordingInProgress } from '../../hooks/useStore';
=======
import { Call, CallMeta } from '@stream-io/video-client';
import {
  useParticipants,
  useStreamVideoClient,
  useIsCallRecordingInProgress,
} from '@stream-io/video-react-bindings';
>>>>>>> d126023d

export const CallControls = (props: {
  call: Call;
  callMeta?: CallMeta.Call;
}) => {
  const { call, callMeta } = props;
  const client = useStreamVideoClient();
  const isCallRecordingInProgress = useIsCallRecordingInProgress();
  const localParticipant = useLocalParticipant();
  const isAudioMute = !localParticipant?.publishedTracks.includes(
    SfuModels.TrackKind.AUDIO,
  );
  const isVideoMute = !localParticipant?.publishedTracks.includes(
    SfuModels.TrackKind.VIDEO,
  );

  return (
    <div className="str-video__call-controls">
      <Button
        icon={isCallRecordingInProgress ? 'recording-on' : 'recording-off'}
        title="Record call"
        onClick={() => {
          if (!callMeta) return;
          if (isCallRecordingInProgress) {
            client?.stopRecording(callMeta.id, callMeta.type);
          } else {
            client?.startRecording(callMeta.id, callMeta.type);
          }
        }}
      />
      <Button
        icon={isAudioMute ? 'mic-off' : 'mic'}
        onClick={() => {
          call.updateMuteState('audio', !isAudioMute);
        }}
      />
      <Button
        icon={isVideoMute ? 'camera-off' : 'camera'}
        onClick={() => {
          call.updateMuteState('video', !isVideoMute);
        }}
      />
      <Button
        icon="call-end"
        variant="danger"
        onClick={() => {
          call.leave();
          // FIXME: OL: move this away from here
          alert('Call ended. You may close the window now.');
        }}
      />
    </div>
  );
};

const Button = (props: {
  icon: string;
  variant?: string;
  onClick?: () => void;
  [prop: string]: any;
}) => {
  const { icon, variant, onClick, ...rest } = props;
  return (
    <button
      onClick={(e) => {
        e.preventDefault();
        onClick?.();
      }}
      className={clsx(
        'str-video__call-controls__button',
        icon && `str-video__call-controls__button--icon-${icon}`,
        variant && `str-video__call-controls__button--variant-${variant}`,
      )}
      {...rest}
    />
  );
};<|MERGE_RESOLUTION|>--- conflicted
+++ resolved
@@ -1,17 +1,10 @@
 import clsx from 'clsx';
-<<<<<<< HEAD
-import { Call, CallMeta, SfuModels } from '@stream-io/video-client';
-import { useLocalParticipant } from '../../hooks/useParticipants';
-import { useStreamVideoClient } from '../../StreamVideo';
-import { useIsCallRecordingInProgress } from '../../hooks/useStore';
-=======
 import { Call, CallMeta } from '@stream-io/video-client';
 import {
-  useParticipants,
+  useLocalParticipant,
   useStreamVideoClient,
   useIsCallRecordingInProgress,
 } from '@stream-io/video-react-bindings';
->>>>>>> d126023d
 
 export const CallControls = (props: {
   call: Call;
