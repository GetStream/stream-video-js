--- conflicted
+++ resolved
@@ -6,28 +6,7 @@
 import { useCurrentCallStatsReport } from '@stream-io/video-react-bindings';
 import { CallStatsLatencyChart } from './CallStatsLatencyChart';
 
-<<<<<<< HEAD
-export const CallStats = (props: {
-  anchor?: HTMLElement;
-  onClose?: () => void;
-}) => {
-  const { anchor, onClose } = props;
-  const [popover, setPopover] = useState<HTMLDivElement | null>(null);
-  const { styles, attributes } = usePopper(anchor, popover, {
-    placement: 'auto',
-    modifiers: [
-      {
-        name: 'offset',
-        options: {
-          offset: [0, 10],
-        },
-      },
-    ],
-  });
-
-=======
 export const CallStats = () => {
->>>>>>> a338a196
   const [latencyBuffer, setLatencyBuffer] = useState<
     Array<{ x: number; y: number }>
   >(() => {
