--- conflicted
+++ resolved
@@ -10,31 +10,21 @@
   participant: StreamVideoParticipant;
   isMuted?: boolean;
   updateVideoSubscriptionForParticipant: (
-<<<<<<< HEAD
-    participant: StreamVideoParticipant,
-=======
     sessionId: string,
->>>>>>> bbf69cd9
     width: number,
     height: number,
   ) => void;
   call: Call;
-<<<<<<< HEAD
-=======
   updateVideoElementForParticipant: (
     sessionId: string,
     element: HTMLVideoElement | null,
   ) => void;
->>>>>>> bbf69cd9
 }) => {
   const {
     participant,
     isMuted = false,
     updateVideoSubscriptionForParticipant,
-<<<<<<< HEAD
-=======
     updateVideoElementForParticipant,
->>>>>>> bbf69cd9
     call,
   } = props;
   const audioRef = useRef<HTMLAudioElement>(null);
@@ -44,44 +34,17 @@
     audioTrack: audioStream,
     isLoggedInUser: isLocalParticipant,
     isSpeaking,
-<<<<<<< HEAD
-=======
     sessionId,
->>>>>>> bbf69cd9
   } = participant;
 
   /* eslint-disable react-hooks/exhaustive-deps */
   useEffect(() => {
-<<<<<<< HEAD
-    if (!videoRef.current) return;
-    const $videoEl = videoRef.current;
-    updateVideoSubscriptionForParticipant(
-      participant,
-      $videoEl.clientHeight || 0,
-      $videoEl.clientHeight || 0,
-    );
-    const resizeObserver = new ResizeObserver(
-      debounce(() => {
-        updateVideoSubscriptionForParticipant(
-          participant,
-          $videoEl.clientHeight || 0,
-          $videoEl.clientHeight || 0,
-        );
-      }, 1200),
-    );
-    resizeObserver.observe($videoEl);
-    return () => {
-      resizeObserver.disconnect();
-    };
-  }, [participant, updateVideoSubscriptionForParticipant, videoRef]);
-=======
     updateVideoElementForParticipant(sessionId, videoRef.current);
     return () => {
       updateVideoElementForParticipant(sessionId, null);
     };
   }, [sessionId, updateVideoElementForParticipant]);
   /* eslint-enable react-hooks/exhaustive-deps */
->>>>>>> bbf69cd9
 
   useEffect(() => {
     const $el = videoRef.current;
@@ -199,11 +162,7 @@
   participant: StreamVideoParticipant;
   call: Call;
   updateVideoSubscriptionForParticipant: (
-<<<<<<< HEAD
-    participant: StreamVideoParticipant,
-=======
     sessionId: string,
->>>>>>> bbf69cd9
     width: number,
     height: number,
   ) => void;
@@ -248,11 +207,7 @@
           w = 320;
           h = 240;
         }
-<<<<<<< HEAD
-        updateVideoSubscriptionForParticipant(participant, w, h);
-=======
         updateVideoSubscriptionForParticipant(participant.sessionId, w, h);
->>>>>>> bbf69cd9
       }}
     >
       <option value="f">High (f)</option>
@@ -260,12 +215,4 @@
       <option value="q">Low (q)</option>
     </select>
   );
-};
-
-const debounce = (fn: () => void, timeoutMs: number) => {
-  let id: NodeJS.Timeout;
-  return () => {
-    clearTimeout(id);
-    id = setTimeout(fn, timeoutMs);
-  };
 };