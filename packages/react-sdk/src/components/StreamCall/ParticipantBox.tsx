import clsx from 'clsx';
import { useEffect, useRef } from 'react';
import {
  Call,
  StreamVideoParticipant,
  SfuModels,
} from '@stream-io/video-client';
import { useIsDebugMode } from '../Debug/useIsDebugMode';
import { DebugParticipantPublishQuality } from '../Debug/DebugParticipantPublishQuality';
import { DebugStatsView } from '../Debug/DebugStatsView';
import { Video } from './Video';

export const ParticipantBox = (props: {
  participant?: StreamVideoParticipant;
  isMuted?: boolean;
  call: Call;
  sinkId?: string;
}) => {
  const { participant, isMuted = false, call, sinkId } = props;
  const audioRef = useRef<HTMLAudioElement>(null);
  const containerRef = useRef<HTMLDivElement>(null);
  const {
    videoStream,
    audioStream,
    isLoggedInUser: isLocalParticipant,
    isSpeaking,
    sessionId,
<<<<<<< HEAD
    audio,
    video,
  } = participant ?? {};
=======
    publishedTracks,
  } = participant;
>>>>>>> 0c542b40

  const hasAudio = publishedTracks.includes(SfuModels.TrackType.AUDIO);
  const hasVideo = publishedTracks.includes(SfuModels.TrackType.VIDEO);

  useEffect(() => {
    const container = containerRef.current;
    if (!container || !hasVideo) return;

    const resizeObserver = new ResizeObserver(() => {
<<<<<<< HEAD
      const width = containerRef.current!.clientWidth;
      const height = containerRef.current!.clientHeight;
      if (sessionId)
        updateVideoSubscriptionForParticipant(sessionId, width, height);
=======
      const width = container.clientWidth;
      const height = container.clientHeight;
      call.updateSubscriptionsPartial({
        [sessionId]: {
          videoDimension: {
            width,
            height,
          },
        },
      });
>>>>>>> 0c542b40
    });
    resizeObserver.observe(container);
    return () => {
      resizeObserver.disconnect();
    };
  }, [hasVideo, sessionId, call]);

  useEffect(() => {
    const $el = audioRef.current;
    console.log(`Attaching audio stream`, $el, audioStream);
    if (!$el) return;
    if (audioStream) {
      $el.srcObject = audioStream;
      if (($el as any).setSinkId) {
        ($el as any).setSinkId(sinkId || '');
      }
    }
    return () => {
      $el.srcObject = null;
    };
  }, [audioStream, sinkId]);

  const isDebugMode = useIsDebugMode();
  return (
    <div
      className={clsx(
        'str-video__participant',
        isSpeaking && 'str-video__participant--speaking',
      )}
      ref={containerRef}
    >
      <audio autoPlay ref={audioRef} muted={isMuted} />
      <div className="str-video__video-container">
        <Video
          stream={videoStream}
          className={clsx(
            'str-video__remote-video',
            isLocalParticipant && 'mirror',
          )}
          muted={isMuted}
          autoPlay
        />
        <div className="str-video__participant_details">
          <span className="str-video__participant_name">
<<<<<<< HEAD
            {participant?.user?.id}
            {!audio && (
=======
            {participant.userId}
            {!hasAudio && (
>>>>>>> 0c542b40
              <span className="str-video__participant_name--audio-muted"></span>
            )}
            {!hasVideo && (
              <span className="str-video__participant_name--video-muted"></span>
            )}
          </span>
          {isDebugMode && participant && (
            <>
              <DebugParticipantPublishQuality
                participant={participant}
                call={call}
              />
              <DebugStatsView
                call={call}
                kind={isLocalParticipant ? 'publisher' : 'subscriber'}
                mediaStream={videoStream}
              />
            </>
          )}
        </div>
      </div>
    </div>
  );
};<|MERGE_RESOLUTION|>--- conflicted
+++ resolved
@@ -25,14 +25,8 @@
     isLoggedInUser: isLocalParticipant,
     isSpeaking,
     sessionId,
-<<<<<<< HEAD
-    audio,
-    video,
+    publishedTracks,
   } = participant ?? {};
-=======
-    publishedTracks,
-  } = participant;
->>>>>>> 0c542b40
 
   const hasAudio = publishedTracks.includes(SfuModels.TrackType.AUDIO);
   const hasVideo = publishedTracks.includes(SfuModels.TrackType.VIDEO);
@@ -42,12 +36,6 @@
     if (!container || !hasVideo) return;
 
     const resizeObserver = new ResizeObserver(() => {
-<<<<<<< HEAD
-      const width = containerRef.current!.clientWidth;
-      const height = containerRef.current!.clientHeight;
-      if (sessionId)
-        updateVideoSubscriptionForParticipant(sessionId, width, height);
-=======
       const width = container.clientWidth;
       const height = container.clientHeight;
       call.updateSubscriptionsPartial({
@@ -58,7 +46,6 @@
           },
         },
       });
->>>>>>> 0c542b40
     });
     resizeObserver.observe(container);
     return () => {
@@ -103,13 +90,8 @@
         />
         <div className="str-video__participant_details">
           <span className="str-video__participant_name">
-<<<<<<< HEAD
             {participant?.user?.id}
-            {!audio && (
-=======
-            {participant.userId}
             {!hasAudio && (
->>>>>>> 0c542b40
               <span className="str-video__participant_name--audio-muted"></span>
             )}
             {!hasVideo && (
