--- conflicted
+++ resolved
@@ -16,11 +16,6 @@
   isMuted?: boolean;
   call: Call;
   sinkId?: string;
-<<<<<<< HEAD
-}) => {
-  const { participant, isMuted = false, call, sinkId } = props;
-
-=======
   indicatorsVisible?: boolean;
   setVideoElementRef?: (element: HTMLElement | null) => void;
   className?: string;
@@ -37,7 +32,6 @@
     className,
   } = props;
   const audioRef = useRef<HTMLAudioElement>(null);
->>>>>>> ad9316e6
   const {
     videoStream,
     isLoggedInUser: isLocalParticipant,
@@ -69,19 +63,11 @@
           call={call}
           participant={participant}
           kind="video"
-<<<<<<< HEAD
+          setVideoElementRef={setVideoElementRef}
           className={clsx('str-video__remote-video', {
             'str-video__remote-video--mirror': isLocalParticipant,
           })}
           muted={isMuted}
-=======
-          setVideoElementRef={setVideoElementRef}
-          className={clsx(
-            'str-video__remote-video',
-            isLocalParticipant && 'mirror',
-          )}
-          muted
->>>>>>> ad9316e6
           autoPlay
         />
         <div className="str-video__participant_details">
