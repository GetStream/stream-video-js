import { forwardRef } from 'react';

import { OwnCapability } from '@stream-io/video-client';
import { Restricted, useI18n } from '@stream-io/video-react-bindings';
<<<<<<< HEAD
import { CompositeButton, IconButton, TextButton } from '../Button/';
=======
import { CompositeButton } from '../Button/';
>>>>>>> b6d0ea9f
import { Icon } from '../Icon';
import {
  MenuToggle,
  MenuVisualType,
  ToggleMenuButtonProps,
<<<<<<< HEAD
  useMenuPortalContext,
=======
  useMenuContext,
>>>>>>> b6d0ea9f
} from '../Menu';
import { LoadingIndicator } from '../LoadingIndicator';
import { useToggleCallRecording } from '../../hooks';

export type RecordCallButtonProps = {
  caption?: string;
};

const RecordEndConfirmation = () => {
  const { t } = useI18n();
  const { toggleCallRecording, isAwaitingResponse } = useToggleCallRecording();

<<<<<<< HEAD
  const { close } = useMenuPortalContext();
=======
  const { close } = useMenuContext();
>>>>>>> b6d0ea9f

  return (
    <div className="str-video__end-recording__confirmation">
      <div className="str-video__end-recording__header">
        <Icon icon="recording-on" />
        <h2 className="str-video__end-recording__heading">
          {t('End recording')}
        </h2>
      </div>
      <p className="str-video__end-recording__description">
        {t('Are you sure you want end the recording?')}
      </p>
      <div className="str-video__end-recording__actions">
<<<<<<< HEAD
        <CompositeButton variant="secondary">
          <TextButton onClick={close}>{t('Cancel')}</TextButton>
        </CompositeButton>
        <CompositeButton variant="primary">
          <TextButton onClick={toggleCallRecording}>
            {isAwaitingResponse ? <Icon icon="loading" /> : t('End recording')}
          </TextButton>
=======
        <CompositeButton variant="secondary" onClick={close}>
          {t('Cancel')}
        </CompositeButton>
        <CompositeButton variant="primary" onClick={toggleCallRecording}>
          {isAwaitingResponse ? <LoadingIndicator /> : t('End recording')}
>>>>>>> b6d0ea9f
        </CompositeButton>
      </div>
    </div>
  );
};

const ToggleEndRecordingMenuButton = forwardRef<
  HTMLDivElement,
  ToggleMenuButtonProps
<<<<<<< HEAD
>((props, ref) => {
  return (
    <CompositeButton ref={ref} active={true} variant="secondary">
      <IconButton icon="recording-off" data-testid="recording-stop-button" />
    </CompositeButton>
  );
});

export const RecordCallConfirmationButton = ({
  caption,
}: {
  caption?: string;
}) => {
  const { t } = useI18n();
  const { toggleCallRecording, isAwaitingResponse, isCallRecordingInProgress } =
    useToggleCallRecording();

  if (isCallRecordingInProgress) {
    return (
      <Restricted
        requiredGrants={[
          OwnCapability.START_RECORD_CALL,
          OwnCapability.STOP_RECORD_CALL,
        ]}
      >
        <MenuToggle
          ToggleButton={ToggleEndRecordingMenuButton}
          visualType={MenuVisualType.PORTAL}
        >
          <RecordEndConfirmation />
        </MenuToggle>
      </Restricted>
    );
  }

  return (
    <Restricted
      requiredGrants={[
        OwnCapability.START_RECORD_CALL,
        OwnCapability.STOP_RECORD_CALL,
      ]}
    >
      <CompositeButton
        active={isCallRecordingInProgress}
        caption={caption}
        variant="secondary"
      >
        {isAwaitingResponse ? (
          <LoadingIndicator tooltip={t('Waiting for recording to start...')} />
        ) : (
          <IconButton
            icon="recording-off"
            data-testid="recording-start-button"
            title={caption}
            onClick={toggleCallRecording}
          />
        )}
      </CompositeButton>
    </Restricted>
  );
};

export const RecordCallButton = ({ caption }: RecordCallButtonProps) => {
=======
>(function ToggleEndRecordingMenuButton(props, ref) {
  return (
    <CompositeButton
      ref={ref}
      active={true}
      variant="secondary"
      data-testid="recording-stop-button"
    >
      <Icon icon="recording-off" />
    </CompositeButton>
  );
});

export const RecordCallConfirmationButton = ({
  caption,
}: {
  caption?: string;
}) => {
>>>>>>> b6d0ea9f
  const { t } = useI18n();
  const { toggleCallRecording, isAwaitingResponse, isCallRecordingInProgress } =
    useToggleCallRecording();

  if (isCallRecordingInProgress) {
    return (
      <Restricted
        requiredGrants={[
          OwnCapability.START_RECORD_CALL,
          OwnCapability.STOP_RECORD_CALL,
        ]}
      >
        <MenuToggle
          ToggleButton={ToggleEndRecordingMenuButton}
          visualType={MenuVisualType.PORTAL}
        >
          <RecordEndConfirmation />
        </MenuToggle>
      </Restricted>
    );
  }

  return (
    <Restricted
      requiredGrants={[
        OwnCapability.START_RECORD_CALL,
        OwnCapability.STOP_RECORD_CALL,
      ]}
    >
      <CompositeButton
        active={isCallRecordingInProgress}
        caption={caption}
<<<<<<< HEAD
        variant="secondary"
=======
        title={caption || t('Record call')}
        variant="secondary"
        data-testid="recording-start-button"
        onClick={isAwaitingResponse ? undefined : toggleCallRecording}
>>>>>>> b6d0ea9f
      >
        {isAwaitingResponse ? (
          <LoadingIndicator tooltip={t('Waiting for recording to start...')} />
        ) : (
          <Icon icon="recording-off" />
        )}
      </CompositeButton>
    </Restricted>
  );
};

export const RecordCallButton = ({ caption }: RecordCallButtonProps) => {
  const { t } = useI18n();
  const { toggleCallRecording, isAwaitingResponse, isCallRecordingInProgress } =
    useToggleCallRecording();

  let title = caption || t('Record call');

  if (isAwaitingResponse) {
    title = isCallRecordingInProgress
      ? t('Waiting for recording to stop...')
      : t('Waiting for recording to start...');
  }

  return (
    <Restricted
      requiredGrants={[
        OwnCapability.START_RECORD_CALL,
        OwnCapability.STOP_RECORD_CALL,
      ]}
    >
      <CompositeButton
        active={isCallRecordingInProgress}
        caption={caption}
        variant="secondary"
        data-testid={
          isCallRecordingInProgress
            ? 'recording-stop-button'
            : 'recording-start-button'
        }
        title={title}
        onClick={isAwaitingResponse ? undefined : toggleCallRecording}
      >
        {isAwaitingResponse ? (
          <LoadingIndicator />
        ) : (
<<<<<<< HEAD
          <IconButton
            icon={isCallRecordingInProgress ? 'recording-on' : 'recording-off'}
            data-testid={
              isCallRecordingInProgress
                ? 'recording-stop-button'
                : 'recording-start-button'
            }
            title={caption || t('Record call')}
            onClick={toggleCallRecording}
=======
          <Icon
            icon={isCallRecordingInProgress ? 'recording-on' : 'recording-off'}
>>>>>>> b6d0ea9f
          />
        )}
      </CompositeButton>
    </Restricted>
  );
};<|MERGE_RESOLUTION|>--- conflicted
+++ resolved
@@ -2,21 +2,13 @@
 
 import { OwnCapability } from '@stream-io/video-client';
 import { Restricted, useI18n } from '@stream-io/video-react-bindings';
-<<<<<<< HEAD
-import { CompositeButton, IconButton, TextButton } from '../Button/';
-=======
 import { CompositeButton } from '../Button/';
->>>>>>> b6d0ea9f
 import { Icon } from '../Icon';
 import {
   MenuToggle,
   MenuVisualType,
   ToggleMenuButtonProps,
-<<<<<<< HEAD
-  useMenuPortalContext,
-=======
   useMenuContext,
->>>>>>> b6d0ea9f
 } from '../Menu';
 import { LoadingIndicator } from '../LoadingIndicator';
 import { useToggleCallRecording } from '../../hooks';
@@ -29,11 +21,7 @@
   const { t } = useI18n();
   const { toggleCallRecording, isAwaitingResponse } = useToggleCallRecording();
 
-<<<<<<< HEAD
-  const { close } = useMenuPortalContext();
-=======
   const { close } = useMenuContext();
->>>>>>> b6d0ea9f
 
   return (
     <div className="str-video__end-recording__confirmation">
@@ -47,21 +35,11 @@
         {t('Are you sure you want end the recording?')}
       </p>
       <div className="str-video__end-recording__actions">
-<<<<<<< HEAD
-        <CompositeButton variant="secondary">
-          <TextButton onClick={close}>{t('Cancel')}</TextButton>
-        </CompositeButton>
-        <CompositeButton variant="primary">
-          <TextButton onClick={toggleCallRecording}>
-            {isAwaitingResponse ? <Icon icon="loading" /> : t('End recording')}
-          </TextButton>
-=======
         <CompositeButton variant="secondary" onClick={close}>
           {t('Cancel')}
         </CompositeButton>
         <CompositeButton variant="primary" onClick={toggleCallRecording}>
           {isAwaitingResponse ? <LoadingIndicator /> : t('End recording')}
->>>>>>> b6d0ea9f
         </CompositeButton>
       </div>
     </div>
@@ -71,11 +49,15 @@
 const ToggleEndRecordingMenuButton = forwardRef<
   HTMLDivElement,
   ToggleMenuButtonProps
-<<<<<<< HEAD
->((props, ref) => {
+>(function ToggleEndRecordingMenuButton(props, ref) {
   return (
-    <CompositeButton ref={ref} active={true} variant="secondary">
-      <IconButton icon="recording-off" data-testid="recording-stop-button" />
+    <CompositeButton
+      ref={ref}
+      active={true}
+      variant="secondary"
+      data-testid="recording-stop-button"
+    >
+      <Icon icon="recording-off" />
     </CompositeButton>
   );
 });
@@ -117,84 +99,10 @@
       <CompositeButton
         active={isCallRecordingInProgress}
         caption={caption}
-        variant="secondary"
-      >
-        {isAwaitingResponse ? (
-          <LoadingIndicator tooltip={t('Waiting for recording to start...')} />
-        ) : (
-          <IconButton
-            icon="recording-off"
-            data-testid="recording-start-button"
-            title={caption}
-            onClick={toggleCallRecording}
-          />
-        )}
-      </CompositeButton>
-    </Restricted>
-  );
-};
-
-export const RecordCallButton = ({ caption }: RecordCallButtonProps) => {
-=======
->(function ToggleEndRecordingMenuButton(props, ref) {
-  return (
-    <CompositeButton
-      ref={ref}
-      active={true}
-      variant="secondary"
-      data-testid="recording-stop-button"
-    >
-      <Icon icon="recording-off" />
-    </CompositeButton>
-  );
-});
-
-export const RecordCallConfirmationButton = ({
-  caption,
-}: {
-  caption?: string;
-}) => {
->>>>>>> b6d0ea9f
-  const { t } = useI18n();
-  const { toggleCallRecording, isAwaitingResponse, isCallRecordingInProgress } =
-    useToggleCallRecording();
-
-  if (isCallRecordingInProgress) {
-    return (
-      <Restricted
-        requiredGrants={[
-          OwnCapability.START_RECORD_CALL,
-          OwnCapability.STOP_RECORD_CALL,
-        ]}
-      >
-        <MenuToggle
-          ToggleButton={ToggleEndRecordingMenuButton}
-          visualType={MenuVisualType.PORTAL}
-        >
-          <RecordEndConfirmation />
-        </MenuToggle>
-      </Restricted>
-    );
-  }
-
-  return (
-    <Restricted
-      requiredGrants={[
-        OwnCapability.START_RECORD_CALL,
-        OwnCapability.STOP_RECORD_CALL,
-      ]}
-    >
-      <CompositeButton
-        active={isCallRecordingInProgress}
-        caption={caption}
-<<<<<<< HEAD
-        variant="secondary"
-=======
         title={caption || t('Record call')}
         variant="secondary"
         data-testid="recording-start-button"
         onClick={isAwaitingResponse ? undefined : toggleCallRecording}
->>>>>>> b6d0ea9f
       >
         {isAwaitingResponse ? (
           <LoadingIndicator tooltip={t('Waiting for recording to start...')} />
@@ -241,20 +149,8 @@
         {isAwaitingResponse ? (
           <LoadingIndicator />
         ) : (
-<<<<<<< HEAD
-          <IconButton
-            icon={isCallRecordingInProgress ? 'recording-on' : 'recording-off'}
-            data-testid={
-              isCallRecordingInProgress
-                ? 'recording-stop-button'
-                : 'recording-start-button'
-            }
-            title={caption || t('Record call')}
-            onClick={toggleCallRecording}
-=======
           <Icon
             icon={isCallRecordingInProgress ? 'recording-on' : 'recording-off'}
->>>>>>> b6d0ea9f
           />
         )}
       </CompositeButton>
