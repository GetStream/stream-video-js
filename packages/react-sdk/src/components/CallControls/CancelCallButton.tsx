import * as React from 'react';
import { CallControlsButton } from './CallControlsButton';
import { Call } from '@stream-io/video-client';
import { useStreamVideoClient } from '@stream-io/video-react-bindings';

export type CancelCallButtonProps = {
  call: Call;
  onLeave?: () => void;
};

export const CancelCallButton = ({ call, onLeave }: CancelCallButtonProps) => {
  const client = useStreamVideoClient();
  return (
    <CallControlsButton
      icon="call-end"
      variant="danger"
      onClick={async () => {
<<<<<<< HEAD
        if (client && call.data.call.cid) {
          await client?.cancelCall(call.data.call.cid);
=======
        if (client && call) {
          await client?.cancelCall(call.data.call.id, call.data.call.type);
>>>>>>> e55140b6
          onLeave?.();
        }
      }}
    />
  );
};<|MERGE_RESOLUTION|>--- conflicted
+++ resolved
@@ -15,13 +15,8 @@
       icon="call-end"
       variant="danger"
       onClick={async () => {
-<<<<<<< HEAD
-        if (client && call.data.call.cid) {
-          await client?.cancelCall(call.data.call.cid);
-=======
         if (client && call) {
           await client?.cancelCall(call.data.call.id, call.data.call.type);
->>>>>>> e55140b6
           onLeave?.();
         }
       }}
