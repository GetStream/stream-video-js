--- conflicted
+++ resolved
@@ -4,13 +4,9 @@
   useCallStateHooks,
   useI18n,
 } from '@stream-io/video-react-bindings';
-<<<<<<< HEAD
-import { CompositeButton, IconButton } from '../Button';
-=======
 import clsx from 'clsx';
 import { CompositeButton, IconButtonWithMenuProps } from '../Button';
 import { DeviceSelectorAudioInput } from '../DeviceSettings';
->>>>>>> b6d0ea9f
 import { PermissionNotification } from '../Notification';
 import { useRequestPermission } from '../../hooks';
 import { Icon } from '../Icon';
@@ -23,39 +19,13 @@
 export const ToggleAudioPreviewButton = (
   props: ToggleAudioPreviewButtonProps,
 ) => {
-<<<<<<< HEAD
-  const { caption, Menu } = props;
-=======
   const { caption, Menu, menuPlacement, ...restCompositeButtonProps } = props;
->>>>>>> b6d0ea9f
   const { t } = useI18n();
   const { useMicrophoneState } = useCallStateHooks();
   const { microphone, isMute, hasBrowserPermission } = useMicrophoneState();
 
   return (
     <CompositeButton
-<<<<<<< HEAD
-      Menu={Menu}
-      active={isMute}
-      caption={caption}
-      variant="secondary"
-    >
-      <IconButton
-        icon={!isMute ? 'mic' : 'mic-off'}
-        title={
-          !hasBrowserPermission
-            ? t('Check your browser audio permissions')
-            : caption || t('Mic')
-        }
-        disabled={!hasBrowserPermission}
-        data-testid={
-          isMute ? 'preview-audio-unmute-button' : 'preview-audio-mute-button'
-        }
-        onClick={() => microphone.toggle()}
-      />
-      {!hasBrowserPermission && (
-        <span className="str-video__no-media-permission">!</span>
-=======
       active={isMute}
       caption={caption}
       className={clsx(!hasBrowserPermission && 'str-video__device-unavailable')}
@@ -81,7 +51,6 @@
           title={t('Check your browser audio permissions')}
           children="!"
         />
->>>>>>> b6d0ea9f
       )}
     </CompositeButton>
   );
@@ -96,16 +65,12 @@
   props: ToggleAudioPublishingButtonProps,
 ) => {
   const { t } = useI18n();
-<<<<<<< HEAD
-  const { caption, Menu } = props;
-=======
   const {
     caption,
     Menu = <DeviceSelectorAudioInput visualType="list" />,
     menuPlacement = 'top',
     ...restCompositeButtonProps
   } = props;
->>>>>>> b6d0ea9f
 
   const { hasPermission, requestPermission, isAwaitingPermission } =
     useRequestPermission(OwnCapability.SEND_AUDIO);
@@ -123,30 +88,6 @@
         messageRevoked={t('You can no longer speak.')}
       >
         <CompositeButton
-<<<<<<< HEAD
-          Menu={Menu}
-          active={isMute}
-          caption={caption}
-          variant="secondary"
-        >
-          <IconButton
-            icon={isMute ? 'mic-off' : 'mic'}
-            title={
-              !hasBrowserPermission || !hasPermission
-                ? t('Check your browser mic permissions')
-                : caption || t('Mic')
-            }
-            disabled={!hasBrowserPermission || !hasPermission}
-            data-testid={isMute ? 'audio-unmute-button' : 'audio-mute-button'}
-            onClick={async () => {
-              if (!hasPermission) {
-                await requestPermission();
-              } else {
-                await microphone.toggle();
-              }
-            }}
-          />
-=======
           active={isMute}
           caption={caption}
           title={
@@ -172,7 +113,6 @@
           {...restCompositeButtonProps}
         >
           <Icon icon={isMute ? 'mic-off' : 'mic'} />
->>>>>>> b6d0ea9f
           {(!hasBrowserPermission || !hasPermission) && (
             <span className="str-video__no-media-permission">!</span>
           )}
