--- conflicted
+++ resolved
@@ -91,13 +91,9 @@
           active={isMute}
           caption={caption}
           title={
-<<<<<<< HEAD
-            !hasBrowserPermission || !hasPermission
-=======
             !hasPermission
               ? t('You have no permission to share your audio')
               : !hasBrowserPermission
->>>>>>> d6526358
               ? t('Check your browser mic permissions')
               : caption || t('Mic')
           }
