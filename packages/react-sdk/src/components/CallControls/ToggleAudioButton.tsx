import { useCallback, useEffect, useState } from 'react';
import { OwnCapability, SfuModels } from '@stream-io/video-client';
import {
  useCall,
  useHasPermissions,
  useI18n,
<<<<<<< HEAD
  CallPermissionsWrapper,
=======
  Restricted,
>>>>>>> e0353d61
  useLocalParticipant,
} from '@stream-io/video-react-bindings';

import { useMediaDevices } from '../../core';
import { DeviceSelectorAudioInput } from '../DeviceSettings';
import { CompositeButton, IconButton } from '../Button';
import { PermissionNotification } from '../Notification';

export type ToggleAudioPreviewButtonProps = { caption?: string };

export const ToggleAudioPreviewButton = ({
  caption,
}: ToggleAudioPreviewButtonProps) => {
  const { initialAudioEnabled, toggleAudioMuteState } = useMediaDevices();
  const { t } = useI18n();

  return (
    <CompositeButton
      Menu={DeviceSelectorAudioInput}
      active={!initialAudioEnabled}
      caption={caption || t('Mic')}
    >
      <IconButton
        icon={initialAudioEnabled ? 'mic' : 'mic-off'}
        onClick={toggleAudioMuteState}
      />
    </CompositeButton>
  );
};

export type ToggleAudioPublishingButtonProps = {
  caption?: string;
};

export const ToggleAudioPublishingButton = (
  props: ToggleAudioPublishingButtonProps,
) => {
  const { publishAudioStream, stopPublishingAudio } = useMediaDevices();
  const localParticipant = useLocalParticipant();
  const { t } = useI18n();

  const { caption = t('Mic') } = props;

  const isAudioMute = !localParticipant?.publishedTracks.includes(
    SfuModels.TrackType.AUDIO,
  );

  const call = useCall();
  const hasPermission = useHasPermissions(OwnCapability.SEND_AUDIO);
  const [isAwaitingApproval, setIsAwaitingApproval] = useState(false);
  useEffect(() => {
    if (hasPermission) {
      setIsAwaitingApproval(false);
    }
  }, [hasPermission]);

  const handleClick = useCallback(async () => {
    if (
      !hasPermission &&
      call &&
      call.permissionsContext.canRequest(OwnCapability.SEND_AUDIO)
    ) {
      setIsAwaitingApproval(true);
      await call
        .requestPermissions({
          permissions: [OwnCapability.SEND_AUDIO],
        })
        .catch((reason) => {
          console.log('RequestPermissions failed', reason);
        });
      return;
    }
    if (isAudioMute && hasPermission) {
      await publishAudioStream();
    } else {
      stopPublishingAudio();
    }
  }, [
    call,
    hasPermission,
    isAudioMute,
    publishAudioStream,
    stopPublishingAudio,
  ]);

  return (
    <CallPermissionsWrapper requiredGrants={[OwnCapability.SEND_AUDIO]}>
      <PermissionNotification
        permission={OwnCapability.SEND_AUDIO}
        isAwaitingApproval={isAwaitingApproval}
        messageApproved="You can now speak."
        messageAwaitingApproval="Awaiting for an approval to speak."
        messageRevoked="You can no longer speak."
      >
        <CompositeButton
          Menu={DeviceSelectorAudioInput}
          active={isAudioMute}
          caption={caption}
        >
          <IconButton
            icon={isAudioMute ? 'mic-off' : 'mic'}
            onClick={handleClick}
          />
        </CompositeButton>
      </PermissionNotification>
    </CallPermissionsWrapper>
  );
};<|MERGE_RESOLUTION|>--- conflicted
+++ resolved
@@ -4,11 +4,7 @@
   useCall,
   useHasPermissions,
   useI18n,
-<<<<<<< HEAD
-  CallPermissionsWrapper,
-=======
   Restricted,
->>>>>>> e0353d61
   useLocalParticipant,
 } from '@stream-io/video-react-bindings';
 
@@ -95,7 +91,7 @@
   ]);
 
   return (
-    <CallPermissionsWrapper requiredGrants={[OwnCapability.SEND_AUDIO]}>
+    <Restricted requiredGrants={[OwnCapability.SEND_AUDIO]}>
       <PermissionNotification
         permission={OwnCapability.SEND_AUDIO}
         isAwaitingApproval={isAwaitingApproval}
@@ -114,6 +110,6 @@
           />
         </CompositeButton>
       </PermissionNotification>
-    </CallPermissionsWrapper>
+    </Restricted>
   );
 };