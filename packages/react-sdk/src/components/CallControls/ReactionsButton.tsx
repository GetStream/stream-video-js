--- conflicted
+++ resolved
@@ -1,12 +1,5 @@
 import { OwnCapability, StreamReaction } from '@stream-io/video-client';
-<<<<<<< HEAD
-import {
-  CallPermissionsWrapper,
-  useCall,
-} from '@stream-io/video-react-bindings';
-=======
 import { Restricted, useCall } from '@stream-io/video-react-bindings';
->>>>>>> e0353d61
 
 import { CompositeButton, IconButton } from '../Button';
 import { defaultEmojiReactions } from '../Reaction';
@@ -35,7 +28,7 @@
   reactions = defaultReactions,
 }: ReactionsButtonProps) => {
   return (
-    <CallPermissionsWrapper requiredGrants={[OwnCapability.CREATE_REACTION]}>
+    <Restricted requiredGrants={[OwnCapability.CREATE_REACTION]}>
       <CompositeButton
         active={false}
         caption="Reactions"
@@ -50,7 +43,7 @@
           }}
         />
       </CompositeButton>
-    </CallPermissionsWrapper>
+    </Restricted>
   );
 };
 
