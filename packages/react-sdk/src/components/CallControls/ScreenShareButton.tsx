--- conflicted
+++ resolved
@@ -37,50 +37,6 @@
     }
   }, [hasPermission]);
   return (
-<<<<<<< HEAD
-    <PermissionNotification
-      permission={OwnCapability.SCREENSHARE}
-      isAwaitingApproval={isAwaitingApproval}
-      messageApproved="You can now share your screen."
-      messageAwaitingApproval="Awaiting for an approval to share screen."
-      messageRevoked="You can no longer share your screen."
-    >
-      <CompositeButton active={isSomeoneScreenSharing} caption={caption}>
-        <IconButton
-          icon={isScreenSharing ? 'screen-share-on' : 'screen-share-off'}
-          title="Share screen"
-          disabled={!isScreenSharing && isSomeoneScreenSharing}
-          onClick={async () => {
-            if (
-              !hasPermission &&
-              call.permissionsContext.canRequest(OwnCapability.SCREENSHARE)
-            ) {
-              setIsAwaitingApproval(true);
-              await call
-                .requestPermissions({
-                  permissions: [OwnCapability.SCREENSHARE],
-                })
-                .catch((reason) => {
-                  console.log('RequestPermissions failed', reason);
-                });
-              return;
-            }
-
-            if (!isScreenSharing && hasPermission) {
-              const stream = await getScreenShareStream().catch((e) => {
-                console.log(`Can't share screen: ${e}`);
-              });
-              if (stream) {
-                await call.publishScreenShareStream(stream);
-              }
-            } else {
-              await call.stopPublish(SfuModels.TrackType.SCREEN_SHARE);
-            }
-          }}
-        />
-      </CompositeButton>
-    </PermissionNotification>
-=======
     <Restricted requiredGrants={[OwnCapability.SCREENSHARE]}>
       <PermissionNotification
         permission={OwnCapability.SCREENSHARE}
@@ -125,6 +81,5 @@
         </CompositeButton>
       </PermissionNotification>
     </Restricted>
->>>>>>> a338a196
   );
 };