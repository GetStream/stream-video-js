--- conflicted
+++ resolved
@@ -19,16 +19,10 @@
   initialAudioMuted,
   audioDeviceId,
 }: AudioPublisherInit) => {
-<<<<<<< HEAD
   // FIXME OL: cleanup
   // const { localParticipant$ } = useStore();
   const callState = call?.state;
   const { localParticipant$ } = callState || {};
-=======
-  const { localParticipant$ } = useStore();
-  const localParticipant = useLocalParticipant();
-
->>>>>>> 8eba4073
   // helper reference to determine initial publishing of the media stream
   const initialPublishExecuted = useRef<boolean>(false);
   const participant = localParticipant$
@@ -97,16 +91,9 @@
   }, [localParticipant$, call]);
 
   useEffect(() => {
-<<<<<<< HEAD
     if (!participant?.audioStream || !call || !isPublishingAudio) return;
 
     const [track] = participant.audioStream.getAudioTracks();
-=======
-    if (!localParticipant?.audioStream || !call || !isPublishingAudio) return;
-
-    const [track] = localParticipant.audioStream.getAudioTracks();
->>>>>>> 8eba4073
-
     const handleTrackEnded = async () => {
       const endedTrackDeviceId = track.getSettings().deviceId;
       if (endedTrackDeviceId === audioDeviceId) {
@@ -114,16 +101,12 @@
         await call.publishAudioStream(audioStream);
       }
     };
+
     track.addEventListener('ended', handleTrackEnded);
-
     return () => {
       track.removeEventListener('ended', handleTrackEnded);
     };
-<<<<<<< HEAD
   }, [audioDeviceId, call, participant?.audioStream, isPublishingAudio]);
-=======
-  }, [audioDeviceId, call, localParticipant?.audioStream, isPublishingAudio]);
->>>>>>> 8eba4073
 
   return publishAudioStream;
 };