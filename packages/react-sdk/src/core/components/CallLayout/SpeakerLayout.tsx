--- conflicted
+++ resolved
@@ -1,21 +1,7 @@
 import { useEffect, useState } from 'react';
-<<<<<<< HEAD
 import clsx from 'clsx';
 import { SfuModels, StreamVideoParticipant } from '@stream-io/video-client';
-=======
-import {
-  CallTypes,
-  combineComparators,
-  Comparator,
-  defaultSortPreset,
-  screenSharing,
-  SfuModels,
-  speakerLayoutSortPreset,
-  StreamVideoParticipant,
-} from '@stream-io/video-client';
->>>>>>> 1d06b204
 import { useCall, useCallStateHooks } from '@stream-io/video-react-bindings';
-import clsx from 'clsx';
 
 import {
   DefaultParticipantViewUI,
@@ -27,12 +13,9 @@
   useHorizontalScrollPosition,
   useVerticalScrollPosition,
 } from '../../../hooks';
-<<<<<<< HEAD
 import { useSpeakerLayoutSortPreset } from './hooks';
-=======
 import { useCalculateHardLimit } from '../../hooks/useCalculateHardLimit';
-import { Audio } from '../Audio';
->>>>>>> 1d06b204
+import { Audio, ParticipantsAudio } from '../Audio';
 
 export type SpeakerLayoutProps = {
   ParticipantViewUISpotlight?: ParticipantViewProps['ParticipantViewUI'];
@@ -79,15 +62,11 @@
     participantsBarElement,
     participantsBarLimit,
   );
-<<<<<<< HEAD
-=======
 
   const isVertical =
     participantsBarPosition === 'left' || participantsBarPosition === 'right';
   const isHorizontal =
     participantsBarPosition === 'top' || participantsBarPosition === 'bottom';
-  const isOneOnOneCall = otherParticipants.length === 1;
->>>>>>> 1d06b204
 
   useEffect(() => {
     if (!participantsBarWrapperElement || !call) return;
@@ -118,9 +97,7 @@
 
   return (
     <div className="str-video__speaker-layout__wrapper">
-      {remoteParticipants.map((participant) => (
-        <Audio key={participant.sessionId} participant={participant} />
-      ))}
+      <ParticipantsAudio participants={remoteParticipants} />
       <div
         className={clsx(
           'str-video__speaker-layout',
