import { useEffect, useMemo, useState } from 'react';
import { useCall, useCallStateHooks } from '@stream-io/video-react-bindings';
import {
  StreamVideoLocalParticipant,
  StreamVideoParticipant,
} from '@stream-io/video-client';
import clsx from 'clsx';

import {
  DefaultParticipantViewUI,
  ParticipantView,
  ParticipantViewProps,
} from '../ParticipantView';
import { ParticipantsAudio } from '../Audio';
import { IconButton } from '../../../components';
import { chunk } from '../../../utilities';
import { usePaginatedLayoutSortPreset } from './hooks';

const GROUP_SIZE = 16;

type PaginatedGridLayoutGroupProps = {
  /**
   * The group of participants to render.
   */
  group: Array<StreamVideoParticipant | StreamVideoLocalParticipant>;
} & Pick<ParticipantViewProps, 'VideoPlaceholder'> &
  Required<Pick<ParticipantViewProps, 'ParticipantViewUI'>>;

const PaginatedGridLayoutGroup = ({
  group,
  VideoPlaceholder,
  ParticipantViewUI,
}: PaginatedGridLayoutGroupProps) => {
  return (
    <div
      className={clsx('str-video__paginated-grid-layout__group', {
        'str-video__paginated-grid-layout--one': group.length === 1,
        'str-video__paginated-grid-layout--two-four':
          group.length >= 2 && group.length <= 4,
        'str-video__paginated-grid-layout--five-nine':
          group.length >= 5 && group.length <= 9,
      })}
    >
      {group.map((participant) => (
        <ParticipantView
          key={participant.sessionId}
          participant={participant}
          muteAudio
          VideoPlaceholder={VideoPlaceholder}
          ParticipantViewUI={ParticipantViewUI}
        />
      ))}
    </div>
  );
};

export type PaginatedGridLayoutProps = {
  /**
   * The number of participants to display per page.
   */
  groupSize?: number;

  /**
   * Whether to exclude the local participant from the grid.
   */
  excludeLocalParticipant?: boolean;

  /**
   * Turns on/off the pagination arrows.
   */
  pageArrowsVisible?: boolean;
} & Pick<ParticipantViewProps, 'ParticipantViewUI' | 'VideoPlaceholder'>;

export const PaginatedGridLayout = ({
  groupSize = GROUP_SIZE,
  excludeLocalParticipant = false,
  pageArrowsVisible = true,
  VideoPlaceholder,
  ParticipantViewUI = DefaultParticipantViewUI,
}: PaginatedGridLayoutProps) => {
  const [page, setPage] = useState(0);

  const call = useCall();
  const { useParticipants, useRemoteParticipants } = useCallStateHooks();
  const participants = useParticipants();
  // used to render audio elements
  const remoteParticipants = useRemoteParticipants();

  usePaginatedLayoutSortPreset(call);

  // only used to render video elements
  const participantGroups = useMemo(
    () =>
      chunk(
        excludeLocalParticipant ? remoteParticipants : participants,
        groupSize,
      ),
    [excludeLocalParticipant, remoteParticipants, participants, groupSize],
  );

  const pageCount = participantGroups.length;

  // update page when page count is reduced and selected page no longer exists
  useEffect(() => {
    if (page > pageCount - 1) {
      setPage(Math.max(0, pageCount - 1));
    }
  }, [page, pageCount]);

  const selectedGroup = participantGroups[page];

  if (!call) return null;

  return (
<<<<<<< HEAD
    <>
      <div className="str-video__paginated-grid-layout__wrapper">
        <ParticipantsAudio participants={remoteParticipants} />
        <div className="str-video__paginated-grid-layout">
          {pageArrowsVisible && pageCount > 1 && (
            <IconButton
              icon="caret-left"
              disabled={page === 0}
              onClick={() => {
                setPage((currentPage) => Math.max(0, currentPage - 1));
              }}
            />
          )}
          {selectedGroup && (
            <PaginatedGridLayoutGroup
              group={participantGroups[page]}
              VideoPlaceholder={VideoPlaceholder}
              ParticipantViewUI={ParticipantViewUI}
            />
          )}
          {pageArrowsVisible && pageCount > 1 && (
            <IconButton
              disabled={page === pageCount - 1}
              icon="caret-right"
              onClick={() => {
                setPage((currentPage) =>
                  Math.min(pageCount - 1, currentPage + 1),
                );
              }}
            />
          )}
        </div>
=======
    <div className="str-video__paginated-grid-layout__wrapper">
      {remoteParticipants.map((participant) => (
        <Audio key={participant.sessionId} participant={participant} />
      ))}
      <div className="str-video__paginated-grid-layout">
        {pageArrowsVisible && pageCount > 1 && (
          <IconButton
            icon="caret-left"
            disabled={page === 0}
            onClick={() =>
              setPage((currentPage) => Math.max(0, currentPage - 1))
            }
          />
        )}
        {selectedGroup && (
          <PaginatedGridLayoutGroup
            group={participantGroups[page]}
            VideoPlaceholder={VideoPlaceholder}
            ParticipantViewUI={ParticipantViewUI}
          />
        )}
        {pageArrowsVisible && pageCount > 1 && (
          <IconButton
            disabled={page === pageCount - 1}
            icon="caret-right"
            onClick={() =>
              setPage((currentPage) => Math.min(pageCount - 1, currentPage + 1))
            }
          />
        )}
>>>>>>> 1d06b204
      </div>
    </div>
  );
};<|MERGE_RESOLUTION|>--- conflicted
+++ resolved
@@ -112,44 +112,8 @@
   if (!call) return null;
 
   return (
-<<<<<<< HEAD
-    <>
-      <div className="str-video__paginated-grid-layout__wrapper">
-        <ParticipantsAudio participants={remoteParticipants} />
-        <div className="str-video__paginated-grid-layout">
-          {pageArrowsVisible && pageCount > 1 && (
-            <IconButton
-              icon="caret-left"
-              disabled={page === 0}
-              onClick={() => {
-                setPage((currentPage) => Math.max(0, currentPage - 1));
-              }}
-            />
-          )}
-          {selectedGroup && (
-            <PaginatedGridLayoutGroup
-              group={participantGroups[page]}
-              VideoPlaceholder={VideoPlaceholder}
-              ParticipantViewUI={ParticipantViewUI}
-            />
-          )}
-          {pageArrowsVisible && pageCount > 1 && (
-            <IconButton
-              disabled={page === pageCount - 1}
-              icon="caret-right"
-              onClick={() => {
-                setPage((currentPage) =>
-                  Math.min(pageCount - 1, currentPage + 1),
-                );
-              }}
-            />
-          )}
-        </div>
-=======
     <div className="str-video__paginated-grid-layout__wrapper">
-      {remoteParticipants.map((participant) => (
-        <Audio key={participant.sessionId} participant={participant} />
-      ))}
+      <ParticipantsAudio participants={remoteParticipants} />
       <div className="str-video__paginated-grid-layout">
         {pageArrowsVisible && pageCount > 1 && (
           <IconButton
@@ -176,7 +140,6 @@
             }
           />
         )}
->>>>>>> 1d06b204
       </div>
     </div>
   );
