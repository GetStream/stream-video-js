import {
  createContext,
  PropsWithChildren,
  useCallback,
  useContext,
  useEffect,
  useState,
} from 'react';
import { map } from 'rxjs';
import {
  CallingState,
  checkIfAudioOutputChangeSupported,
  disposeOfMediaStream,
  getAudioStream,
  getVideoStream,
  SfuModels,
  watchForDisconnectedAudioOutputDevice,
} from '@stream-io/video-client';
import {
  useCall,
  useCallCallingState,
  useCallMetadata,
  useCallState,
} from '@stream-io/video-react-bindings';

import {
  useAudioInputDeviceFallback,
  useAudioOutputDeviceFallback,
  useAudioPublisher,
  useVideoDeviceFallback,
  useVideoPublisher,
} from '../hooks';

type EnabledStateType = 'starting' | 'playing';
type DisabledStateType = 'uninitialized' | 'stopped';
type ErrorStateType = 'error';
type DeviceStateType = EnabledStateType | DisabledStateType | ErrorStateType;

type EnabledDeviceState<T extends EnabledStateType> = {
  type: T;
  enabled: true;
};
type DisabledDeviceState<T extends DisabledStateType> = {
  type: T;
  enabled: false;
};
type ErrorDeviceState = {
  type: 'error';
  message: string;
  enabled: false;
};

type DeviceState =
  | EnabledDeviceState<EnabledStateType>
  | DisabledDeviceState<DisabledStateType>
  | ErrorDeviceState;

const DEVICE_STATE_TOGGLE: Record<DeviceStateType, 'starting' | 'stopped'> = {
  starting: 'stopped',
  playing: 'stopped',
  stopped: 'starting',
  uninitialized: 'starting',
  error: 'starting',
};

/**
 * Exclude types from documentation site, but we should still add doc comments
 * @internal
 */
export const DEVICE_STATE: {
  starting: EnabledDeviceState<'starting'>;
  playing: EnabledDeviceState<'playing'>;
  stopped: DisabledDeviceState<'stopped'>;
  uninitialized: DisabledDeviceState<'uninitialized'>;
  error: ErrorDeviceState;
} = {
  starting: { type: 'starting', enabled: true },
  playing: { type: 'playing', enabled: true },
  stopped: { type: 'stopped', enabled: false },
  uninitialized: { type: 'uninitialized', enabled: false },
  error: { type: 'error', message: '', enabled: false },
};

const DEFAULT_DEVICE_ID = 'default';

/**
 * API to control device enablement, device selection and media stream access for a call.
 * @category Device Management
 */
export type MediaDevicesContextAPI = {
  /**
   * Deactivates MediaStream (stops and removes tracks) to be later garbage collected
   *
   * @param stream MediaStream
   * @returns void
   */
  disposeOfMediaStream: (stream: MediaStream) => void;
  /**
   * Returns an 'audioinput' media stream with the given `deviceId`, if no `deviceId` is provided, it uses the first available device.
   *
   * @param deviceId
   * @returns
   */
  getAudioStream: typeof getAudioStream;
  /**
   * Returns a 'videoinput' media stream with the given `deviceId`, if no `deviceId` is provided, it uses the first available device.
   *
   * @param deviceId
   * @returns
   */
  getVideoStream: typeof getVideoStream;
  /**
   * [Tells if the browser supports audio output change on 'audio' elements](https://developer.mozilla.org/en-US/docs/Web/API/HTMLMediaElement/setSinkId).
   */
  isAudioOutputChangeSupported: boolean;
  /**
   * Signals whether audio stream will be published when the call is joined.
   */
  initialAudioEnabled: boolean;
  /**
   * Signals whether audio stream will be published when the call is joined.
   */
  initialVideoState: DeviceState;
  /**
   * Publishes audio stream for currently selected audio input (microphone) device to other call participants.
   */
  publishAudioStream: () => Promise<void>;
  /**
   * Publishes video stream for currently selected video input (camera) device to other call participants.
   */
  publishVideoStream: () => Promise<void>;
  /**
   * Stops publishing audio stream for currently selected audio input (microphone) device to other call participants.
   */
  stopPublishingAudio: () => void;
  /**
   * Stops publishing video stream for currently selected video input (camera) device to other call participants.
   */
  stopPublishingVideo: () => void;
  /**
   * Sets the initialAudioEnabled flag to a given boolean value.
   * The latest value set will be used to decide, whether audio stream will be published when joining a call.
   * @param enabled
   */
  setInitialAudioEnabled: (enabled: boolean) => void;

  /**
   * Sets the initialVideoState to a given DeviceState value.
   * The latest value set will be used to decide, whether video stream will be published when joining a call.
   * @param enabled
   */
  setInitialVideoState: (state: DeviceState) => void;
  /**
   * Stores audio input device (microphone) id which is used to publish user's sound to other call participants.
   */
  selectedAudioInputDeviceId?: string;
  /**
   * Stores audio output device (speaker) id used to reproduce incoming audio from other call participants.
   */
  selectedAudioOutputDeviceId?: string;
  /**
   * Stores video input device (camera) id which is used to publish user's video to other call participants.
   */
  selectedVideoDeviceId?: string;
  /**
   * Function should be used to change selected device id.
   * The change is later reflected in selectedAudioInputDeviceId, selectedAudioOutputDeviceId or selectedVideoDeviceId depending on kind parameter.
   * @param kind
   * @param deviceId
   */
  switchDevice: (kind: MediaDeviceKind, deviceId?: string) => void;
  /**
   * Sets the initialAudioEnabled flag by negating the current state value.
   * The latest value set will be used to decide, whether audio stream will be published when joining a call.
   * @param enabled
   */
  toggleInitialAudioMuteState: () => void;
  /**
   * Sets the initialVideoState by toggling  the current state DeviceState value.
   * The latest value set will be used to decide, whether video stream will be published when joining a call.
   * @param enabled
   */
  toggleInitialVideoMuteState: () => void;
};

const MediaDevicesContext = createContext<MediaDevicesContextAPI | null>(null);

/**
 * Configuration parameters for MediaDevicesProvider.
 * @category Device Management
 */
<<<<<<< HEAD
export type MediaDevicesProviderProps = {
  /**
   * Provides external control over the initial audio input (microphone) enablement. Overrides the default false.
   */
=======
export type MediaDevicesProviderProps = PropsWithChildren<{
>>>>>>> 87803df5
  initialAudioEnabled?: boolean;
  /**
   * Provides external control over the initial video input (camera) enablement. Overrides the default false.
   */
  initialVideoEnabled?: boolean;
  /**
   * Allows to override the default audio input (microphone) stream to be published. Overrides the default string 'default'.
   */
  initialAudioInputDeviceId?: string;
  /**
   * Allows to override the default audio output (speaker) device to reproduce incoming audio from the SFU. Overrides the default string 'default'.
   */
  initialAudioOutputDeviceId?: string;
  /**
   * Allows to override the default video input (camera) stream to be published. Overrides the default string 'default'.
   */
  initialVideoInputDeviceId?: string;
};

/**
 * Context provider that internally puts in place mechanisms that:
 * 1. fall back to selecting a default device when trying to switch to a non-existent device
 * 2. fall back to a default device when an active device is disconnected
 * 3. stop publishing a media stream when a non-default device is disconnected
 * 4. republish a media stream from the newly connected default device
 * 5. republish a media stream when a new device is selected
 *
 * Provides `MediaDevicesContextAPI` that allow the integrators to handle:
 * 1. the initial device state enablement (for example apt for lobby scenario)
 * 2. media stream retrieval and disposal
 * 3. media stream publishing
 * 4. specific device selection
 * @param params
 * @returns
 *
 * @category Device Management
 */
export const MediaDevicesProvider = ({
  children,
  initialAudioEnabled,
  initialVideoEnabled,
  initialVideoInputDeviceId = DEFAULT_DEVICE_ID,
  initialAudioOutputDeviceId = DEFAULT_DEVICE_ID,
  initialAudioInputDeviceId = DEFAULT_DEVICE_ID,
}: PropsWithChildren<MediaDevicesProviderProps>) => {
  const call = useCall();
  const callingState = useCallCallingState();
  const callState = useCallState();
  const metadata = useCallMetadata();
  const { localParticipant$ } = callState;

  const [selectedAudioInputDeviceId, selectAudioInputDeviceId] = useState<
    MediaDevicesContextAPI['selectedAudioInputDeviceId']
  >(initialAudioInputDeviceId);
  const [selectedAudioOutputDeviceId, selectAudioOutputDeviceId] = useState<
    MediaDevicesContextAPI['selectedAudioOutputDeviceId']
  >(initialAudioOutputDeviceId);
  const [selectedVideoDeviceId, selectVideoDeviceId] = useState<
    MediaDevicesContextAPI['selectedVideoDeviceId']
  >(initialVideoInputDeviceId);

  const [isAudioOutputChangeSupported] = useState<boolean>(() =>
    checkIfAudioOutputChangeSupported(),
  );
  const [initAudioEnabled, setInitialAudioEnabled] = useState<boolean>(
    !!initialAudioEnabled,
  );
  const [initialVideoState, setInitialVideoState] = useState<DeviceState>(() =>
    initialVideoEnabled ? DEVICE_STATE.starting : DEVICE_STATE.uninitialized,
  );

  const settings = metadata?.settings;
  useEffect(() => {
    if (
      !settings ||
      ![CallingState.IDLE, CallingState.RINGING].includes(callingState)
    ) {
      return;
    }
    const { audio, video } = settings;
    if (typeof initialAudioEnabled === 'undefined' && audio.mic_default_on) {
      setInitialAudioEnabled(audio.mic_default_on);
    }
    if (typeof initialVideoEnabled === 'undefined' && video.camera_default_on) {
      setInitialVideoState(DEVICE_STATE.starting);
    }
  }, [callingState, initialAudioEnabled, initialVideoEnabled, settings]);

  const publishVideoStream = useVideoPublisher({
    initialVideoMuted: !initialVideoState.enabled,
    videoDeviceId: selectedVideoDeviceId,
  });
  const publishAudioStream = useAudioPublisher({
    initialAudioMuted: !initAudioEnabled,
    audioDeviceId: selectedAudioInputDeviceId,
  });

  const stopPublishingAudio = useCallback(() => {
    if (
      callingState === CallingState.IDLE ||
      callingState === CallingState.RINGING
    ) {
      setInitialAudioEnabled(false);
    } else {
      call?.stopPublish(SfuModels.TrackType.AUDIO);
    }
  }, [call, callingState]);

  const stopPublishingVideo = useCallback(() => {
    if (
      callingState === CallingState.IDLE ||
      callingState === CallingState.RINGING
    ) {
      setInitialVideoState(DEVICE_STATE.stopped);
    } else {
      call?.stopPublish(SfuModels.TrackType.VIDEO);
    }
  }, [call, callingState]);

  const toggleInitialAudioMuteState = useCallback(
    () =>
      setInitialAudioEnabled((prev) => {
        return !prev;
      }),
    [],
  );
  const toggleInitialVideoMuteState = useCallback(
    () =>
      setInitialVideoState((prev) => {
        const newType = DEVICE_STATE_TOGGLE[prev.type];
        return DEVICE_STATE[newType];
      }),
    [],
  );

  const switchDevice = useCallback(
    (kind: MediaDeviceKind, deviceId?: string) => {
      if (kind === 'videoinput') {
        selectVideoDeviceId(deviceId);
      }
      if (kind === 'audioinput') {
        selectAudioInputDeviceId(deviceId);
      }
      if (kind === 'audiooutput') {
        selectAudioOutputDeviceId(deviceId);
      }
    },
    [],
  );

  useAudioInputDeviceFallback(
    () => switchDevice('audioinput', DEFAULT_DEVICE_ID),
    selectedAudioInputDeviceId,
  );
  useAudioOutputDeviceFallback(
    () => switchDevice('audiooutput', DEFAULT_DEVICE_ID),
    selectedAudioOutputDeviceId,
  );
  useVideoDeviceFallback(
    () => switchDevice('videoinput', DEFAULT_DEVICE_ID),
    selectedVideoDeviceId,
  );

  useEffect(() => {
    if (!call || callingState !== CallingState.JOINED) return;
    call.setAudioOutputDevice(selectedAudioOutputDeviceId);
  }, [call, callingState, selectedAudioOutputDeviceId]);

  useEffect(() => {
    if (!localParticipant$) return;
    const subscription = watchForDisconnectedAudioOutputDevice(
      localParticipant$.pipe(map((p) => p?.audioOutputDeviceId)),
    ).subscribe(async () => {
      selectAudioOutputDeviceId(DEFAULT_DEVICE_ID);
    });
    return () => {
      subscription.unsubscribe();
    };
  }, [localParticipant$]);

  const contextValue: MediaDevicesContextAPI = {
    disposeOfMediaStream,
    getAudioStream,
    getVideoStream,
    isAudioOutputChangeSupported,
    selectedAudioInputDeviceId,
    selectedAudioOutputDeviceId,
    selectedVideoDeviceId,
    switchDevice,
    initialAudioEnabled: initAudioEnabled,
    initialVideoState,
    setInitialAudioEnabled,
    setInitialVideoState,
    toggleInitialAudioMuteState,
    toggleInitialVideoMuteState,
    publishAudioStream,
    publishVideoStream,
    stopPublishingAudio,
    stopPublishingVideo,
  };

  return (
    <MediaDevicesContext.Provider value={contextValue}>
      {children}
    </MediaDevicesContext.Provider>
  );
};

/**
 * Context consumer retrieving MediaDevicesContextAPI.
 * @returns
 *
 * @category Device Management
 */
export const useMediaDevices = () => {
  const value = useContext(MediaDevicesContext);
  if (!value) {
    console.warn(`Null MediaDevicesContext`);
  }
  return value as MediaDevicesContextAPI;
};<|MERGE_RESOLUTION|>--- conflicted
+++ resolved
@@ -189,14 +189,10 @@
  * Configuration parameters for MediaDevicesProvider.
  * @category Device Management
  */
-<<<<<<< HEAD
 export type MediaDevicesProviderProps = {
   /**
    * Provides external control over the initial audio input (microphone) enablement. Overrides the default false.
    */
-=======
-export type MediaDevicesProviderProps = PropsWithChildren<{
->>>>>>> 87803df5
   initialAudioEnabled?: boolean;
   /**
    * Provides external control over the initial video input (camera) enablement. Overrides the default false.
