--- conflicted
+++ resolved
@@ -12,10 +12,6 @@
   StreamCall,
   StreamVideo,
   StreamVideoClient,
-<<<<<<< HEAD
-  User,
-=======
->>>>>>> 29facc3b
 } from '@stream-io/video-react-sdk';
 import { FeatureCollection, Geometry } from 'geojson';
 
