import { FC, useCallback, useEffect, useState } from 'react';
import { v1 as uuidv1 } from 'uuid';
import Gleap from 'gleap';

import {
  adjectives,
  Config,
  uniqueNamesGenerator,
} from 'unique-names-generator';

import {
  MediaDevicesProvider,
  StreamCallProvider,
  StreamVideo,
  useCreateStreamVideoClient,
  User,
} from '@stream-io/video-react-sdk';
<<<<<<< HEAD

import { User } from '@stream-io/video-client';
=======
>>>>>>> c2eb60f8
import { FeatureCollection, Geometry } from 'geojson';

import LobbyView from './components/Views/LobbyView';
import MeetingView from './components/Views/MeetingView';
import EndCallView from './components/Views/EndCallView';

import { TourProvider, useTourContext } from './contexts/TourContext';
import { ModalProvider } from './contexts/ModalContext';
import { NotificationProvider } from './contexts/NotificationsContext';
import { PanelProvider } from './contexts/PanelContext';

import { createGeoJsonFeatures } from './utils/useCreateGeoJsonFeatures';
import { generateUser } from './utils/useGenerateUser';
import { useCreateStreamChatClient } from './hooks/useChatClient';

import { tour } from '../data/tour';

import './App.css';

export type Props = {
  logo: string;
  user: User;
  token: string;
  apiKey: string;
  incomingCallId?: string | null;
};

const config: Config = {
  dictionaries: [adjectives],
  separator: '-',
  style: 'lowerCase',
};

const Init: FC<Props> = ({ incomingCallId, logo, user, token, apiKey }) => {
  const [isCallActive, setIsCallActive] = useState(false);
  const [callHasEnded, setCallHasEnded] = useState(false);
  const [edges, setEdges] = useState<FeatureCollection<Geometry>>();
  const [fastestEdge, setFastestEdge] = useState<any>();
  const [isjoiningCall, setIsJoiningCall] = useState(false);

  const { setSteps } = useTourContext();

  const client = useCreateStreamVideoClient({
    apiKey,
    tokenOrProvider: token,
    user,
  });

  const chatClient = useCreateStreamChatClient({
    apiKey,
    tokenOrProvider: token,
    userData: {
      id: user.id,
      name: user.name,
      image: user.image,
    },
  });

  const callType: string = 'default';
  const [callId] = useState(() => {
    if (incomingCallId) return incomingCallId;
    return `${uniqueNamesGenerator(config)}-${uuidv1().split('-')[0]}`;
  });
  const [activeCall] = useState(() => client.call(callType, callId));

  useEffect(() => {
    setSteps(tour);
  }, []);

  useEffect(() => {
    async function fetchEdges() {
      const response: any = await client.edges();
      const fastedEdges = response.edges.sort(
        (a: any, b: any) => a.latency - b.latency,
      );
      setFastestEdge(fastedEdges[0]);

      const features = createGeoJsonFeatures(response.edges);
      setEdges(features);
    }
    fetchEdges();
  }, []);

  const joinMeeting = useCallback(async () => {
    setIsJoiningCall(true);
    try {
      await activeCall.join({ create: true });

      setIsCallActive(true);
      setIsJoiningCall(false);
    } catch (e) {
      console.error(e);
    }
  }, [activeCall]);

  if (callHasEnded) {
    return <EndCallView />;
  }

  return (
    <StreamVideo client={client}>
<<<<<<< HEAD
      <MediaDevicesProvider initialVideoEnabled={true}>
=======
      <StreamCallProvider call={activeCall}>
>>>>>>> c2eb60f8
        <ModalProvider>
          {isCallActive && callId && client ? (
            <NotificationProvider>
              <PanelProvider>
                <TourProvider>
                  <MeetingView
                    logo={logo}
<<<<<<< HEAD
=======
                    call={activeCall}
>>>>>>> c2eb60f8
                    callId={callId}
                    callType={callType}
                    isCallActive={isCallActive}
                    setCallHasEnded={setCallHasEnded}
                    chatClient={chatClient}
                  />
                </TourProvider>
              </PanelProvider>
            </NotificationProvider>
          ) : (
<<<<<<< HEAD
            <LobbyView
              logo={logo}
              user={user}
              callId={callId || ''}
              edges={edges}
              fastestEdge={fastestEdge}
              isjoiningCall={isjoiningCall}
              joinCall={joinMeeting}
            />
          )}
        </ModalProvider>
      </MediaDevicesProvider>
=======
            <MediaDevicesProvider initialVideoEnabled={true}>
              <LobbyView
                logo={logo}
                user={user}
                call={activeCall}
                callId={callId || ''}
                edges={edges}
                fastestEdge={fastestEdge}
                isjoiningCall={isjoiningCall}
                joinCall={joinMeeting}
              />
            </MediaDevicesProvider>
          )}
        </ModalProvider>
      </StreamCallProvider>
>>>>>>> c2eb60f8
    </StreamVideo>
  );
};

const App: FC = () => {
  const logo = '/images/icons/stream-logo.svg';
  const [user, setUser] = useState<User>();
  const [token, setToken] = useState<string>();

  const location = window?.document?.location;
  const callId = new URL(location.href).searchParams.get('id');

  Gleap.initialize(import.meta.env.VITE_GLEAP_KEY);

  useEffect(() => {
    async function fetchUser() {
      const response = await generateUser(
        callId ? 'user' : 'admin',
        '@stream-io/video-demo',
      );
      setUser(response.user);
      setToken(response.token);
    }
    fetchUser();
  }, []);

  if (user && token) {
    return (
      <Init
        apiKey={import.meta.env.VITE_STREAM_KEY}
        user={user}
        token={token}
        logo={logo}
        incomingCallId={callId}
      />
    );
  }

  return null;
};

export default App;<|MERGE_RESOLUTION|>--- conflicted
+++ resolved
@@ -15,11 +15,6 @@
   useCreateStreamVideoClient,
   User,
 } from '@stream-io/video-react-sdk';
-<<<<<<< HEAD
-
-import { User } from '@stream-io/video-client';
-=======
->>>>>>> c2eb60f8
 import { FeatureCollection, Geometry } from 'geojson';
 
 import LobbyView from './components/Views/LobbyView';
@@ -121,62 +116,39 @@
 
   return (
     <StreamVideo client={client}>
-<<<<<<< HEAD
-      <MediaDevicesProvider initialVideoEnabled={true}>
-=======
       <StreamCallProvider call={activeCall}>
->>>>>>> c2eb60f8
-        <ModalProvider>
-          {isCallActive && callId && client ? (
-            <NotificationProvider>
-              <PanelProvider>
-                <TourProvider>
-                  <MeetingView
-                    logo={logo}
-<<<<<<< HEAD
-=======
-                    call={activeCall}
->>>>>>> c2eb60f8
-                    callId={callId}
-                    callType={callType}
-                    isCallActive={isCallActive}
-                    setCallHasEnded={setCallHasEnded}
-                    chatClient={chatClient}
-                  />
-                </TourProvider>
-              </PanelProvider>
-            </NotificationProvider>
-          ) : (
-<<<<<<< HEAD
-            <LobbyView
-              logo={logo}
-              user={user}
-              callId={callId || ''}
-              edges={edges}
-              fastestEdge={fastestEdge}
-              isjoiningCall={isjoiningCall}
-              joinCall={joinMeeting}
-            />
-          )}
-        </ModalProvider>
-      </MediaDevicesProvider>
-=======
-            <MediaDevicesProvider initialVideoEnabled={true}>
+        <MediaDevicesProvider initialVideoEnabled={true}>
+          <ModalProvider>
+            {isCallActive && callId && client ? (
+              <NotificationProvider>
+                <PanelProvider>
+                  <TourProvider>
+                    <MeetingView
+                      logo={logo}
+                      call={activeCall}
+                      callId={callId}
+                      callType={callType}
+                      isCallActive={isCallActive}
+                      setCallHasEnded={setCallHasEnded}
+                      chatClient={chatClient}
+                    />
+                  </TourProvider>
+                </PanelProvider>
+              </NotificationProvider>
+            ) : (
               <LobbyView
                 logo={logo}
                 user={user}
-                call={activeCall}
                 callId={callId || ''}
                 edges={edges}
                 fastestEdge={fastestEdge}
                 isjoiningCall={isjoiningCall}
                 joinCall={joinMeeting}
               />
-            </MediaDevicesProvider>
-          )}
-        </ModalProvider>
+            )}
+          </ModalProvider>
+        </MediaDevicesProvider>
       </StreamCallProvider>
->>>>>>> c2eb60f8
     </StreamVideo>
   );
 };
