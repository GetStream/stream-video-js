import ReactDOM from 'react-dom/client';
import App from './App';
import './index.css';

<<<<<<< HEAD
import Gleap from 'gleap';
import * as Sentry from '@sentry/react';

if (
  import.meta.env.MODE === 'staging' ||
  import.meta.env.MODE === 'production'
) {
  Sentry.init({
    environment:
      import.meta.env.MODE === 'production' ? 'production' : 'staging',
    dsn: import.meta.env.VITE_VIDEO_DEMO_SENTRY_DNS,
    integrations: [new Sentry.BrowserTracing(), new Sentry.Replay()],
    maxBreadcrumbs: import.meta.env.MODE === 'staging' ? 50 : 10,
    debug: import.meta.env.MODE === 'staging',
    tracesSampleRate: import.meta.env.MODE === 'staging' ? 0.5 : 0.9,
    replaysSessionSampleRate: 0.1,
    replaysOnErrorSampleRate: 1.0,
  });
}

if (import.meta.env.MODE === 'staging') {
  Gleap.initialize(import.meta.env.VITE_GLEAP_KEY);
}

ReactDOM.createRoot(document.getElementById('root') as HTMLElement).render(
  <App />,
);
=======
ReactDOM.createRoot(
  document.getElementById('video-demo') as HTMLElement,
).render(<App />);
>>>>>>> fc4ed9cf
<|MERGE_RESOLUTION|>--- conflicted
+++ resolved
@@ -1,10 +1,10 @@
 import ReactDOM from 'react-dom/client';
 import App from './App';
-import './index.css';
 
-<<<<<<< HEAD
 import Gleap from 'gleap';
 import * as Sentry from '@sentry/react';
+
+import './index.css';
 
 if (
   import.meta.env.MODE === 'staging' ||
@@ -27,11 +27,6 @@
   Gleap.initialize(import.meta.env.VITE_GLEAP_KEY);
 }
 
-ReactDOM.createRoot(document.getElementById('root') as HTMLElement).render(
-  <App />,
-);
-=======
 ReactDOM.createRoot(
   document.getElementById('video-demo') as HTMLElement,
-).render(<App />);
->>>>>>> fc4ed9cf
+).render(<App />);