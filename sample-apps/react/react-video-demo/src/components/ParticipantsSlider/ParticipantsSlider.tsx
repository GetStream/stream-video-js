import { FC, useEffect, useState } from 'react';
import { FreeMode, Grid as GridModule, Mousewheel, Navigation } from 'swiper';
import { Swiper, SwiperSlide } from 'swiper/react';

import classnames from 'classnames';

import {
  Call,
  ParticipantBox,
  StreamVideoParticipant,
  useLocalParticipant,
} from '@stream-io/video-react-sdk';

<<<<<<< HEAD
import { ChevronUp, ChevronDown, ChevronLeft, ChevronRight } from '../Icons';
import Participant from '../Participant';
=======
import { ChevronDown, ChevronLeft, ChevronRight, ChevronUp } from '../Icons';
>>>>>>> c2eb60f8

import { useBreakpoint } from '../../hooks/useBreakpoints';

import styles from './ParticipantsSlider.module.css';

import 'swiper/css';
import 'swiper/css/navigation';
import 'swiper/css/pagination';
import 'swiper/css/scrollbar';

export type Props = {
  className?: string;
  call: Call;
  mode: 'horizontal' | 'vertical';
  height?: number;
  participants?: StreamVideoParticipant[];
};

export const Next: FC<{
  className?: string;
  mode: 'horizontal' | 'vertical';
}> = ({ mode }) => {
  return (
    <div className={classnames(styles.next, styles?.[mode])}>
      {mode === 'vertical' ? (
        <ChevronDown className={styles.navigationIcon} />
      ) : (
        <ChevronRight className={styles.navigationIcon} />
      )}
    </div>
  );
};

export const Previous: FC<{
  className?: string;
  mode: 'horizontal' | 'vertical';
}> = ({ mode }) => {
  return (
    <div className={classnames(styles.previous, styles?.[mode])}>
      {mode === 'vertical' ? (
        <ChevronUp className={styles.navigationIcon} />
      ) : (
        <ChevronLeft className={styles.navigationIcon} />
      )}
    </div>
  );
};

export const ParticipantsSlider: FC<Props> = ({
  className,
  mode = 'vertical',
  call,
  participants,
  height,
}) => {
  const localParticipant = useLocalParticipant();
  const breakpoint = useBreakpoint();
  const [derivedMode, setMode] = useState<'horizontal' | 'vertical'>(mode);

  useEffect(() => {
    if (breakpoint === 'xs' || breakpoint === 'sm') {
      setMode('horizontal');
    } else {
      setMode(mode);
    }
  }, [breakpoint]);

  const rootClassName = classnames(
    styles.root,
    {
      [styles?.[derivedMode]]: derivedMode,
    },
    className,
  );

  const swiperClassName = classnames(styles.swiper, {
    [styles?.[derivedMode]]: derivedMode,
  });

  const slideClassName = classnames(styles.slide, {
    [styles?.[derivedMode]]: derivedMode,
  });

  const participantClassName = classnames(styles.participant, {
    [styles?.[derivedMode]]: derivedMode,
  });

  if (derivedMode) {
    return (
      <div
        id="participant-slider"
        className={rootClassName}
        style={{
          height: derivedMode === 'vertical' ? `${height}px` : undefined,
        }}
      >
        <Previous mode={derivedMode} />
        <Next mode={derivedMode} />
        <Swiper
          height={derivedMode === 'vertical' ? height : undefined}
          modules={[Navigation, Mousewheel, GridModule, FreeMode]}
          slidesPerView="auto"
          slidesPerGroup={2}
          threshold={5}
          speed={400}
          spaceBetween={10}
          mousewheel={{ forceToAxis: true }}
          passiveListeners={true}
          direction={derivedMode}
          navigation={{
            prevEl: `#participant-slider .${styles.previous}`,
            nextEl: `#participant-slider .${styles.next}`,
            disabledClass: 'hidden',
          }}
          freeMode={{
            enabled: true,
            momentumRatio: 0.75,
            momentumVelocityRatio: 0.75,
          }}
          className={swiperClassName}
        >
          {participants?.map((participant, index) => (
            <SwiperSlide key={index} className={slideClassName}>
              <div key={`participant-${index}`}>
                <Participant
                  key={participant.sessionId}
                  call={call}
                  className={participantClassName}
                  participant={participant}
                />
              </div>
            </SwiperSlide>
          ))}
        </Swiper>
      </div>
    );
  }
  return null;
};<|MERGE_RESOLUTION|>--- conflicted
+++ resolved
@@ -6,17 +6,12 @@
 
 import {
   Call,
-  ParticipantBox,
   StreamVideoParticipant,
   useLocalParticipant,
 } from '@stream-io/video-react-sdk';
 
-<<<<<<< HEAD
 import { ChevronUp, ChevronDown, ChevronLeft, ChevronRight } from '../Icons';
 import Participant from '../Participant';
-=======
-import { ChevronDown, ChevronLeft, ChevronRight, ChevronUp } from '../Icons';
->>>>>>> c2eb60f8
 
 import { useBreakpoint } from '../../hooks/useBreakpoints';
 
@@ -72,7 +67,6 @@
   participants,
   height,
 }) => {
-  const localParticipant = useLocalParticipant();
   const breakpoint = useBreakpoint();
   const [derivedMode, setMode] = useState<'horizontal' | 'vertical'>(mode);
 
