.footer {
  @apply grid items-center;
  grid-template-areas: 'settings toggles controls';
}

@media screen(md) {
  .footer {
    @apply w-full;
    grid-template-columns: 0.5fr 1fr 1fr;
    grid-template-areas: 'settings controls toggles';
  }
}

@media screen(lg) {
  .footer {
    grid-template-columns: 1fr 1fr 1fr;
    grid-template-areas: 'settings controls toggles';
  }
}

.settingsContainer {
  @apply flex justify-start items-center;
  grid-area: settings;
}
.settings.active > div {
  @apply bg-video-stream-500;
}

.settingsPortal {
  @apply ml-3 md:ml-6;
  position: absolute;
  bottom: 0;
  z-index: 9999;
  min-width: 250px;
  margin-left: 0px;
}

<<<<<<< Updated upstream
=======
.reactions {
  @apply hidden xl:flex md:ml-4;
}

.reactionsPortal {
  @apply absolute;
  right: 0;
  bottom: 0;
  left: 0;
  z-index: 9999;
  height: auto;
  width: 150px;
}

.likeIcon {
  height: 18px;
}

<<<<<<< HEAD
>>>>>>> Stashed changes
=======
.reactions {
  @apply hidden md:flex md:ml-4;
}

.reactionsPortal {
  @apply absolute h-auto w-[150px];
  right: 0;
  bottom: 0;
  left: 0;
  z-index: 9999;
}

.likeIcon {
  @apply h-[18px];
}

>>>>>>> f11633d0
.record {
  @apply hidden lg:flex ml-4;
}

.record.recording button {
  @apply w-auto;
}

.loadingSpinner {
  @apply h-10 w-10;
}

.shareScreen {
  @apply hidden lg:flex ml-4;
}

.controls {
  @apply flex justify-center;

  grid-area: controls;

  @apply flex;
}

.cancel {
  @apply ml-2 lg:ml-8 flex max-w-[150px];
  transition: width 100ms;
  opacity: 1;
}

.cancel:hover {
  opacity: 1;
  width: 100%;
  transition: width 400ms;
}

.endCall {
  @apply hidden sm:flex ml-2 uppercase font-medium;
  opacity: 0;
  white-space: nowrap;
  z-index: -1;
  position: absolute;
  transition: all 200ms ease;
}

.cancel:hover .endCall {
  @apply hidden sm:flex;
  opacity: 1;
  transition-delay: 300ms;
  position: relative;
  z-index: 0;
  transition: all 600ms ease;
}

.toggles {
  @apply flex justify-center sm:justify-end items-center;
  grid-area: toggles;
}

.participants {
  @apply hidden md:flex relative;
}

.chat {
  @apply ml-3 mr-2 md:ml-0 md:mr-4 relative;
}

.chatCounter {
  @apply absolute top-0 right-0 rounded-full flex items-center justify-center -mt-2 -mr-2 h-4 w-4 text-xs bg-video-red-600 text-video-white;
}

.participantCounter {
  @apply absolute top-0 right-0 rounded-full flex items-center justify-center mr-1 -mt-2 h-4 w-4 text-xs bg-video-grey-300 text-video-white;
}<|MERGE_RESOLUTION|>--- conflicted
+++ resolved
@@ -35,31 +35,8 @@
   margin-left: 0px;
 }
 
-<<<<<<< Updated upstream
-=======
 .reactions {
   @apply hidden xl:flex md:ml-4;
-}
-
-.reactionsPortal {
-  @apply absolute;
-  right: 0;
-  bottom: 0;
-  left: 0;
-  z-index: 9999;
-  height: auto;
-  width: 150px;
-}
-
-.likeIcon {
-  height: 18px;
-}
-
-<<<<<<< HEAD
->>>>>>> Stashed changes
-=======
-.reactions {
-  @apply hidden md:flex md:ml-4;
 }
 
 .reactionsPortal {
@@ -74,7 +51,6 @@
   @apply h-[18px];
 }
 
->>>>>>> f11633d0
 .record {
   @apply hidden lg:flex ml-4;
 }
