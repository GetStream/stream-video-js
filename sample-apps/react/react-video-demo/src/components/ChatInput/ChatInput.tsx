import { useMemo, useState, useCallback, ChangeEventHandler } from 'react';
import { UploadButton } from 'react-file-utils';
import classnames from 'classnames';
import { useDropzone } from 'react-dropzone';
import { nanoid } from 'nanoid';

import {
  ChatAutoComplete,
  useMessageInputContext,
  useChannelStateContext,
  useTranslationContext,
  AttachmentPreviewList,
} from 'stream-chat-react';

import {} from 'stream-chat';

import { Attachment, Send } from '../Icons';

import styles from './ChatInput.module.css';

export const ChatInput = () => {
  const { acceptedFiles = [], multipleUploads } =
    useChannelStateContext('MessageInputV2');

  const { t } = useTranslationContext('MessageInputV2');

  const {
    cooldownRemaining,
    handleSubmit,
    isUploadEnabled,
    maxFilesLeft,
    numberOfUploads,
    text,
    uploadNewFiles,
    handleChange,
  } = useMessageInputContext('MessageInputV2');

  const accept = useMemo(
    () =>
      acceptedFiles.reduce<Record<string, Array<string>>>(
        (mediaTypeMap, mediaType) => {
          mediaTypeMap[mediaType] ??= [];
          return mediaTypeMap;
        },
        {},
      ),
    [acceptedFiles],
  );

  const { getRootProps, isDragActive, isDragReject } = useDropzone({
    accept,
    disabled: !isUploadEnabled || maxFilesLeft === 0,
    multiple: multipleUploads,
    noClick: true,
    onDrop: uploadNewFiles,
  });

  const onChange: ChangeEventHandler<HTMLTextAreaElement> = useCallback(
    (event) => {
<<<<<<< HEAD
      const { value } = event.target;

      const deletePressed =
        event.nativeEvent instanceof InputEvent &&
        event.nativeEvent.inputType === 'deleteContentBackward';

      if (text.length === 1 && deletePressed) {
        setGiphyState(false);
      }

      if (!giphyState && text.startsWith('/giphy') && !numberOfUploads) {
        event.target.value = value.replace('/giphy', '');
        setGiphyState(true);
      }

=======
>>>>>>> af409396
      handleChange(event);
    },
    [handleChange],
  );

  const inputClassNames = classnames(styles.input, {
    [styles.uploads]: isUploadEnabled && !!numberOfUploads,
  });

  return (
    <>
      <div {...getRootProps({ className: 'str-chat__message-input' })}>
        {isDragActive && (
          <div
            className={classnames('str-chat__dropzone-container', {
              'str-chat__dropzone-container--not-accepted': isDragReject,
            })}
          >
            {!isDragReject && <p>{t<string>('Drag your files here')}</p>}
            {isDragReject && (
              <p>{t<string>('Some of the files will not be accepted')}</p>
            )}
          </div>
        )}

        <div className={styles.inputInner}>
          <div className={styles.inputContainer}>
            <UploadButton
              accept={acceptedFiles?.join(',')}
              aria-label="File upload"
              className={styles.fileInput}
              disabled={!isUploadEnabled || maxFilesLeft === 0}
              id="upload-file-button"
              multiple={multipleUploads}
              onFileChange={uploadNewFiles}
            />
            <label className={styles.inputLabel} htmlFor="upload-file-button">
              <Attachment className={styles.attachment} />
            </label>
          </div>

          <div className={styles.textareaContainer}>
            <div className={inputClassNames}>
              <div className={styles.previewContainer}>
                {isUploadEnabled && !!numberOfUploads && (
                  <AttachmentPreviewList />
                )}
              </div>

              <ChatAutoComplete
                onChange={onChange}
                placeholder="Send a message"
              />
            </div>
          </div>

          <button
            className={classnames(styles.button, {
              [styles.text]: text,
              [styles.cooldown]: cooldownRemaining,
            })}
            disabled={!text}
            onClick={handleSubmit}
          >
            <Send className={styles.send} />
          </button>
        </div>
      </div>
    </>
  );
};<|MERGE_RESOLUTION|>--- conflicted
+++ resolved
@@ -57,24 +57,6 @@
 
   const onChange: ChangeEventHandler<HTMLTextAreaElement> = useCallback(
     (event) => {
-<<<<<<< HEAD
-      const { value } = event.target;
-
-      const deletePressed =
-        event.nativeEvent instanceof InputEvent &&
-        event.nativeEvent.inputType === 'deleteContentBackward';
-
-      if (text.length === 1 && deletePressed) {
-        setGiphyState(false);
-      }
-
-      if (!giphyState && text.startsWith('/giphy') && !numberOfUploads) {
-        event.target.value = value.replace('/giphy', '');
-        setGiphyState(true);
-      }
-
-=======
->>>>>>> af409396
       handleChange(event);
     },
     [handleChange],
