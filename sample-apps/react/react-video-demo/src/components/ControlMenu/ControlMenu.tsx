import { FC, useCallback, useState } from 'react';
import classnames from 'classnames';
import {
  SfuModels,
  useLocalParticipant,
  useMediaDevices,
<<<<<<< HEAD
  useObserveAudioInputDevices,
  useObserveAudioOutputDevices,
  useObserveVideoDevices,
  useVideoPublisher,
=======
>>>>>>> f58203b7
} from '@stream-io/video-react-sdk';

import ControlButton, { PanelButton } from '../ControlButton';
import ControlMenuPanel from '../ControlMenuPanel';
import Portal from '../Portal';

import { Mic, MicMuted, Speaker, Video, VideoOff } from '../Icons';

import styles from './ControlMenu.module.css';

export type Props = {
  className?: string;
  call?: any;
  initialAudioMuted?: boolean;
  initialVideoMuted?: boolean;
  preview?: boolean;
};

export const ControlMenu: FC<Props> = ({
  className,
  call,
  initialAudioMuted,
  initialVideoMuted,
  preview,
}) => {
  const [isAudioOutputVisible, setAudioOutputVisible] =
    useState<boolean>(false);
  const {
    selectedAudioInputDeviceId,
    selectedVideoDeviceId,
    selectedAudioOutputDeviceId,
    switchDevice,
<<<<<<< HEAD
    toggleInitialAudioMuteState,
    toggleInitialVideoMuteState,
=======
    toggleAudioMuteState,
    toggleVideoMuteState,
    publishVideoStream,
    publishAudioStream,
>>>>>>> f58203b7
    initialVideoState,
    initialAudioEnabled,
    isAudioOutputChangeSupported,
  } = useMediaDevices();

  const localParticipant = useLocalParticipant();
  const videoDevices = useObserveVideoDevices();
  const audioInputDevices = useObserveAudioInputDevices();
  const audioOutputDevices = useObserveAudioOutputDevices();

  const isVideoMuted = preview
    ? !initialVideoState.enabled
    : !localParticipant?.publishedTracks.includes(SfuModels.TrackType.VIDEO);

  const isAudioMuted = preview
    ? !initialAudioEnabled
    : !localParticipant?.publishedTracks.includes(SfuModels.TrackType.AUDIO);

  const disableVideo = useCallback(() => {
    call.stopPublish(SfuModels.TrackType.VIDEO);
  }, [call]);

  const enableVideo = useCallback(() => {
    publishVideoStream();
  }, [publishVideoStream]);

  const disableAudio = useCallback(() => {
    call.stopPublish(SfuModels.TrackType.AUDIO);
  }, [call]);

  const enableAudio = useCallback(() => {
    publishAudioStream();
  }, [publishAudioStream]);

  const video = useCallback(() => {
    if (preview) {
      toggleInitialVideoMuteState();
    } else {
      isVideoMuted ? enableVideo() : disableVideo();
    }
  }, [toggleInitialVideoMuteState, localParticipant, isVideoMuted, preview]);

  const audio = useCallback(() => {
    if (preview) {
      toggleInitialAudioMuteState();
    } else {
      isAudioMuted ? enableAudio() : disableAudio();
    }
  }, [toggleInitialAudioMuteState, localParticipant, isAudioMuted, preview]);

  const toggleAudioOutputPanel = useCallback(() => {
    setAudioOutputVisible(!isAudioOutputVisible);
  }, [isAudioOutputVisible]);

  const rootClassName = classnames(styles.root, className);

  return (
    <div className={rootClassName}>
      {isAudioOutputChangeSupported ? (
        <PanelButton
          className={styles.speakerButton}
          prefix={<Speaker />}
          portalId="audio-output-settings"
          label="Audio"
          showPanel={isAudioOutputVisible}
          onClick={() => toggleAudioOutputPanel()}
          panel={
            <Portal
              className={styles.audioSettings}
              selector="audio-output-settings"
            >
              <ControlMenuPanel
                className={styles.panel}
                selectedDeviceId={selectedAudioOutputDeviceId}
                selectDevice={switchDevice}
                devices={audioOutputDevices}
                title="Select an Audio Output"
              />
            </Portal>
          }
        />
      ) : null}

      <ControlButton
        className={styles.audioButton}
        onClick={audio}
        prefix={isAudioMuted ? <MicMuted /> : <Mic />}
        portalId="audio-settings"
        label="Mic"
        panel={
          <Portal className={styles.audioSettings} selector="audio-settings">
            <ControlMenuPanel
              className={styles.panel}
              selectedDeviceId={selectedAudioInputDeviceId}
              selectDevice={switchDevice}
              devices={audioInputDevices}
              title="Select an Audio Input"
            />
          </Portal>
        }
      />

      <ControlButton
        className={styles.videoButton}
        onClick={video}
        prefix={isVideoMuted ? <VideoOff /> : <Video />}
        portalId="camera-settings"
        label="Video"
        panel={
          <Portal className={styles.cameraSettings} selector="camera-settings">
            <ControlMenuPanel
              className={styles.panel}
              selectedDeviceId={selectedVideoDeviceId}
              selectDevice={switchDevice}
              devices={videoDevices}
              title="Select a Camera"
            />
          </Portal>
        }
      />
    </div>
  );
};<|MERGE_RESOLUTION|>--- conflicted
+++ resolved
@@ -4,13 +4,10 @@
   SfuModels,
   useLocalParticipant,
   useMediaDevices,
-<<<<<<< HEAD
   useObserveAudioInputDevices,
   useObserveAudioOutputDevices,
   useObserveVideoDevices,
   useVideoPublisher,
-=======
->>>>>>> f58203b7
 } from '@stream-io/video-react-sdk';
 
 import ControlButton, { PanelButton } from '../ControlButton';
@@ -43,15 +40,10 @@
     selectedVideoDeviceId,
     selectedAudioOutputDeviceId,
     switchDevice,
-<<<<<<< HEAD
     toggleInitialAudioMuteState,
     toggleInitialVideoMuteState,
-=======
-    toggleAudioMuteState,
-    toggleVideoMuteState,
     publishVideoStream,
     publishAudioStream,
->>>>>>> f58203b7
     initialVideoState,
     initialAudioEnabled,
     isAudioOutputChangeSupported,
