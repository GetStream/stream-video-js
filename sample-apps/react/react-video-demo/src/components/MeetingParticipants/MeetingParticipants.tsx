--- conflicted
+++ resolved
@@ -1,15 +1,10 @@
 import { FC, useEffect, useState } from 'react';
 import classnames from 'classnames';
-<<<<<<< HEAD
-import { Call } from '@stream-io/video-client';
-import { StreamVideoParticipant } from '@stream-io/video-react-sdk';
-=======
->>>>>>> c2eb60f8
 import {
   Call,
-  ParticipantBox,
   useLocalParticipant,
   useRemoteParticipants,
+  StreamVideoParticipant,
 } from '@stream-io/video-react-sdk';
 
 import ParticipantsSlider from '../ParticipantsSlider';
@@ -41,7 +36,7 @@
     } else {
       setMaxParticipants(maxParticipantsOnScreen);
     }
-  }, [breakpoint]);
+  }, [breakpoint, maxParticipantsOnScreen]);
 
   if (maxParticipants) {
     const rootClassNames = classnames(styles.root, {
