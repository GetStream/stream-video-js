--- conflicted
+++ resolved
@@ -24,15 +24,11 @@
   )
     return null;
 
-<<<<<<< HEAD
-  const canJoin = ![CallingState.JOINING, CallingState.JOINED, CallingState.LEFT].includes(callingState);
-=======
   const canJoin = ![
     CallingState.JOINING,
     CallingState.JOINED,
     CallingState.LEFT,
   ].includes(callingState);
->>>>>>> 0de7568e
   return (
     <div className="room-access-controls">
       {!isLive ? (
