--- conflicted
+++ resolved
@@ -1,18 +1,12 @@
-<<<<<<< HEAD
-import { PaginatedGridLayout } from '@stream-io/video-react-sdk';
-=======
 import {
   PaginatedGridLayout,
   DefaultParticipantViewUI,
   ParticipantViewUIProps,
 } from '@stream-io/video-react-sdk';
->>>>>>> a338a196
 import { useAppConfig } from '../../hooks/useAppConfig';
 
 import './GridView.scss';
 
-<<<<<<< HEAD
-=======
 const CustomParticipantViewUI = ({ participant }: ParticipantViewUIProps) => (
   <DefaultParticipantViewUI
     indicatorsVisible={false}
@@ -20,20 +14,14 @@
   />
 );
 
->>>>>>> a338a196
 export const GridView = () => {
   // const setParticipantVideoRef = useEgressReadyWhenAnyParticipantMounts();
   const { gridSize } = useAppConfig();
   return (
     <div className="grid-view">
       <PaginatedGridLayout
-<<<<<<< HEAD
-        excludeLocalParticipant
-        indicatorsVisible={false}
-=======
         ParticipantViewUI={CustomParticipantViewUI}
         excludeLocalParticipant
->>>>>>> a338a196
         groupSize={gridSize || 25}
       />
     </div>
