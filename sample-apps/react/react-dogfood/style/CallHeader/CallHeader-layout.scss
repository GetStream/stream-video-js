--- conflicted
+++ resolved
@@ -45,7 +45,12 @@
       display: none;
     }
   }
-<<<<<<< HEAD
+}
+
+.rd__call-header__title {
+  display: flex;
+  align-items: center;
+  gap: var(--str-video__spacing-md);
 }
 
 .rd__call-header__documentation {
@@ -59,27 +64,6 @@
   }
 }
 
-=======
-}
-
-.rd__call-header__title {
-  display: flex;
-  align-items: center;
-  gap: var(--str-video__spacing-md);
-}
-
-.rd__call-header__documentation {
-  display: flex;
-  gap: var(--str-video__spacing-md);
-  align-items: center;
-
-  .rd__button {
-    font-size: var(--str-video__font-size-xs);
-    padding: var(--str-video__spacing-xs) var(--str-video__spacing-md);
-  }
-}
-
->>>>>>> b6d0ea9f
 .rd__call-header__controls-group {
   display: flex;
   gap: 0.5rem;
@@ -89,10 +73,7 @@
   display: flex;
   justify-content: center;
   align-items: center;
-<<<<<<< HEAD
-=======
   font-variant: tabular-nums;
->>>>>>> b6d0ea9f
   background-color: var(--str-video__base-color6);
   padding: var(--str-video__spacing-xxs) var(--str-video__spacing-md);
   border-radius: var(--str-video__border-radius-md);
@@ -112,10 +93,7 @@
   display: none;
   justify-content: center;
   align-items: center;
-<<<<<<< HEAD
-=======
   font-variant: tabular-nums;
->>>>>>> b6d0ea9f
   background-color: var(--str-video__base-color6);
   padding: var(--str-video__spacing-xxs) var(--str-video__spacing-md);
   border-radius: var(--str-video__border-radius-md);
