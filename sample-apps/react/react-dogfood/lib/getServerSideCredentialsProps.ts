import { GetServerSidePropsContext } from 'next';
import { getServerSession } from 'next-auth';
import { authOptions } from '../pages/api/auth/[...nextauth]';
import { createToken, decodeToken } from '../helpers/jwt';
import type { User } from '@stream-io/video-react-sdk';

export type ServerSideCredentialsProps = {
  user: User;
  userToken: string;
  apiKey: string;
  gleapApiKey: string | null;
};

type QueryParams = {
  api_key?: string;
  token?: string;
  user_id?: string;
};

export const getServerSideCredentialsProps = async (
  context: GetServerSidePropsContext,
) => {
  const session = await getServerSession(context.req, context.res, authOptions);
  if (!session) {
    const url = context.req.url;
    return {
      redirect: {
        destination: `/auth/signin?callbackUrl=${url}`,
      },
    };
  }

  const query = context.query as QueryParams;

  const apiKey = query.api_key || (process.env.STREAM_API_KEY as string);
  const secretKey = process.env.STREAM_SECRET_KEY as string;
  const gleapApiKey = (process.env.GLEAP_API_KEY as string) || null;

  const userIdOverride = query.token
    ? (decodeToken(query.token)['user_id'] as string | undefined)
    : query.user_id;
  const userId = (
    userIdOverride ||
    session?.user?.name ||
    'unknown-user'
  ).replaceAll(' ', '_'); // Otherwise, SDP parse errors with MSID

  // Chat does not allow for Id's to include special characters
  const streamUserId = userId.replace(/[^_\-0-9a-zA-Z@]/g, '_');
  const userName = session.user?.name || userId;

  const token = query.token || createToken(streamUserId, secretKey);
  return {
    props: {
      apiKey,
      userToken: token,
      user: {
        id: streamUserId,
        name: userIdOverride || userName,
<<<<<<< HEAD
        image: session.user?.image ?? null,
=======
        // @ts-expect-error - undefined is not serializable
        image: session.user?.image || null,
>>>>>>> b6d0ea9f
      },
      gleapApiKey,
    } satisfies ServerSideCredentialsProps,
  };
};<|MERGE_RESOLUTION|>--- conflicted
+++ resolved
@@ -57,12 +57,8 @@
       user: {
         id: streamUserId,
         name: userIdOverride || userName,
-<<<<<<< HEAD
-        image: session.user?.image ?? null,
-=======
         // @ts-expect-error - undefined is not serializable
         image: session.user?.image || null,
->>>>>>> b6d0ea9f
       },
       gleapApiKey,
     } satisfies ServerSideCredentialsProps,
