--- conflicted
+++ resolved
@@ -9,20 +9,14 @@
     "start": "next start"
   },
   "dependencies": {
-<<<<<<< HEAD
-    "@floating-ui/react": "^0.26.4",
-    "@next/third-parties": "^14.0.5-canary.17",
-=======
     "@floating-ui/dom": "^1.5.4",
     "@floating-ui/react": "^0.26.5",
     "@next/third-parties": "^14.1.0",
->>>>>>> b6d0ea9f
     "@sentry/nextjs": "^7.91.0",
     "@stream-io/video-react-sdk": "workspace:^",
     "@stream-io/video-styling": "workspace:^",
     "axios": "^1.6.0",
     "clsx": "^2.0.0",
-    "date-fns": "^2.30.0",
     "dotenv": "^16.3.1",
     "framer-motion": "^10.16.16",
     "geojson": "^0.5.0",
@@ -31,11 +25,7 @@
     "mapbox-gl": "^2.15.0",
     "mobile-device-detect": "^0.4.3",
     "nanoid": "^5.0.4",
-<<<<<<< HEAD
-    "next": "^14.0.4",
-=======
     "next": "^14.1.0",
->>>>>>> b6d0ea9f
     "next-auth": "^4.24.5",
     "qrcode.react": "^3.1.0",
     "react": "^18.2.0",
@@ -54,11 +44,6 @@
     "@types/yargs": "^17.0.32",
     "rimraf": "^5.0.5",
     "sass": "^1.69.5",
-<<<<<<< HEAD
-    "source-map-loader": "^4.0.1",
-    "vercel": "^32.4.1"
-=======
     "source-map-loader": "^4.0.1"
->>>>>>> b6d0ea9f
   }
 }