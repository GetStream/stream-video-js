import { useEffect, useRef, useState } from 'react';
import Gleap from 'gleap';
import {
  Call,
  RxUtils,
  StreamVideoClient,
  User,
} from '@stream-io/video-react-sdk';
import { getLayoutSettings } from './useLayoutSwitcher';

type GleapReportPayload = {
  type: 'gleap.report';
  userId: string | undefined;
  toUserId: string;
  totalChunks: number;
  chunkIndex: number;
  data: string;
};

const MAX_LOGS_QUEUE_SIZE = 350;

export const useGleap = (
  gleapApiKey: string | null | undefined,
  client: StreamVideoClient | undefined,
  call: Call | undefined,
  user: User,
) => {
  const [isInitialized, setIsInitialized] = useState(false);
  useEffect(() => {
    if (gleapApiKey && !isInitialized) {
      Gleap.initialize(gleapApiKey);
      Gleap.identify(user.name || user.id || '!anon', {
        name: user.name,
      });
      setIsInitialized(true);
    }
  }, [gleapApiKey, user.name, user.id, isInitialized]);

  const logsQueue = useRef<string[]>([]);
  const pushToLogQueue = (log: string) => {
    if (logsQueue.current.length >= MAX_LOGS_QUEUE_SIZE) {
      logsQueue.current.shift();
    }
    logsQueue.current.push(log);
  };

  useEffect(() => {
    if (!gleapApiKey || !call) return;

    const originalLog = console.log;
    const originalWarn = console.warn;
    const originalError = console.error;
    const stringify = (o: any) => {
      if (typeof o !== 'object') return o;
      try {
        return JSON.stringify(o);
      } catch (e) {
        return o;
      }
    };
    const timestamp = () => {
      const d = new Date();
      return `${d.getHours()}:${d.getMinutes()}:${d.getSeconds()}.${d.getMilliseconds()}`;
    };
    console.log = (...args: any[]) => {
      originalLog(...args);
      pushToLogQueue(`[LOG: ${timestamp()}] ${args.map(stringify).join(' ')}`);
    };
    console.warn = (...args: any[]) => {
      originalWarn(...args);
      pushToLogQueue(`[WARN: ${timestamp()}] ${args.map(stringify).join(' ')}`);
    };
    console.error = (...args: any[]) => {
      originalError(...args);
      pushToLogQueue(`[ERR: ${timestamp()}] ${args.map(stringify).join(' ')}`);
    };

    const off = call.on('custom', async (event) => {
<<<<<<< HEAD
      if (event.type !== 'custom') return;
=======
>>>>>>> 39dc2317
      const { type } = event.custom;
      if (
        type === 'gleap.collect-report' &&
        event.user.id !== call.currentUserId
      ) {
        const report = serializeCallState(call);
        report.logs = logsQueue.current;
        const serializedReport = JSON.stringify(report);
        // split in 4.6k chunks - custom events have a 5k limit
        const chunkSize = 4600;
        const chunks = serializedReport.match(
          new RegExp(`.{1,${chunkSize}}`, 'g'),
        );
        // send each chunk as a separate event
        if (!chunks) return;
        for (let i = 0; i < chunks.length; i++) {
          const chunk = chunks[i];
          await call.sendCustomEvent({
            type: 'gleap.report',
            userId: call.currentUserId,
            toUserId: event.user.id,
            totalChunks: chunks.length,
            chunkIndex: i,
            data: chunk,
          } satisfies GleapReportPayload);
        }
      }
    });
    return () => {
      off();
      console.log = originalLog;
      console.warn = originalWarn;
      console.error = originalError;
    };
  }, [call, gleapApiKey]);

  useEffect(() => {
    if (!gleapApiKey || !call) return;
    const cache = new Map<string, string[]>();
    return call.on('custom', (event) => {
<<<<<<< HEAD
      if (event.type !== 'custom') return;
=======
>>>>>>> 39dc2317
      const { custom } = event;
      const { type, userId, toUserId, totalChunks, chunkIndex, data } =
        custom as GleapReportPayload;
      if (
        type === 'gleap.report' &&
        userId &&
        toUserId === call.currentUserId
      ) {
        if (!cache.has(userId)) {
          cache.set(userId, Array.from({ length: totalChunks }));
        }
        const existingData = cache.get(userId)!;
        existingData[chunkIndex] = data;
        // wait until we have all chunks
        if (existingData.every((d) => !!d)) {
          const report = JSON.parse(existingData.join(''));
          Gleap.attachCustomData({
            [userId]: report,
          });
        }
      }
    });
  }, [call, gleapApiKey]);

  useEffect(() => {
    if (!gleapApiKey || !client || !call) return;

    Gleap.on('open', async () => {
      await call.sendCustomEvent({ type: 'gleap.collect-report' });
    });

    Gleap.on('flow-started', () => {
      try {
        const state = client.readOnlyStateStore;
        const data = Object.entries(state).reduce<Record<string, any>>(
          (acc, [key, observable]) => {
            if (!!observable && typeof observable.subscribe === 'function') {
              const value = RxUtils.getCurrentValue<unknown>(observable);
              if (value && value instanceof Call) {
                // special handling for the active call
                acc[key] = serializeCallState(value);
              } else if (key === 'calls$' && Array.isArray(value)) {
                // special handling for the list of calls
                acc[key] = value.map(serializeCallState);
              } else {
                acc[key] = value;
              }
            }
            return acc;
          },
          {},
        );
        console.log('!!State Store', data);
        try {
          // Gleap stringifies the data internally.
          // Occasionally, this fails because the data contains circular references.
          // We don't want to crash the feedback submission flow.
          // We want to detect this early and include the serialization error
          // as part of the Gleap feedback item.
          JSON.stringify(data);
          Gleap.attachCustomData({
            [call.currentUserId || 'me']: data,
          });
        } catch (e) {
          console.warn(e);
        }
      } catch (e) {
        console.error(e);
      }
    });
  }, [call, client, gleapApiKey]);
};

export const serializeCallState = (call: Call) => {
  const { microphone, camera, speaker, screenShare } = call;
  const callState: Record<string, any> = {
    cid: call.cid,
    sfu: {
      edgeName: call['sfuClient']?.edgeName,
      sessionId: call['sfuClient']?.sessionId,
    },
    layout: getLayoutSettings()?.selectedLayout ?? 'N/A',
    devices: {
      microphone: {
        enabled: microphone.state.status,
        selectedDeviceId: microphone.state.selectedDevice,
        devices: RxUtils.getCurrentValue(microphone.listDevices()),
        defaultConstraints: microphone.state.defaultConstraints,
      },
      camera: {
        enabled: camera.state.status,
        selectedDeviceId: camera.state.selectedDevice,
        devices: RxUtils.getCurrentValue(camera.listDevices()),
        defaultConstraints: camera.state.defaultConstraints,
      },
      speakers: {
        selectedDeviceId: speaker.state.selectedDevice,
        devices: RxUtils.getCurrentValue(speaker.listDevices()),
      },
      screenShare: {
        enabled: screenShare.state.status,
        defaultConstraints: screenShare.state.defaultConstraints,
      },
    },
  };

  const ignoredKeys = [
    // we ignore `participants$` because, we would like to separately
    // report localParticipant$ and remoteParticipants$
    // (both of which are derived from participants$).
    'participants$',
  ];
  Object.entries(call.state)
    .filter(([k]) => k.endsWith('$') && !ignoredKeys.includes(k))
    .forEach(([k, v]) => {
      if (!!v && typeof v.subscribe === 'function') {
        callState[k] = RxUtils.getCurrentValue(v);
      } else {
        callState[k] = v;
      }
    });

  return callState;
};<|MERGE_RESOLUTION|>--- conflicted
+++ resolved
@@ -76,10 +76,6 @@
     };
 
     const off = call.on('custom', async (event) => {
-<<<<<<< HEAD
-      if (event.type !== 'custom') return;
-=======
->>>>>>> 39dc2317
       const { type } = event.custom;
       if (
         type === 'gleap.collect-report' &&
@@ -120,10 +116,6 @@
     if (!gleapApiKey || !call) return;
     const cache = new Map<string, string[]>();
     return call.on('custom', (event) => {
-<<<<<<< HEAD
-      if (event.type !== 'custom') return;
-=======
->>>>>>> 39dc2317
       const { custom } = event;
       const { type, userId, toUserId, totalChunks, chunkIndex, data } =
         custom as GleapReportPayload;
