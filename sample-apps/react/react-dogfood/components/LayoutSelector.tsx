import { useCallback } from 'react';
import clsx from 'clsx';
import {
  DropDownSelect,
  DropDownSelectOption,
  Icon,
  useCallStateHooks,
} from '@stream-io/video-react-sdk';
import { LayoutMap } from '../hooks';

export enum LayoutSelectorType {
  LIST = 'list',
  DROPDOWN = 'menu',
}

export type LayoutSelectorProps = {
  onMenuItemClick: (newLayout: keyof typeof LayoutMap) => void;
  selectedLayout: keyof typeof LayoutMap;
  visualType?: LayoutSelectorType;
};

export const LayoutSelector = ({
  onMenuItemClick: setLayout,
  selectedLayout,
  visualType,
}: LayoutSelectorProps) => {
  return (
    <Menu
      onMenuItemClick={setLayout}
      selectedLayout={selectedLayout}
      visualType={visualType}
    />
  );
};

const ListMenu = ({
  selectedLayout,
  handleSelect,
  canScreenshare,
}: LayoutSelectorProps & {
  handleSelect: (index: number) => void;
  canScreenshare: (key: string) => boolean;
}) => {
  return (
    <ul className="rd__layout-selector__list">
      {(Object.keys(LayoutMap) as Array<keyof typeof LayoutMap>)
        .filter((key) => !canScreenshare(key))
        .map((key) => (
          <li key={key} className="rd__layout-selector__item">
            <button
              className={clsx('rd__button rd__button--align-left', {
                'rd__button--primary': key === selectedLayout,
              })}
              onClick={() =>
                handleSelect(Object.keys(LayoutMap).findIndex((k) => k === key))
              }
            >
              <Icon className="rd__button__icon" icon={LayoutMap[key].icon} />
              {LayoutMap[key].title}
            </button>
          </li>
        ))}
    </ul>
  );
};

const DropdownMenu = ({
  selectedLayout,
  handleSelect,
  canScreenshare,
}: LayoutSelectorProps & {
  handleSelect: (index: number) => void;
  canScreenshare: (key: string) => boolean;
}) => {
  return (
    <DropDownSelect
<<<<<<< HEAD
      icon="grid"
=======
      icon={LayoutMap[selectedLayout].icon || 'grid'}
>>>>>>> b6d0ea9f
      defaultSelectedIndex={Object.keys(LayoutMap).findIndex(
        (k) => k === selectedLayout,
      )}
      defaultSelectedLabel={LayoutMap[selectedLayout].title}
      handleSelect={handleSelect}
    >
      {(Object.keys(LayoutMap) as Array<keyof typeof LayoutMap>)
        .filter((key) => !canScreenshare(key))
        .map((key) => (
          <DropDownSelectOption
            key={key}
            selected={key === selectedLayout}
            label={LayoutMap[key].title}
            icon={LayoutMap[key].icon}
          />
        ))}
    </DropDownSelect>
  );
};

const Menu = ({
  onMenuItemClick: setLayout,
  selectedLayout,
  visualType = LayoutSelectorType.DROPDOWN,
}: LayoutSelectorProps) => {
  const { useHasOngoingScreenShare } = useCallStateHooks();
  const hasScreenShare = useHasOngoingScreenShare();

  const canScreenshare = (key: string) =>
    (hasScreenShare && (key === 'LegacyGrid' || key === 'PaginatedGrid')) ||
    (!hasScreenShare && key === 'LegacySpeaker');

  const handleSelect = useCallback(
    (index: number) => {
      const layout: keyof typeof LayoutMap | undefined = (
        Object.keys(LayoutMap) as Array<keyof typeof LayoutMap>
      ).find((_, k) => k === index);

      if (layout) {
        setLayout(layout);
      }
    },
    [setLayout],
  );

  if (visualType === LayoutSelectorType.LIST) {
    return (
      <ListMenu
        onMenuItemClick={setLayout}
        selectedLayout={selectedLayout}
        canScreenshare={canScreenshare}
        handleSelect={handleSelect}
      />
    );
  }

  return (
    <DropdownMenu
      onMenuItemClick={setLayout}
      selectedLayout={selectedLayout}
      canScreenshare={canScreenshare}
      handleSelect={handleSelect}
    />
  );
};<|MERGE_RESOLUTION|>--- conflicted
+++ resolved
@@ -74,11 +74,7 @@
 }) => {
   return (
     <DropDownSelect
-<<<<<<< HEAD
-      icon="grid"
-=======
       icon={LayoutMap[selectedLayout].icon || 'grid'}
->>>>>>> b6d0ea9f
       defaultSelectedIndex={Object.keys(LayoutMap).findIndex(
         (k) => k === selectedLayout,
       )}
