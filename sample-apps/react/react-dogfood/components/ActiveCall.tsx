import {
  Call,
  CallingState,
  CallParticipantsList,
  CancelCallConfirmButton,
  CompositeButton,
  Icon,
  OwnCapability,
  PermissionRequests,
  PipLayout,
  ReactionsButton,
  RecordCallConfirmationButton,
  Restricted,
  ScreenShareButton,
  SpeakingWhileMutedNotification,
  useCallStateHooks,
  useI18n,
  WithTooltip,
} from '@stream-io/video-react-sdk';
import clsx from 'clsx';
import { useEffect, useState } from 'react';
import { StreamChat } from 'stream-chat';
import { useRouter } from 'next/router';

import { ActiveCallHeader } from './ActiveCallHeader';
import { CallStatsSidebar, ToggleStatsButton } from './CallStatsWrapper';
import { ChatUI } from './ChatUI';
import { ChatWrapper } from './ChatWrapper';
import {
  ClosedCaptions,
  ClosedCaptionsSidebar,
  ToggleClosedCaptionsButton,
} from './ClosedCaptions';
import { IncomingVideoSettingsButton } from './IncomingVideoSettings';
import { InvitePanel, InvitePopup } from './InvitePanel/InvitePanel';
import { NewMessageNotification } from './NewMessageNotification';
import { ToggleSettingsTabModal } from './Settings/SettingsTabModal';
import { Stage } from './Stage';
import { ToggleDeveloperButton } from './ToggleDeveloperButton';
import { ToggleDualCameraButton } from './ToggleDualCameraButton';
import { ToggleDualMicButton } from './ToggleDualMicButton';
import { ToggleEffectsButton } from './ToggleEffectsButton';
import { ToggleFeedbackButton } from './ToggleFeedbackButton';
import { ToggleLayoutButton } from './ToggleLayoutButton';
import { ToggleMoreOptionsListButton } from './ToggleMoreOptionsListButton';
import { ToggleNoiseCancellationButton } from './ToggleNoiseCancellationButton';
import { ToggleParticipantListButton } from './ToggleParticipantListButton';
import { TourPanel } from './TourPanel';
import { UnreadCountBadge } from './UnreadCountBadge';

import {
  useIsDemoEnvironment,
  useIsProntoEnvironment,
  useIsRestrictedEnvironment,
} from '../context/AppEnvironmentContext';
import { useBreakpoint, useLayoutSwitcher, useWatchChannel } from '../hooks';

import { StepNames, useTourContext } from '../context/TourContext';
import { useNotificationSounds } from '../hooks/useNotificationSounds';
import { usePipWindow } from '../hooks/usePipWindow';
import { StagePip } from './StagePip';
<<<<<<< HEAD
import { ModerationNotification } from './ModerationNotification';
=======
import {
  RemoteVideoControls,
  useRemoteFilePublisher,
} from './RemoteFilePublisher';
>>>>>>> b06e1301

export type ActiveCallProps = {
  chatClient?: StreamChat | null;
  activeCall: Call;
  onLeave: () => void;
  onJoin: ({ fastJoin }: { fastJoin: boolean }) => void;
};

type SidebarContent =
  | 'participants'
  | 'chat'
  | 'stats'
  | 'closed-captions'
  | null;

export const ActiveCall = (props: ActiveCallProps) => {
  const { chatClient, activeCall, onLeave, onJoin } = props;
  const { useParticipantCount } = useCallStateHooks();
  const participantCount = useParticipantCount();
  const {
    current: currentTourStep,
    active: isTourActive,
    next: nextTourStep,
  } = useTourContext();

  const { layout, setLayout } = useLayoutSwitcher();
  const breakpoint = useBreakpoint();
  useEffect(() => {
    if (
      (layout === 'SpeakerLeft' || layout === 'SpeakerRight') &&
      (breakpoint === 'xs' || breakpoint === 'sm')
    ) {
      setLayout('SpeakerBottom');
    }
  }, [breakpoint, layout, setLayout]);

  const isDemoEnvironment = useIsDemoEnvironment();
  const isPronto = useIsProntoEnvironment();
  const isRestricted = useIsRestrictedEnvironment();

  const [showInvitePopup, setShowInvitePopup] = useState(
    isDemoEnvironment && !isTourActive,
  );
  const [sidebarContent, setSidebarContent] = useState<SidebarContent>(null);
  const showSidebar = sidebarContent != null;
  const showParticipants = sidebarContent === 'participants';
  const showChat = sidebarContent === 'chat';
  const showStats = sidebarContent === 'stats';
  const showClosedCaptions = sidebarContent === 'closed-captions';
  const router = useRouter();
  const chatDisabled =
    router.query['disable_chat'] === 'true' ||
    process.env.NEXT_PUBLIC_DISABLE_CHAT === 'true';

  // FIXME: could be replaced with "notification.message_new" but users would have to be at least members
  // possible fix with "allow to join" permissions in place (expensive?)
  const channelWatched = useWatchChannel({
    chatClient,
    channelId: activeCall?.id,
  });

  const { t } = useI18n();

  useEffect(() => {
    // helps with Fast-Refresh
    if (activeCall?.state.callingState === CallingState.IDLE) {
      onJoin({ fastJoin: true });
    }
  }, [activeCall, onJoin]);

  useEffect(() => {
    if (currentTourStep === StepNames.Chat) {
      setSidebarContent('chat');
    } else {
      setSidebarContent(null);
    }
  }, [currentTourStep]);

  useEffect(() => {
    if (isDemoEnvironment && !isTourActive) {
      setShowInvitePopup(true);
    }
  }, [isDemoEnvironment, isTourActive]);

  const {
    isSupported: isPipSupported,
    pipWindow,
    createPipPortal,
    open: openPipWindow,
    close: closePipWindow,
  } = usePipWindow('@pronto/pip');
  useNotificationSounds();

  const remoteFilePublisherAPI = useRemoteFilePublisher();

  return (
    <div className="rd__call">
      {isDemoEnvironment && <TourPanel highlightClass="rd__highlight" />}
      <div className="rd__main-call-panel">
        <ActiveCallHeader
          selectedLayout={layout}
          onMenuItemClick={setLayout}
          onLeave={onLeave}
        />

        <PermissionRequests />
        <div className="rd__layout">
          <div className="rd__layout__stage-container">
            {pipWindow ? (
              createPipPortal(
                <StagePip />,
                <>
                  <PipLayout.Host />
                  <button
                    className="rd__button rd__button--secondary rd__button--large rd__stop-pip"
                    onClick={closePipWindow}
                  >
                    <Icon className="rd__button__icon" icon="close" />
                    Stop Picture-in-Picture
                  </button>
                </>,
              )
            ) : (
              <Stage selectedLayout={layout} />
            )}
            {showInvitePopup && participantCount === 1 && (
              <InvitePopup
                callId={activeCall.id}
                close={() => setShowInvitePopup(false)}
              />
            )}
            {isPronto && <ClosedCaptions />}
          </div>

          <div
            className={clsx('rd__sidebar', showSidebar && 'rd__sidebar--open')}
          >
            {showSidebar && (
              <div className="rd__sidebar__container">
                {showParticipants && (
                  <div className="rd__participants">
                    <CallParticipantsList
                      onClose={() => setSidebarContent(null)}
                    />
                    <InvitePanel />
                  </div>
                )}

                {showChat && (
                  <ChatWrapper chatClient={chatClient}>
                    <div className="str-video__chat">
                      <ChatUI
                        onClose={() => {
                          if (
                            isTourActive &&
                            currentTourStep === StepNames.Chat
                          ) {
                            nextTourStep();
                          }
                          setSidebarContent(null);
                        }}
                        channelId={activeCall.id}
                      />
                    </div>
                  </ChatWrapper>
                )}

                {showStats && <CallStatsSidebar />}
                {isPronto && showClosedCaptions && <ClosedCaptionsSidebar />}
              </div>
            )}
          </div>
        </div>
        <ModerationNotification />
        <div className="rd__notifications">
          <Restricted
            requiredGrants={[OwnCapability.SEND_AUDIO]}
            hasPermissionsOnly
          >
            <SpeakingWhileMutedNotification />
          </Restricted>
        </div>
        <div
          className="str-video__call-controls"
          data-testid="str-video__call-controls"
        >
          <div className="str-video__call-controls--group str-video__call-controls--options">
            <div className="str-video__call-controls__desktop">
              <ToggleSettingsTabModal
                layoutProps={{
                  selectedLayout: layout,
                  onMenuItemClick: setLayout,
                }}
                tabModalProps={{
                  inMeeting: true,
                }}
              />
            </div>
            <div className="str-video__call-controls__desktop">
              <ToggleFeedbackButton />
            </div>
            <div className="str-video__call-controls__desktop">
              <ToggleLayoutButton
                selectedLayout={layout}
                onMenuItemClick={setLayout}
              />
            </div>
            {isPronto && (
              <div className="str-video__call-controls__desktop">
                <ToggleDeveloperButton />
              </div>
            )}
            <div className="str-video__call-controls__mobile">
              <ToggleMoreOptionsListButton />
            </div>
          </div>
          <div className="str-video__call-controls--group str-video__call-controls--media">
            {remoteFilePublisherAPI && (
              <RemoteVideoControls api={remoteFilePublisherAPI} />
            )}

            <ToggleDualMicButton />
            <ToggleDualCameraButton />
            <div className="str-video__call-controls__desktop">
              <ToggleEffectsButton />
            </div>
            <div className="str-video__call-controls__desktop">
              <ToggleNoiseCancellationButton />
            </div>
            {!isRestricted && (
              <div className="str-video__call-controls__desktop">
                <ToggleClosedCaptionsButton />
              </div>
            )}
            <div className="str-video__call-controls__desktop">
              <ReactionsButton />
            </div>
            <div className="str-video__call-controls__desktop">
              <ScreenShareButton />
            </div>
            {isPronto && (
              <div className="str-video__call-controls__desktop">
                <IncomingVideoSettingsButton />
              </div>
            )}
            {isPipSupported && (
              <WithTooltip title={t('Pop out Picture-in-Picture')}>
                <CompositeButton
                  active={!!pipWindow}
                  variant="primary"
                  onClick={pipWindow ? closePipWindow : openPipWindow}
                >
                  <Icon icon="pip" />
                </CompositeButton>
              </WithTooltip>
            )}
            <RecordCallConfirmationButton />
            <div className="str-video__call-controls__desktop">
              <CancelCallConfirmButton onLeave={onLeave} />
            </div>
          </div>
          <div className="str-video__call-controls--group str-video__call-controls--sidebar">
            {isPronto && (
              <div className="str-video__call-controls__desktop">
                <WithTooltip title={t('Closed Captions Queue')}>
                  <CompositeButton
                    active={showClosedCaptions}
                    variant="primary"
                    onClick={() => {
                      setSidebarContent(
                        showClosedCaptions ? null : 'closed-captions',
                      );
                    }}
                  >
                    <Icon icon="closed-captions" />
                  </CompositeButton>
                </WithTooltip>
              </div>
            )}
            <div className="str-video__call-controls__desktop">
              <ToggleStatsButton
                active={showStats}
                onClick={() => setSidebarContent(showStats ? null : 'stats')}
              />
            </div>
            <ToggleParticipantListButton
              active={showParticipants}
              caption=""
              onClick={() => {
                setSidebarContent(showParticipants ? null : 'participants');
              }}
            />
            {!chatDisabled && (
              <NewMessageNotification
                chatClient={chatClient}
                channelWatched={channelWatched}
                disableOnChatOpen={showChat}
              >
                <div className="str-chat__chat-button__wrapper">
                  <WithTooltip title={t('Chat')}>
                    <CompositeButton
                      active={showChat}
                      disabled={!chatClient}
                      onClick={() => {
                        if (
                          isTourActive &&
                          currentTourStep === StepNames.Chat
                        ) {
                          nextTourStep();
                        }
                        setSidebarContent(showChat ? null : 'chat');
                      }}
                    >
                      <Icon icon="chat" />
                    </CompositeButton>
                  </WithTooltip>
                  {!showChat && (
                    <UnreadCountBadge
                      channelWatched={channelWatched}
                      chatClient={chatClient}
                      channelId={activeCall.id}
                    />
                  )}
                </div>
              </NewMessageNotification>
            )}
          </div>
        </div>
      </div>
    </div>
  );
};<|MERGE_RESOLUTION|>--- conflicted
+++ resolved
@@ -59,14 +59,11 @@
 import { useNotificationSounds } from '../hooks/useNotificationSounds';
 import { usePipWindow } from '../hooks/usePipWindow';
 import { StagePip } from './StagePip';
-<<<<<<< HEAD
-import { ModerationNotification } from './ModerationNotification';
-=======
 import {
   RemoteVideoControls,
   useRemoteFilePublisher,
 } from './RemoteFilePublisher';
->>>>>>> b06e1301
+import { ModerationNotification } from './ModerationNotification';
 
 export type ActiveCallProps = {
   chatClient?: StreamChat | null;
