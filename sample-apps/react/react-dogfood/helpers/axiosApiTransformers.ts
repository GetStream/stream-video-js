import {
  AxiosRequestTransformer,
  AxiosResponseTransformer,
  default as axios,
} from 'axios';
import {
  GetOrCreateCallResponse,
  JoinCallRequest,
  JoinCallResponse,
} from '@stream-io/video-react-sdk';

const cascadingTransformer: AxiosRequestTransformer =
  /**
   * This transformer is used to enable forwarding of cascading mode params
   * to the backend.
   *
   * Note: it needs to be declared as a `function` instead of an arrow function
   * as it executes in the context of the current axios instance.
   */
  function cascadingTransformer(data: any) {
    const getCascadingModeParams = () => {
      if (typeof window !== 'undefined') {
        const params = new URLSearchParams(window.location.search);
        const cascadingEnabled = params.get('cascading') !== null;
        if (cascadingEnabled) {
          const rawParams: Record<string, string> = {};
          params.forEach((value, key) => {
            rawParams[key] = value;
          });
          return rawParams;
        }
      }
      return null;
    };

    const cascadingModeParams = getCascadingModeParams();
    if (cascadingModeParams) {
      this.params = {
        ...this.params,
        ...cascadingModeParams,
      };
    }
    return data;
  };

const generalLocationOverrideTransformer: AxiosRequestTransformer =
  /**
   * This transformer is used to override the general location returned determined
   * by the SDK with a random location from the list of IATA codes.
   *
   * Note: it needs to be declared as a `function` instead of an arrow function
   * as it executes in the context of the current axios instance.
   */
  function generalLocationOverrideTransformer(data) {
    if (typeof window === 'undefined' || !this.url?.endsWith('/join'))
      return data;

    const params = new URLSearchParams(window.location.search);
    const forceRandomLocation = params.get('random_location');
    const locationOverride = params.get('location');
    const randomize =
      forceRandomLocation === 'true'
        ? true
        : forceRandomLocation === 'false'
          ? false
          : process.env.NEXT_PUBLIC_ENABLE_LOCATION_RANDOMIZATION === 'true';

<<<<<<< HEAD
    if (!randomize || !locationOverride) return data;
=======
    if (!locationOverride && !randomize) return data;
>>>>>>> 03400292

    // prettier-ignore
    const iataCodes = [
      // North America
      'ATL', 'BOS', 'BWI', 'CLT', 'DEN', 'DFW', 'DTW', 'EWR', 'IAH', 'IAD',
      'JFK', 'LAS', 'LAX', 'LGA', 'MCO', 'MEX', 'MIA', 'MSP', 'ORD', 'PDX',
      'PHL', 'PHX', 'PIT', 'SAN', 'SEA', 'SFO', 'SLC', 'TPA', 'YUL', 'YVR',
      // South America
      'AEP', 'AFA', 'ASU', 'BEL', 'BGI', 'BRC', 'BSB', 'CCS', 'CLO', 'CNF',
      'CPT', 'CUN', 'DAC', 'EZE', 'FOR', 'GYE', 'GIG', 'GRU', 'LIM', 'LPB',
      'MVD', 'RIO', 'RUH', 'SAL', 'SCL', 'SJO', 'SSA', 'UIO', 'VCP', 'VVI',
      // Europe
      'AMS', 'ATH', 'BCN', 'BGO', 'BLL', 'BRU', 'BUD', 'CDG', 'CPH', 'DUB',
      'FRA', 'HEL', 'IST', 'LED', 'LHR', 'LIS', 'LUX', 'MAD', 'MUC', 'MXP',
      'OSL', 'PRG', 'RUH', 'SKP', 'SOF', 'VIE', 'WAW', 'ZAG', 'ZRH',
      // Asia
      'AMM', 'BKK', 'CAN', 'CCU', 'CGK', 'DEL', 'DOH', 'DXB', 'HKG', 'HND',
      'ICN', 'KIX', 'KUL', 'PEK', 'PVG', 'SGN', 'SIN', 'TPE',
      // Africa
      'ACC', 'CAI', 'JNB', 'LOS', 'NBO', 'CMN', 'ADD', 'DKR', 'CPT', 'TUN',
      // Australia
      'ADL', 'AKL', 'BNE', 'CHC', 'DUD', 'MEL', 'PER', 'SYD', 'WLG', 'ZQN'
    ];

    const randomLocation =
      locationOverride ||
      iataCodes[Math.floor(Math.random() * iataCodes.length)];

    console.log(`Overriding location: ${data.location} with ${randomLocation}`);

    (data as JoinCallRequest).location = randomLocation;
    return data;
  };

const sfuOverrideTransformer: AxiosResponseTransformer =
  /**
   * This transformer is used to override the SFU URL and WS URL returned by the
   * backend with the ones provided in the URL query params.
   *
   * Useful for testing with a local SFU.
   *
   * Note: it needs to be declared as a `function` instead of an arrow function
   * as it executes in the context of the current axios instance.
   */
  function sfuOverrideTransformer(data) {
    if (typeof window !== 'undefined') {
      const params = new URLSearchParams(window.location.search);
      const sfuUrlOverride = params.get('sfuUrl');
      const sfuWsUrlOverride = params.get('sfuWsUrl');
      if (sfuUrlOverride && sfuWsUrlOverride && this.url?.endsWith('/join')) {
        (data as JoinCallResponse).credentials.server = {
          ...(data as JoinCallResponse).credentials.server,
          url: sfuUrlOverride,
          ws_endpoint: sfuWsUrlOverride,
          edge_name: sfuUrlOverride,
        };
      }
    }
    return data;
  };

const targetResolutionOverrideTransformer: AxiosResponseTransformer =
  /**
   * This transformer is used to override the target resolution returned by the
   * backend with the one provided in the URL query params.
   *
   * Useful for testing with a specific target resolution.
   *
   * Note: it needs to be declared as a `function` instead of an arrow function
   * as it executes in the context of the current axios instance.
   */
  function targetResolutionOverrideTransformer(data: GetOrCreateCallResponse) {
    if (typeof window !== 'undefined') {
      const params = new URLSearchParams(window.location.search);
      const width = params.get('width') || params.get('w');
      const height = params.get('height') || params.get('h');
      if (width && height && data?.call?.settings?.video?.target_resolution) {
        data.call.settings.video.target_resolution = {
          ...data.call.settings.video.target_resolution,
          width: parseInt(width, 10),
          height: parseInt(height, 10),
        };
      }
    }
    return data;
  };

/**
 * Default request transformers.
 */
export const defaultRequestTransformers: AxiosRequestTransformer[] = [
  cascadingTransformer,
  generalLocationOverrideTransformer,
  ...(axios.defaults.transformRequest as AxiosRequestTransformer[]),
];

/**
 * Default response transformers.
 */
export const defaultResponseTransformers: AxiosResponseTransformer[] = [
  ...(axios.defaults.transformResponse as AxiosResponseTransformer[]),
  sfuOverrideTransformer,
  targetResolutionOverrideTransformer,
];<|MERGE_RESOLUTION|>--- conflicted
+++ resolved
@@ -65,11 +65,7 @@
           ? false
           : process.env.NEXT_PUBLIC_ENABLE_LOCATION_RANDOMIZATION === 'true';
 
-<<<<<<< HEAD
-    if (!randomize || !locationOverride) return data;
-=======
     if (!locationOverride && !randomize) return data;
->>>>>>> 03400292
 
     // prettier-ignore
     const iataCodes = [
