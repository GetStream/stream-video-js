<<<<<<< HEAD
import { PropsWithChildren, ReactNode, useMemo } from 'react';
import { useChatContext } from 'stream-chat-react';
import {
  StreamCall,
  StreamVideo,
  useCreateStreamVideoClient,
} from '@stream-io/video-react-sdk';

import { CallPanel } from './CallPanel/CallPanel';

import { StreamChatType } from '../../types/chat';

type VideoProps = {
  user: StreamChatType['userType'];
  token: string;
};

export const Video = ({
  children,
  user,
  token,
}: PropsWithChildren<VideoProps>) => {
  const client = useCreateStreamVideoClient({
    apiKey: import.meta.env.VITE_STREAM_KEY,
    tokenOrProvider: token,
    user,
  });

  if (!client) {
    return null;
  }
=======
import { StreamCall, useCalls } from '@stream-io/video-react-sdk';

import { CallPanel } from './CallPanel';
>>>>>>> a338a196

export const Video = () => {
  const calls = useCalls();
  return (
    <>
      {calls.map((call) => (
        <StreamCall call={call} autoJoin={false} key={call.cid}>
          <CallPanel />
        </StreamCall>
      ))}
    </>
  );
};<|MERGE_RESOLUTION|>--- conflicted
+++ resolved
@@ -1,40 +1,6 @@
-<<<<<<< HEAD
-import { PropsWithChildren, ReactNode, useMemo } from 'react';
-import { useChatContext } from 'stream-chat-react';
-import {
-  StreamCall,
-  StreamVideo,
-  useCreateStreamVideoClient,
-} from '@stream-io/video-react-sdk';
-
-import { CallPanel } from './CallPanel/CallPanel';
-
-import { StreamChatType } from '../../types/chat';
-
-type VideoProps = {
-  user: StreamChatType['userType'];
-  token: string;
-};
-
-export const Video = ({
-  children,
-  user,
-  token,
-}: PropsWithChildren<VideoProps>) => {
-  const client = useCreateStreamVideoClient({
-    apiKey: import.meta.env.VITE_STREAM_KEY,
-    tokenOrProvider: token,
-    user,
-  });
-
-  if (!client) {
-    return null;
-  }
-=======
 import { StreamCall, useCalls } from '@stream-io/video-react-sdk';
 
 import { CallPanel } from './CallPanel';
->>>>>>> a338a196
 
 export const Video = () => {
   const calls = useCalls();
