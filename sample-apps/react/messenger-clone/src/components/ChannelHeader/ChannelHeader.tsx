--- conflicted
+++ resolved
@@ -45,11 +45,7 @@
   const { member_count, subtitle } = channel?.data || {};
 
   const onCreateCall = useCallback(() => {
-<<<<<<< HEAD
-    videoClient?.joinCall(meetingId(), 'default', {
-=======
     videoClient?.getOrCreateCall(meetingId(), 'default', {
->>>>>>> e55140b6
       ring: true,
       data: {
         custom: {
@@ -127,14 +123,10 @@
         <button
           className="rmc__button rmc__button--red"
           onClick={() => {
-<<<<<<< HEAD
-            videoClient?.cancelCall(activeCall.data.call.cid);
-=======
             videoClient?.cancelCall(
               activeCall.data.call.id,
               activeCall.data.call.type,
             );
->>>>>>> e55140b6
           }}
         >
           <PhoneDisabled />
