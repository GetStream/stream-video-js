import { User } from '@stream-io/video-client';

export default {
  alice: {
    id: 'alice',
    name: 'Alice',
<<<<<<< HEAD
    imageUrl: '/alice.jpg',
    role: 'user',
    teams: [],
=======
    image: 'https://randomuser.me/api/portraits/women/47.jpg',
>>>>>>> e55140b6
  },
  mark: {
    id: 'mark',
    name: 'Mark',
<<<<<<< HEAD
    imageUrl: '/mark.jpg',
    role: 'user',
    teams: [],
=======
    image: 'https://randomuser.me/api/portraits/men/38.jpg',
>>>>>>> e55140b6
  },
} as Record<string, User>;<|MERGE_RESOLUTION|>--- conflicted
+++ resolved
@@ -4,23 +4,11 @@
   alice: {
     id: 'alice',
     name: 'Alice',
-<<<<<<< HEAD
-    imageUrl: '/alice.jpg',
-    role: 'user',
-    teams: [],
-=======
     image: 'https://randomuser.me/api/portraits/women/47.jpg',
->>>>>>> e55140b6
   },
   mark: {
     id: 'mark',
     name: 'Mark',
-<<<<<<< HEAD
-    imageUrl: '/mark.jpg',
-    role: 'user',
-    teams: [],
-=======
     image: 'https://randomuser.me/api/portraits/men/38.jpg',
->>>>>>> e55140b6
   },
 } as Record<string, User>;