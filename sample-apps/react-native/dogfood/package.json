{
  "name": "@stream-io/video-react-native-dogfood",
  "version": "0.0.1",
  "private": true,
  "scripts": {
    "android": "react-native run-android",
    "ios": "react-native run-ios",
    "ios-device": "react-native run-ios --device",
    "start": "react-native start",
    "build": "tsc",
    "clean-install": "rm -rf node_modules && yarn cache clean && yarn install",
    "setup": "yarn && yarn build:react-native:deps && npx pod-install",
    "test-e2e": "./e2e/run_tests.sh",
    "test": "jest",
    "lint": "eslint ."
  },
  "dependencies": {
    "@notifee/react-native": "^7.6.1",
    "@react-native-camera-roll/camera-roll": "^5.6.0",
    "@react-native-clipboard/clipboard": "^1.11.1",
    "@react-native-community/netinfo": "^9.3.10",
    "@react-native-firebase/app": "^16.5.0",
    "@react-native-firebase/messaging": "^16.5.0",
    "@react-native-google-signin/google-signin": "^8.2.1",
    "@react-navigation/native": "^6.0.13",
    "@react-navigation/native-stack": "^6.9.1",
<<<<<<< HEAD
    "@sentry/react-native": "^5.6.0",
=======
    "@sentry/react-native": "5.6.0",
>>>>>>> 256035aa
    "@stream-io/flat-list-mvcp": "^0.10.3",
    "@stream-io/video-react-native-sdk": "workspace:^",
    "intl-pluralrules": "^2.0.0",
    "nanoid": "^4.0.2",
    "react": "18.2.0",
    "react-native": "0.71.11",
    "react-native-callkeep": "^4.3.4",
    "react-native-dotenv": "^3.4.7",
    "react-native-fs": "^2.20.0",
    "react-native-gesture-handler": "^2.12.0",
    "react-native-get-random-values": "^1.8.0",
<<<<<<< HEAD
=======
    "react-native-haptic-feedback": "^2.0.3",
>>>>>>> 256035aa
    "react-native-image-crop-picker": "^0.40.0",
    "react-native-image-resizer": "^1.4.5",
    "react-native-incall-manager": "^4.0.0",
    "react-native-mmkv": "2.8.0",
    "react-native-polyfill-globals": "^3.1.0",
    "react-native-reanimated": "^3.3.0",
    "react-native-safe-area-context": "^4.4.1",
    "react-native-screens": "^3.18.1",
    "react-native-svg": "^13.9.0",
    "react-native-url-polyfill": "^1.3.0",
    "react-native-video": "^5.2.1",
    "react-native-voip-push-notification": "~3.3.1",
    "react-native-webrtc": "111.0.1",
    "rxjs": "~7.8.1",
    "stream-chat-react-native": "^5.15.1",
    "text-encoding-polyfill": "^0.6.7",
    "uuid": "^9.0.0"
  },
  "devDependencies": {
    "@babel/core": "^7.20.0",
    "@babel/preset-env": "^7.20.0",
    "@babel/runtime": "^7.20.0",
    "@react-native-community/eslint-config": "^3.2.0",
    "@rnx-kit/babel-preset-metro-react-native": "^1.1.3",
    "@rnx-kit/metro-config": "^1.3.3",
    "@rnx-kit/metro-resolver-symlinks": "^0.1.22",
    "@tsconfig/react-native": "^2.0.2",
    "@types/jest": "^29.2.1",
    "@types/react": "^18.0.24",
    "@types/react-native-dotenv": "^0.2.0",
    "@types/react-native-incall-manager": "^3.2.1",
    "@types/react-native-video": "^5",
    "@types/react-test-renderer": "^18.0.0",
    "@types/uuid": "^9.0.0",
    "babel-jest": "^29.2.1",
    "eslint": "^8.19.0",
    "jest": "^29.2.1",
    "metro-react-native-babel-preset": "0.73.10",
    "patch-package": "^6.4.7",
    "prettier": "2.8.4",
    "react-test-renderer": "18.2.0",
    "typescript": "^4.9.5"
  },
  "jest": {
    "preset": "react-native"
  },
  "installConfig": {
    "hoistingLimits": "workspaces"
  }
}<|MERGE_RESOLUTION|>--- conflicted
+++ resolved
@@ -24,11 +24,7 @@
     "@react-native-google-signin/google-signin": "^8.2.1",
     "@react-navigation/native": "^6.0.13",
     "@react-navigation/native-stack": "^6.9.1",
-<<<<<<< HEAD
     "@sentry/react-native": "^5.6.0",
-=======
-    "@sentry/react-native": "5.6.0",
->>>>>>> 256035aa
     "@stream-io/flat-list-mvcp": "^0.10.3",
     "@stream-io/video-react-native-sdk": "workspace:^",
     "intl-pluralrules": "^2.0.0",
@@ -40,10 +36,7 @@
     "react-native-fs": "^2.20.0",
     "react-native-gesture-handler": "^2.12.0",
     "react-native-get-random-values": "^1.8.0",
-<<<<<<< HEAD
-=======
     "react-native-haptic-feedback": "^2.0.3",
->>>>>>> 256035aa
     "react-native-image-crop-picker": "^0.40.0",
     "react-native-image-resizer": "^1.4.5",
     "react-native-incall-manager": "^4.0.0",
