// Top-level build file where you can add configuration options common to all sub-projects/modules.

buildscript {
    ext {
        buildToolsVersion = "33.0.0"
        minSdkVersion = 21
        compileSdkVersion = 33
        targetSdkVersion = 33
        googlePlayServicesAuthVersion = "20.3.0"
        // We use NDK 23 which has both M1 support and is the side-by-side NDK version from AGP.
        ndkVersion = "23.1.7779620"
    }
    repositories {
        google()
        mavenCentral()
    }
    dependencies {
        classpath("com.android.tools.build:gradle:7.3.1")
        classpath("com.facebook.react:react-native-gradle-plugin")
        classpath("com.google.gms:google-services:4.3.14")
<<<<<<< HEAD
        // NOTE: Do not place your application dependencies here; they belong
        // in the individual module build.gradle files
    }
}

allprojects {
    repositories {
        maven {
            // All of React Native (JS, Obj-C sources, Android binaries) is installed from npm
            url("$rootDir/../node_modules/react-native/android")
        }
        maven {
            // Android JSC is installed from npm
            url("$rootDir/../node_modules/jsc-android/dist")
        }
        mavenCentral {
            // We don't want to fetch react-native from Maven Central as there are
            // older versions over there.
            content {
                excludeGroup "com.facebook.react"
            }
        }
        google()
        maven { url 'https://maven.google.com' }
        // Added for Chat SDK
        maven { url "https://www.jitpack.io" }
=======
>>>>>>> 3f3b5d42
    }
}<|MERGE_RESOLUTION|>--- conflicted
+++ resolved
@@ -18,34 +18,5 @@
         classpath("com.android.tools.build:gradle:7.3.1")
         classpath("com.facebook.react:react-native-gradle-plugin")
         classpath("com.google.gms:google-services:4.3.14")
-<<<<<<< HEAD
-        // NOTE: Do not place your application dependencies here; they belong
-        // in the individual module build.gradle files
-    }
-}
-
-allprojects {
-    repositories {
-        maven {
-            // All of React Native (JS, Obj-C sources, Android binaries) is installed from npm
-            url("$rootDir/../node_modules/react-native/android")
-        }
-        maven {
-            // Android JSC is installed from npm
-            url("$rootDir/../node_modules/jsc-android/dist")
-        }
-        mavenCentral {
-            // We don't want to fetch react-native from Maven Central as there are
-            // older versions over there.
-            content {
-                excludeGroup "com.facebook.react"
-            }
-        }
-        google()
-        maven { url 'https://maven.google.com' }
-        // Added for Chat SDK
-        maven { url "https://www.jitpack.io" }
-=======
->>>>>>> 3f3b5d42
     }
 }