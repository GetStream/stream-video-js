--- conflicted
+++ resolved
@@ -81,15 +81,9 @@
             ? `https://pronto-staging.getstream.io/join/${call.id}`
             : `https://getstream.io/video/demos/join/${call.id}`;
       await Share.share({
-<<<<<<< HEAD
-        url: `https://pronto.getstream.io/join/${call?.id}`,
-        title: 'Stream Calls | Join Call',
-        message: `Join me on the call using this link https://pronto.getstream.io/join/${call?.id}`,
-=======
         url,
         title: 'Stream Calls | Join Call',
         message: `Join me on the call using this link ${url}`,
->>>>>>> b3d14546
       });
     } catch (error: any) {
       console.log(error.message);
