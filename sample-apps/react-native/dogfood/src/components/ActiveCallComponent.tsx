--- conflicted
+++ resolved
@@ -1,18 +1,7 @@
-<<<<<<< HEAD
-import React from 'react';
-import { ActiveCall, theme, useCall } from '@stream-io/video-react-native-sdk';
-import { ActivityIndicator, SafeAreaView, StyleSheet } from 'react-native';
-=======
 import React, { useEffect } from 'react';
 import { ActiveCall, useCall } from '@stream-io/video-react-native-sdk';
 import { ActivityIndicator, SafeAreaView, StyleSheet } from 'react-native';
-import { callkeepCallId$ } from '../hooks/useCallkeepEffect';
-import {
-  startForegroundService,
-  stopForegroundService,
-} from '../modules/push/android';
 import { appTheme } from '../theme';
->>>>>>> c83ca17e
 
 export const ActiveCallComponent = () => {
   const call = useCall();
