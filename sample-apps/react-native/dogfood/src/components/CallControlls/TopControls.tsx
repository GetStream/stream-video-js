--- conflicted
+++ resolved
@@ -38,11 +38,7 @@
     <View>
       {/* Component for the background of the TopControls. Since it has a Linear Gradient, an SVG is used to render it. */}
       <TopViewBackground height={topControlsHeight} width={topControlsWidth} />
-<<<<<<< HEAD
-      <View style={[styles.content]} onLayout={onLayout}>
-=======
       <View style={styles.content} onLayout={onLayout}>
->>>>>>> 0903b303
         <View style={styles.leftElement}>
           <View style={styles.leftContent}>
             <LayoutSwitcherButton />
@@ -50,11 +46,7 @@
             {!isCallRecorded && <VideoEffectsButton />}
           </View>
         </View>
-<<<<<<< HEAD
-        <View style={[styles.centerElement]}>
-=======
         <View style={styles.centerElement}>
->>>>>>> 0903b303
           <CallStatusBadge isCallRecorded={isCallRecorded} />
         </View>
         <View style={styles.rightElement}>
