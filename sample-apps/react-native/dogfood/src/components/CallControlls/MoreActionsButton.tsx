--- conflicted
+++ resolved
@@ -6,18 +6,10 @@
 } from '@stream-io/video-react-native-sdk';
 import { IconWrapper } from '@stream-io/video-react-native-sdk/src/icons';
 import MoreActions from '../../assets/MoreActions';
-<<<<<<< HEAD
 import { BottomControlsDrawer, DrawerOption } from '../BottomControlsDrawer';
 import Stats from '../../assets/Stats';
 import Feedback from '../../assets/Feedback';
 import FeedbackModal from '../FeedbackModal';
-=======
-import NoiseCancelation from '../../assets/NoiseCancelation';
-import ClosedCaptions from '../../assets/ClosedCaptions';
-import { BottomControlsDrawer, DrawerOption } from '../BottomControlsDrawer';
-import Stats from '../../assets/Stats';
-import Feedback from '../../assets/Feedback';
->>>>>>> d36c76af
 
 /**
  * The props for the More Actions Button in the Call Controls.
@@ -38,7 +30,6 @@
   onPressHandler,
 }: MoreActionsButtonProps) => {
   const {
-<<<<<<< HEAD
     theme: { colors, variants, moreActionsButton, defaults },
   } = useTheme();
   const [isDrawerVisible, setIsDrawerVisible] = useState(false);
@@ -86,66 +77,6 @@
       },
     },
   ];
-=======
-    theme: { colors, moreActionsButton, defaults, variants },
-  } = useTheme();
-  const [isDrawerVisible, setIsDrawerVisible] = useState(false);
->>>>>>> d36c76af
-
-  const options: DrawerOption[] = [
-    {
-      id: '1',
-      label: 'Noise Cancellation On',
-      icon: (
-        <IconWrapper>
-          <NoiseCancelation
-            color={colors.iconPrimaryDefault}
-            size={variants.roundButtonSizes.sm}
-          />
-        </IconWrapper>
-      ),
-      onPress: () => {},
-    },
-    {
-      id: '2',
-      label: 'Start Closed Captions',
-      icon: (
-        <IconWrapper>
-          <ClosedCaptions
-            color={colors.iconPrimaryDefault}
-            size={variants.roundButtonSizes.sm}
-          />
-        </IconWrapper>
-      ),
-      onPress: () => {},
-    },
-    {
-      id: '3',
-      label: 'Stats',
-      icon: (
-        <IconWrapper>
-          <Stats
-            color={colors.iconPrimaryDefault}
-            size={variants.roundButtonSizes.sm}
-          />
-        </IconWrapper>
-      ),
-      onPress: () => {},
-    },
-    {
-      id: '4',
-      label: 'Feedback',
-      icon: (
-        <IconWrapper>
-          <Feedback
-            color={colors.iconPrimaryDefault}
-            size={variants.roundButtonSizes.sm}
-          />
-        </IconWrapper>
-      ),
-      onPress: () => {},
-    },
-  ];
 
   const buttonColor = isDrawerVisible
     ? colors.buttonPrimaryDefault
@@ -167,14 +98,11 @@
         onClose={() => setIsDrawerVisible(false)}
         options={options}
       />
-<<<<<<< HEAD
       <FeedbackModal
         visible={feedbackModalVisible}
         onClose={() => setFeedbackModalVisible(false)}
         onRating={handleRating}
       />
-=======
->>>>>>> d36c76af
       <IconWrapper>
         <MoreActions
           color={colors.iconPrimaryDefault}
