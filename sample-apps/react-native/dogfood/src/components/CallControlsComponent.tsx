--- conflicted
+++ resolved
@@ -38,20 +38,8 @@
   };
 
   return (
-<<<<<<< HEAD
-    <View
-      style={[
-        styles.callControlsWrapper,
-        {
-          paddingBottom: Math.max(bottom, appTheme.spacing.lg),
-        },
-      ]}
-    >
+    <View style={[styles.callControlsWrapper, landScapeStyles]}>
       <ReactionsButton />
-=======
-    <View style={[styles.callControlsWrapper, landScapeStyles]}>
-      <ReactionButton />
->>>>>>> 6e8a4bd7
       <ChatButton
         onPressHandler={onChatOpenHandler}
         unreadBadgeCount={unreadCountIndicator}
