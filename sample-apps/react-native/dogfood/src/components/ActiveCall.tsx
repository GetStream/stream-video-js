--- conflicted
+++ resolved
@@ -1,15 +1,9 @@
 import React, { useEffect, useRef } from 'react';
 import {
+  CallContentView,
   CallControlsView,
-<<<<<<< HEAD
+  CallingState,
   ParticipantsInfoBadge,
-  CallContentView,
-=======
-  CallControlsViewType,
-  CallParticipantsBadge,
-  CallParticipantsView,
->>>>>>> 7921d9b3
-  CallingState,
   useCall,
   useIncallManager,
 } from '@stream-io/video-react-native-sdk';
