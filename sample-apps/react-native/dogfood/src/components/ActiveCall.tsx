import React, { useEffect, useRef, useState } from 'react';
import {
<<<<<<< HEAD
  CallContentProps,
=======
  CallControls,
>>>>>>> 7fc6a4e2
  CallControlsType,
  CallingState,
  CallContent,
  useCall,
  useIncallManager,
  theme,
<<<<<<< HEAD
  ReactionButton,
  ChatButton,
  ToggleVideoPublishingButton,
  ToggleAudioPublishingButton,
  ToggleCameraFaceButton,
  HangUpCallButton,
  ChatButtonProps,
=======
  CallTopView,
>>>>>>> 7fc6a4e2
} from '@stream-io/video-react-native-sdk';
import { ActivityIndicator, StyleSheet, View } from 'react-native';
import { appTheme } from '../theme';
import {
  SafeAreaView,
  useSafeAreaInsets,
} from 'react-native-safe-area-context';
<<<<<<< HEAD
import { ActiveCallNotification } from './ActiveCallNotification';
import { ParticipantsLayoutSwitchButton } from './ParticipantsLayoutButton';
import { Z_INDEX } from '@stream-io/video-react-native-sdk/src/constants';

type ActiveCallProps = CallControlsType & {
  chatButton?: ChatButtonProps;
  onHangupCallHandler?: () => void;
};

type Layout = CallContentProps['mode'];

export const ActiveCall = ({
  chatButton,
  onHangupCallHandler,
=======
import { ParticipantsInfoList } from './ParticipantsInfoList';

type ActiveCallProps = CallControlsType & {
  onBackPressed?: () => void;
};

export const ActiveCall = ({
  chatButton,
  hangUpCallButton,
  onBackPressed,
>>>>>>> 7fc6a4e2
}: ActiveCallProps) => {
  const call = useCall();
  const activeCallRef = useRef(call);
  activeCallRef.current = call;
  const [isCallParticipantsVisible, setIsCallParticipantsVisible] =
    useState<boolean>(false);

  const onOpenCallParticipantsInfo = () => {
    setIsCallParticipantsVisible(true);
  };

  useEffect(() => {
    return () => {
      if (activeCallRef.current?.state.callingState !== CallingState.LEFT) {
        activeCallRef.current?.leave();
      }
    };
  }, []);

  /**
   * This hook is used to handle IncallManager specs of the application.
   */
  useIncallManager({ media: 'video', auto: true });

<<<<<<< HEAD
  const { top, bottom } = useSafeAreaInsets();
=======
  const { bottom } = useSafeAreaInsets();
>>>>>>> 7fc6a4e2

  if (!call) {
    return <ActivityIndicator size={'large'} style={StyleSheet.absoluteFill} />;
  }

  return (
    <SafeAreaView style={styles.container} edges={['top', 'left', 'right']}>
      <View style={styles.container}>
        <CallTopView
          onBackPressed={onBackPressed}
          onParticipantInfoPress={onOpenCallParticipantsInfo}
        />
        <CallContent />
      </View>
<<<<<<< HEAD
      <CallContent mode={selectedLayout} />
      {/* Since we want the chat and the reaction button the entire call controls is customized */}
      <View
=======
      <CallControls
        chatButton={chatButton}
        hangUpCallButton={hangUpCallButton}
>>>>>>> 7fc6a4e2
        style={[
          styles.callControlsWrapper,
          {
            paddingBottom: Math.max(bottom, appTheme.spacing.lg),
          },
        ]}
<<<<<<< HEAD
      >
        <ReactionButton />
        <ChatButton
          onPressHandler={chatButton?.onPressHandler}
          unreadBadgeCount={chatButton?.unreadBadgeCount}
        />
        <ToggleVideoPublishingButton />
        <ToggleAudioPublishingButton />
        <ToggleCameraFaceButton />
        <HangUpCallButton onPressHandler={onHangupCallHandler} />
      </View>
=======
      />
      <ParticipantsInfoList
        isCallParticipantsInfoVisible={isCallParticipantsVisible}
        setIsCallParticipantsInfoVisible={setIsCallParticipantsVisible}
      />
>>>>>>> 7fc6a4e2
    </SafeAreaView>
  );
};

const styles = StyleSheet.create({
  container: {
    flex: 1,
  },
  icons: {
    position: 'absolute',
    right: theme.spacing.lg * 2,
    marginTop: appTheme.spacing.sm,
    flexDirection: 'row',
    alignItems: 'center',
    zIndex: appTheme.zIndex.IN_FRONT,
  },
  callControlsWrapper: {
    flexDirection: 'row',
    justifyContent: 'space-evenly',
    paddingVertical: theme.padding.md,
    zIndex: Z_INDEX.IN_FRONT,
    backgroundColor: appTheme.colors.static_grey,
  },
});<|MERGE_RESOLUTION|>--- conflicted
+++ resolved
@@ -1,27 +1,18 @@
 import React, { useEffect, useRef, useState } from 'react';
 import {
-<<<<<<< HEAD
-  CallContentProps,
-=======
-  CallControls,
->>>>>>> 7fc6a4e2
-  CallControlsType,
   CallingState,
   CallContent,
   useCall,
   useIncallManager,
   theme,
-<<<<<<< HEAD
   ReactionButton,
   ChatButton,
   ToggleVideoPublishingButton,
   ToggleAudioPublishingButton,
   ToggleCameraFaceButton,
   HangUpCallButton,
+  CallTopView,
   ChatButtonProps,
-=======
-  CallTopView,
->>>>>>> 7fc6a4e2
 } from '@stream-io/video-react-native-sdk';
 import { ActivityIndicator, StyleSheet, View } from 'react-native';
 import { appTheme } from '../theme';
@@ -29,33 +20,19 @@
   SafeAreaView,
   useSafeAreaInsets,
 } from 'react-native-safe-area-context';
-<<<<<<< HEAD
-import { ActiveCallNotification } from './ActiveCallNotification';
-import { ParticipantsLayoutSwitchButton } from './ParticipantsLayoutButton';
-import { Z_INDEX } from '@stream-io/video-react-native-sdk/src/constants';
+import { ParticipantsInfoList } from './ParticipantsInfoList';
+import { Z_INDEX } from '../constants';
 
-type ActiveCallProps = CallControlsType & {
+type ActiveCallProps = {
   chatButton?: ChatButtonProps;
   onHangupCallHandler?: () => void;
-};
-
-type Layout = CallContentProps['mode'];
-
-export const ActiveCall = ({
-  chatButton,
-  onHangupCallHandler,
-=======
-import { ParticipantsInfoList } from './ParticipantsInfoList';
-
-type ActiveCallProps = CallControlsType & {
   onBackPressed?: () => void;
 };
 
 export const ActiveCall = ({
   chatButton,
-  hangUpCallButton,
   onBackPressed,
->>>>>>> 7fc6a4e2
+  onHangupCallHandler,
 }: ActiveCallProps) => {
   const call = useCall();
   const activeCallRef = useRef(call);
@@ -80,11 +57,7 @@
    */
   useIncallManager({ media: 'video', auto: true });
 
-<<<<<<< HEAD
-  const { top, bottom } = useSafeAreaInsets();
-=======
   const { bottom } = useSafeAreaInsets();
->>>>>>> 7fc6a4e2
 
   if (!call) {
     return <ActivityIndicator size={'large'} style={StyleSheet.absoluteFill} />;
@@ -99,22 +72,14 @@
         />
         <CallContent />
       </View>
-<<<<<<< HEAD
-      <CallContent mode={selectedLayout} />
       {/* Since we want the chat and the reaction button the entire call controls is customized */}
       <View
-=======
-      <CallControls
-        chatButton={chatButton}
-        hangUpCallButton={hangUpCallButton}
->>>>>>> 7fc6a4e2
         style={[
           styles.callControlsWrapper,
           {
             paddingBottom: Math.max(bottom, appTheme.spacing.lg),
           },
         ]}
-<<<<<<< HEAD
       >
         <ReactionButton />
         <ChatButton
@@ -126,13 +91,10 @@
         <ToggleCameraFaceButton />
         <HangUpCallButton onPressHandler={onHangupCallHandler} />
       </View>
-=======
-      />
       <ParticipantsInfoList
         isCallParticipantsInfoVisible={isCallParticipantsVisible}
         setIsCallParticipantsInfoVisible={setIsCallParticipantsVisible}
       />
->>>>>>> 7fc6a4e2
     </SafeAreaView>
   );
 };
