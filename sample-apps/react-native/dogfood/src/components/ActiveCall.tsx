--- conflicted
+++ resolved
@@ -23,10 +23,7 @@
 export const ActiveCall = ({
   onChatOpenHandler,
   onBackPressed,
-<<<<<<< HEAD
   onHangupCallHandler,
-=======
->>>>>>> 3f48b9a7
   onCallEnded,
   unreadCountIndicator,
 }: ActiveCallProps) => {
@@ -61,24 +58,11 @@
   }
 
   return (
-<<<<<<< HEAD
-    <SafeAreaView style={styles.container} edges={['top', 'left', 'right']}>
-      <CallContent
-        onBackPressed={onBackPressed}
-        onHangupCallHandler={onHangupCallHandler}
-        CallControls={CustomControlsComponent}
-        landscape={currentOrientation === 'landscape'}
-      />
-      <ParticipantsInfoList
-        isCallParticipantsInfoVisible={isCallParticipantsVisible}
-        setIsCallParticipantsInfoVisible={setIsCallParticipantsVisible}
-      />
-    </SafeAreaView>
-=======
     <View style={styles.container}>
       <SafeAreaView style={styles.safeArea} edges={['top', 'left', 'right']}>
         <CallContent
           onBackPressed={onBackPressed}
+          onHangupCallHandler={onHangupCallHandler}
           CallControls={CustomControlsComponent}
           landscape={currentOrientation === 'landscape'}
         />
@@ -89,7 +73,6 @@
       </SafeAreaView>
       <View style={styles.unsafeArea} />
     </View>
->>>>>>> 3f48b9a7
   );
 };
 
