--- conflicted
+++ resolved
@@ -43,10 +43,6 @@
   return (
     <SafeAreaView style={styles.container} edges={['top', 'left', 'right']}>
       <CallContent
-<<<<<<< HEAD
-        layout={'grid'}
-=======
->>>>>>> df75cbd5
         onBackPressed={onBackPressed}
         onParticipantInfoPress={onOpenCallParticipantsInfo}
         CallControls={CustomControlsComponent}
