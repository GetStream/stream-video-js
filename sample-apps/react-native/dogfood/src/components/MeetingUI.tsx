import React, { useCallback, useState } from 'react';
import { NativeStackScreenProps } from '@react-navigation/native-stack';
import {
  CallingState,
  useCall,
  useCallCallingState,
} from '@stream-io/video-react-native-sdk';
import { MeetingStackParamList, ScreenTypes } from '../../types';
import { LobbyViewComponent } from './LobbyViewComponent';
import { ActiveCall } from './ActiveCall';
import { useAppGlobalStoreSetState } from '../contexts/AppContext';
import { AuthenticationProgress } from './AuthenticatingProgress';
import { CallErrorComponent } from './CallErrorComponent';
import { useChannelWatch } from '../hooks/useChannelWatch';
import { useUnreadCount } from '../hooks/useUnreadCount';

type Props = NativeStackScreenProps<
  MeetingStackParamList,
  'MeetingScreen' | 'GuestMeetingScreen'
> & {
  callId: string;
};

export const MeetingUI = ({ callId, navigation, route }: Props) => {
  const [show, setShow] = useState<ScreenTypes>('lobby');
  const [errorMessage, setErrorMessage] = useState<string>('');
  const appStoreSetState = useAppGlobalStoreSetState();

  const channelWatched = useChannelWatch();
  const unreadBadgeCountIndicator = useUnreadCount({ channelWatched });

  const call = useCall();
  const callingState = useCallCallingState();

  const returnToHomeHandler = () => {
    navigation.navigate('JoinMeetingScreen');
  };

  const backToLobbyHandler = () => {
    setShow('lobby');
  };

  const onCallJoinHandler = useCallback(async () => {
    try {
      setShow('loading');
      await call?.join({ create: true });
      appStoreSetState({ chatLabelNoted: false });
      setShow('active-call');
    } catch (error) {
      if (error instanceof Error) {
        console.log('Error joining call:', error);
        setErrorMessage(error.message);
      }
      setShow('error-join');
    }
  }, [call, appStoreSetState]);

<<<<<<< HEAD
  const onCallHungUpHandler = async () => {
=======
  const onHangUpCallButtonHandler = async () => {
>>>>>>> cb2c4d60
    setShow('loading');
    try {
      if (callingState === CallingState.LEFT) {
        return;
      }
      await call?.leave();
      setShow('lobby');
      navigation.goBack();
    } catch (error) {
      if (error instanceof Error) {
        console.error('Error leaving call:', error);
        setErrorMessage(error.message);
      }
      setShow('error-leave');
    }
  };

  if (show === 'error-join' || show === 'error-leave') {
    return (
      <CallErrorComponent
        title="Error Joining/Leaving Call"
        message={errorMessage}
        backToLobbyHandler={backToLobbyHandler}
        returnToHomeHandler={returnToHomeHandler}
      />
    );
  } else if (show === 'loading') {
    return <AuthenticationProgress />;
  } else if (show === 'lobby') {
    return (
      <LobbyViewComponent
        callId={callId}
        onCallJoinHandler={onCallJoinHandler}
<<<<<<< HEAD
        {...{ navigation, route }}
=======
        navigation={navigation}
        route={route}
>>>>>>> cb2c4d60
      />
    );
  } else if (!call) {
    return (
      <CallErrorComponent
        title="Lost Active Call Connection"
        message={errorMessage}
        backToLobbyHandler={backToLobbyHandler}
        returnToHomeHandler={returnToHomeHandler}
      />
    );
  } else {
    return (
      <ActiveCall
        chatButton={{
          onPressHandler: () => {
            navigation.navigate('ChatScreen', { callId });
          },
          unreadBadgeCountIndicator,
        }}
        hangUpCallButton={{
<<<<<<< HEAD
          onPressHandler: onCallHungUpHandler,
=======
          onPressHandler: onHangUpCallButtonHandler,
>>>>>>> cb2c4d60
        }}
      />
    );
  }
};<|MERGE_RESOLUTION|>--- conflicted
+++ resolved
@@ -55,11 +55,7 @@
     }
   }, [call, appStoreSetState]);
 
-<<<<<<< HEAD
-  const onCallHungUpHandler = async () => {
-=======
   const onHangUpCallButtonHandler = async () => {
->>>>>>> cb2c4d60
     setShow('loading');
     try {
       if (callingState === CallingState.LEFT) {
@@ -93,12 +89,8 @@
       <LobbyViewComponent
         callId={callId}
         onCallJoinHandler={onCallJoinHandler}
-<<<<<<< HEAD
-        {...{ navigation, route }}
-=======
         navigation={navigation}
         route={route}
->>>>>>> cb2c4d60
       />
     );
   } else if (!call) {
@@ -120,11 +112,7 @@
           unreadBadgeCountIndicator,
         }}
         hangUpCallButton={{
-<<<<<<< HEAD
-          onPressHandler: onCallHungUpHandler,
-=======
           onPressHandler: onHangUpCallButtonHandler,
->>>>>>> cb2c4d60
         }}
       />
     );
