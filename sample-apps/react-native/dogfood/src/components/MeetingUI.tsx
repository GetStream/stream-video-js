import React, { useCallback, useState } from 'react';
import { NativeStackScreenProps } from '@react-navigation/native-stack';
import {
  CallingState,
  useCall,
  useCallStateHooks,
  useI18n,
} from '@stream-io/video-react-native-sdk';
import { MeetingStackParamList, ScreenTypes } from '../../types';
import { LobbyViewComponent } from './LobbyViewComponent';
import { ActiveCall } from './ActiveCall';
import { useAppGlobalStoreSetState } from '../contexts/AppContext';
import { AuthenticationProgress } from './AuthenticatingProgress';
import { CallErrorComponent } from './CallErrorComponent';
import { useUnreadCount } from '../hooks/useUnreadCount';

type Props = NativeStackScreenProps<
  MeetingStackParamList,
  'MeetingScreen' | 'GuestMeetingScreen'
> & {
  callId: string;
};

export const MeetingUI = ({ callId, navigation, route }: Props) => {
  const [show, setShow] = useState<ScreenTypes>('lobby');
  const [errorMessage, setErrorMessage] = useState<string>('');
  const appStoreSetState = useAppGlobalStoreSetState();
  const { t } = useI18n();
  const unreadBadgeCount = useUnreadCount();

  const call = useCall();
  const { useCallCallingState } = useCallStateHooks();
  const callingState = useCallCallingState();

  const returnToHomeHandler = () => {
    navigation.navigate('JoinMeetingScreen');
  };

  const backToLobbyHandler = () => {
    setShow('lobby');
  };

  const onCallJoinHandler = useCallback(async () => {
    try {
      setShow('loading');
      await call?.join({ create: true });
      appStoreSetState({ chatLabelNoted: false });
      setShow('active-call');
    } catch (error) {
      if (error instanceof Error) {
        console.log('Error joining call:', error);
        setErrorMessage(error.message);
      }
      setShow('error-join');
    }
  }, [call, appStoreSetState]);

  const onHangupCallHandler = async () => {
    setShow('loading');
    try {
      if (callingState === CallingState.LEFT) {
        return;
      }
      await call?.leave();
      setShow('lobby');
      navigation.goBack();
    } catch (error) {
      if (error instanceof Error) {
        console.error('Error leaving call:', error);
        setErrorMessage(error.message);
      }
      setShow('error-leave');
    }
  };

  if (show === 'error-join' || show === 'error-leave') {
    return (
      <CallErrorComponent
        title={t('Error Joining/Leaving Call')}
        message={errorMessage}
        backToLobbyHandler={backToLobbyHandler}
        returnToHomeHandler={returnToHomeHandler}
      />
    );
  } else if (show === 'loading') {
    return <AuthenticationProgress />;
  } else if (show === 'lobby') {
    return (
      <LobbyViewComponent
        callId={callId}
        onCallJoinHandler={onCallJoinHandler}
        navigation={navigation}
        route={route}
      />
    );
  } else if (!call) {
    return (
      <CallErrorComponent
        title={t('Lost Active Call Connection')}
        message={errorMessage}
        backToLobbyHandler={backToLobbyHandler}
        returnToHomeHandler={returnToHomeHandler}
      />
    );
  } else {
    return (
      <ActiveCall
        chatButton={{
          onPressHandler: () => {
            navigation.navigate('ChatScreen', { callId });
          },
          unreadBadgeCount,
        }}
<<<<<<< HEAD
        onHangupCallHandler={onHangupCallHandler}
=======
        onBackPressed={onCallHangupHandler}
>>>>>>> 7fc6a4e2
      />
    );
  }
};<|MERGE_RESOLUTION|>--- conflicted
+++ resolved
@@ -111,11 +111,8 @@
           },
           unreadBadgeCount,
         }}
-<<<<<<< HEAD
         onHangupCallHandler={onHangupCallHandler}
-=======
-        onBackPressed={onCallHangupHandler}
->>>>>>> 7fc6a4e2
+        onBackPressed={onHangupCallHandler}
       />
     );
   }
