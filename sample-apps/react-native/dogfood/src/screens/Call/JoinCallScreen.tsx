import React, { useCallback, useState } from 'react';
import { Image, Pressable, StyleSheet, Text, View } from 'react-native';
import { useAppGlobalStoreValue } from '../../contexts/AppContext';
import { useStreamVideoClient } from '@stream-io/video-react-native-sdk';
import { MemberRequest } from '@stream-io/video-client';
import { v4 as uuidv4 } from 'uuid';
import { appTheme } from '../../theme';
import { Button } from '../../components/Button';
import { TextInput } from '../../components/TextInput';

const JoinCallScreen = () => {
  const [ringingUserIdsText, setRingingUserIdsText] = useState<string>('');
  const username = useAppGlobalStoreValue((store) => store.username);
  const [ringingUsers, setRingingUsers] = useState<string[]>([]);
  const videoClient = useStreamVideoClient();

  const users = [
    {
      id: 'steve',
      name: 'Steve Galilli',
      image: 'https://ca.slack-edge.com/T02RM6X6B-U039J798FJ7-894cf1f07326-512',
    },
    {
      id: 'khushal',
      name: 'Khushal Agarwal',
      image: 'https://ca.slack-edge.com/T02RM6X6B-U02DTREQ2KX-5d600c87d3bc-512',
    },
    {
      id: 'santhosh',
      name: 'Santhosh Vaiyapuri',
      image: 'https://ca.slack-edge.com/T02RM6X6B-U0359AX2TUY-dc7dbec0bb88-512',
    },
    {
      id: 'oliver',
      name: 'Oliver Lazoroski',
      image: 'https://ca.slack-edge.com/T02RM6X6B-U03HJKTMSQZ-cdf636547793-512',
    },
    {
      id: 'zita',
      name: 'Zita Szupera',
      image: 'https://ca.slack-edge.com/T02RM6X6B-U02CA8MV9D1-8631020b96bf-512',
    },
  ];

  const startCallHandler = useCallback(async () => {
    let ringingUserIds = !ringingUserIdsText
      ? ringingUsers
      : ringingUserIdsText.split(',');

    // we also need to add our own user id in the members
    ringingUserIds = [...new Set([...ringingUserIds, username])];

    try {
      const call = videoClient?.call('default', uuidv4().toLowerCase());
      await call?.getOrCreate({
        ring: true,
        data: {
          // more timeout to cancel the call automatically so that it works when callee's app is in quit state
          settings_override: { ring: { auto_cancel_timeout_ms: 60000 } },
          members: ringingUserIds.map<MemberRequest>((ringingUserId) => {
            return {
              user_id: ringingUserId,
            };
          }),
        },
      });
    } catch (error) {
      console.log('Failed to createCall', error);
    }
  }, [ringingUserIdsText, ringingUsers, videoClient, username]);

  const isRingingUserSelected = (userId: string) =>
    ringingUsers.find((ringingUser) => ringingUser === userId);

  const ringingUsersSetHandler = (userId: string) => {
    if (!isRingingUserSelected(userId)) {
      setRingingUsers((prevState) => [...prevState, userId]);
    } else {
      setRingingUsers(
        ringingUsers.filter((ringingUser) => ringingUser !== userId),
      );
    }
  };

  return (
<<<<<<< HEAD
    <SafeAreaView style={styles.container}>
      <NavigationHeader />
      <View style={styles.textInputView}>
        <TextInput
          placeholder="Enter comma separated User Ids"
          style={styles.textInput}
          value={ringingUserIdsText}
          autoCapitalize="none"
          onChangeText={(value) => {
            setRingingUserIdsText(value);
          }}
        />
      </View>
      <Text style={styles.orText}>Or</Text>
      <View style={styles.participantsContainer}>
        <Text style={[styles.text, styles.label]}>Select Participants</Text>
=======
    <View style={styles.container}>
      <View>
        <Text style={styles.headerText}>Select Participants</Text>
>>>>>>> c83ca17e
        {users
          .filter((user) => user.id !== username)
          .map((user) => {
            return (
              <Pressable
                style={styles.participant}
                key={user.id}
                onPress={() => ringingUsersSetHandler(user.id)}
              >
                <Image source={{ uri: user.image }} style={styles.avatar} />
                <Text
                  style={[
                    styles.text,
                    isRingingUserSelected(user.id)
                      ? styles.selectedParticipant
                      : null,
                  ]}
                >
                  {user.name + ' - id: ' + user.id}
                </Text>
              </Pressable>
            );
          })}
        <Text style={styles.orText}>Or</Text>
        <TextInput
          autoCapitalize="none"
          autoCorrect={false}
          placeholder="Enter comma separated User ids"
          placeholderTextColor={'#8C8C8CFF'}
          value={ringingUserIdsText}
          onChangeText={(value) => {
            setRingingUserIdsText(value);
          }}
          textInputStyle={styles.textInputStyle}
        />
      </View>
      <Button
        title="Start a New Call"
        disabled={ringingUserIdsText === '' && ringingUsers.length === 0}
        onPress={startCallHandler}
      />
    </View>
  );
};

const styles = StyleSheet.create({
  container: {
    padding: appTheme.spacing.lg,
    backgroundColor: appTheme.colors.static_grey,
    flex: 1,
    justifyContent: 'space-evenly',
  },
  orText: {
    fontSize: 17,
    color: appTheme.colors.static_white,
    fontWeight: '500',
    marginVertical: appTheme.spacing.lg,
    textAlign: 'center',
  },
  textInputStyle: {
    flex: 0,
  },
  headerText: {
    fontSize: 20,
    color: appTheme.colors.static_white,
    fontWeight: 'bold',
    marginBottom: appTheme.spacing.lg,
  },
  participant: {
    paddingVertical: appTheme.spacing.sm,
    borderBottomColor: 'gray',
    borderBottomWidth: 1,
    display: 'flex',
    flexDirection: 'row',
    alignItems: 'center',
  },
  selectedParticipant: {
    color: appTheme.colors.primary,
    fontWeight: 'bold',
  },
  avatar: {
    height: 40,
    width: 40,
    borderRadius: 20,
  },
  text: {
    color: appTheme.colors.static_white,
    marginLeft: appTheme.spacing.md,
    fontSize: 16,
    fontWeight: '500',
  },
});

export default JoinCallScreen;<|MERGE_RESOLUTION|>--- conflicted
+++ resolved
@@ -83,28 +83,9 @@
   };
 
   return (
-<<<<<<< HEAD
-    <SafeAreaView style={styles.container}>
-      <NavigationHeader />
-      <View style={styles.textInputView}>
-        <TextInput
-          placeholder="Enter comma separated User Ids"
-          style={styles.textInput}
-          value={ringingUserIdsText}
-          autoCapitalize="none"
-          onChangeText={(value) => {
-            setRingingUserIdsText(value);
-          }}
-        />
-      </View>
-      <Text style={styles.orText}>Or</Text>
-      <View style={styles.participantsContainer}>
-        <Text style={[styles.text, styles.label]}>Select Participants</Text>
-=======
     <View style={styles.container}>
       <View>
         <Text style={styles.headerText}>Select Participants</Text>
->>>>>>> c83ca17e
         {users
           .filter((user) => user.id !== username)
           .map((user) => {
