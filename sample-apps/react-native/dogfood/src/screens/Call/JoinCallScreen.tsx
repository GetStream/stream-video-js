import React, { useCallback, useState } from 'react';
import {
  Alert,
  Image,
  KeyboardAvoidingView,
  Platform,
  Pressable,
  StyleSheet,
  Text,
  View,
} from 'react-native';
import { useAppGlobalStoreValue } from '../../contexts/AppContext';
import {
  useI18n,
  useStreamVideoClient,
} from '@stream-io/video-react-native-sdk';
import { MemberRequest } from '@stream-io/video-client';
import { v4 as uuidv4 } from 'uuid';
import { appTheme } from '../../theme';
import { Button } from '../../components/Button';
import { TextInput } from '../../components/TextInput';
import { KnownUsers } from '../../constants/KnownUsers';

const JoinCallScreen = () => {
  const [ringingUserIdsText, setRingingUserIdsText] = useState<string>('');
  const userId = useAppGlobalStoreValue((store) => store.userId);
  const [ringingUsers, setRingingUsers] = useState<string[]>([]);
  const videoClient = useStreamVideoClient();
  const { t } = useI18n();

  const startCallHandler = useCallback(async () => {
    let ringingUserIds = !ringingUserIdsText
      ? ringingUsers
      : ringingUserIdsText.split(',');

    // we also need to add our own user id in the members
    ringingUserIds = [...new Set([...ringingUserIds, userId])];

    try {
      const call = videoClient?.call('default', uuidv4().toLowerCase());
      await call?.getOrCreate({
        ring: true,
        data: {
          // more timeout to cancel the call automatically so that it works when callee's app is in quit state
          settings_override: { ring: { auto_cancel_timeout_ms: 60000 } },
          members: ringingUserIds.map<MemberRequest>((ringingUserId) => {
            return {
              user_id: ringingUserId,
            };
          }),
        },
      });
    } catch (error) {
      if (error instanceof Error) {
        Alert.alert('Error calling users', error.message);
      }
      console.log('Failed to createCall', error);
    }
  }, [ringingUserIdsText, ringingUsers, videoClient, userId]);

  const isRingingUserSelected = (userid: string) =>
    ringingUsers.find((ringingUser) => ringingUser === userid);

  const ringingUsersSetHandler = (userid: string) => {
    if (!isRingingUserSelected(userid)) {
      setRingingUsers((prevState) => [...prevState, userid]);
    } else {
      setRingingUsers(
        ringingUsers.filter((ringingUser) => ringingUser !== userid),
      );
    }
  };

  return (
    <KeyboardAvoidingView
      style={styles.container}
      behavior={Platform.OS === 'ios' ? 'position' : 'padding'}
    >
      <View>
<<<<<<< HEAD
        <Text style={styles.headerText}>{t('Select Participants')}</Text>
        {users
          .filter((user) => user.id !== userId)
          .map((user) => {
            return (
              <Pressable
                style={styles.participant}
                key={user.id}
                onPress={() => ringingUsersSetHandler(user.id)}
              >
                <Image source={{ uri: user.image }} style={styles.avatar} />
                <Text
                  style={[
                    styles.text,
                    isRingingUserSelected(user.id)
                      ? styles.selectedParticipant
                      : null,
                  ]}
                >
                  {user.name + ' - id: ' + user.id}
                </Text>
              </Pressable>
            );
          })}
        <Text style={styles.orText}>{t('OR')}</Text>
=======
        <Text style={styles.headerText}>Select Participants</Text>
        {KnownUsers.filter((user) => user.id !== userId).map((user) => {
          return (
            <Pressable
              style={styles.participant}
              key={user.id}
              onPress={() => ringingUsersSetHandler(user.id)}
            >
              <Image source={{ uri: user.image }} style={styles.avatar} />
              <Text
                style={[
                  styles.text,
                  isRingingUserSelected(user.id)
                    ? styles.selectedParticipant
                    : null,
                ]}
              >
                {user.name + ' - id: ' + user.id}
              </Text>
            </Pressable>
          );
        })}
        <Text style={styles.orText}>Or</Text>
>>>>>>> 8e839d28
        <TextInput
          autoCapitalize="none"
          autoCorrect={false}
          placeholder={t('Enter comma separated User ids')}
          value={ringingUserIdsText}
          onChangeText={(value) => {
            setRingingUserIdsText(value);
          }}
          style={styles.textInputStyle}
        />
      </View>
      <Button
        title={t('Start a New Call')}
        disabled={ringingUserIdsText === '' && ringingUsers.length === 0}
        onPress={startCallHandler}
      />
    </KeyboardAvoidingView>
  );
};

const styles = StyleSheet.create({
  container: {
    padding: appTheme.spacing.lg,
    backgroundColor: appTheme.colors.static_grey,
    flex: 1,
    justifyContent: 'space-evenly',
  },
  orText: {
    fontSize: 17,
    color: appTheme.colors.static_white,
    fontWeight: '500',
    marginVertical: appTheme.spacing.lg,
    textAlign: 'center',
  },
  textInputStyle: {
    flex: 0,
  },
  headerText: {
    fontSize: 20,
    color: appTheme.colors.static_white,
    fontWeight: 'bold',
    marginBottom: appTheme.spacing.lg,
  },
  participant: {
    paddingVertical: appTheme.spacing.sm,
    borderBottomColor: 'gray',
    borderBottomWidth: 1,
    display: 'flex',
    flexDirection: 'row',
    alignItems: 'center',
  },
  selectedParticipant: {
    color: appTheme.colors.primary,
    fontWeight: 'bold',
  },
  avatar: {
    height: 40,
    width: 40,
    borderRadius: 20,
  },
  text: {
    color: appTheme.colors.static_white,
    marginLeft: appTheme.spacing.md,
    fontSize: 16,
    fontWeight: '500',
  },
});

export default JoinCallScreen;<|MERGE_RESOLUTION|>--- conflicted
+++ resolved
@@ -77,34 +77,7 @@
       behavior={Platform.OS === 'ios' ? 'position' : 'padding'}
     >
       <View>
-<<<<<<< HEAD
         <Text style={styles.headerText}>{t('Select Participants')}</Text>
-        {users
-          .filter((user) => user.id !== userId)
-          .map((user) => {
-            return (
-              <Pressable
-                style={styles.participant}
-                key={user.id}
-                onPress={() => ringingUsersSetHandler(user.id)}
-              >
-                <Image source={{ uri: user.image }} style={styles.avatar} />
-                <Text
-                  style={[
-                    styles.text,
-                    isRingingUserSelected(user.id)
-                      ? styles.selectedParticipant
-                      : null,
-                  ]}
-                >
-                  {user.name + ' - id: ' + user.id}
-                </Text>
-              </Pressable>
-            );
-          })}
-        <Text style={styles.orText}>{t('OR')}</Text>
-=======
-        <Text style={styles.headerText}>Select Participants</Text>
         {KnownUsers.filter((user) => user.id !== userId).map((user) => {
           return (
             <Pressable
@@ -127,7 +100,6 @@
           );
         })}
         <Text style={styles.orText}>Or</Text>
->>>>>>> 8e839d28
         <TextInput
           autoCapitalize="none"
           autoCorrect={false}
