PODS:
  - boost (1.84.0)
  - DoubleConversion (1.1.6)
  - fast_float (6.1.4)
  - FBLazyVector (0.79.2)
  - fmt (11.0.2)
  - glog (0.3.5)
  - hermes-engine (0.79.2):
    - hermes-engine/Pre-built (= 0.79.2)
  - hermes-engine/Pre-built (0.79.2)
  - RCT-Folly (2024.11.18.00):
    - boost
    - DoubleConversion
    - fast_float (= 6.1.4)
    - fmt (= 11.0.2)
    - glog
    - RCT-Folly/Default (= 2024.11.18.00)
  - RCT-Folly/Default (2024.11.18.00):
    - boost
    - DoubleConversion
    - fast_float (= 6.1.4)
    - fmt (= 11.0.2)
    - glog
  - RCT-Folly/Fabric (2024.11.18.00):
    - boost
    - DoubleConversion
    - fast_float (= 6.1.4)
    - fmt (= 11.0.2)
    - glog
  - RCTDeprecation (0.79.2)
  - RCTRequired (0.79.2)
  - RCTTypeSafety (0.79.2):
    - FBLazyVector (= 0.79.2)
    - RCTRequired (= 0.79.2)
    - React-Core (= 0.79.2)
  - React (0.79.2):
    - React-Core (= 0.79.2)
    - React-Core/DevSupport (= 0.79.2)
    - React-Core/RCTWebSocket (= 0.79.2)
    - React-RCTActionSheet (= 0.79.2)
    - React-RCTAnimation (= 0.79.2)
    - React-RCTBlob (= 0.79.2)
    - React-RCTImage (= 0.79.2)
    - React-RCTLinking (= 0.79.2)
    - React-RCTNetwork (= 0.79.2)
    - React-RCTSettings (= 0.79.2)
    - React-RCTText (= 0.79.2)
    - React-RCTVibration (= 0.79.2)
  - React-callinvoker (0.79.2)
  - React-Codegen (0.1.0)
  - React-Core (0.79.2):
    - glog
    - hermes-engine
    - RCT-Folly (= 2024.11.18.00)
    - RCTDeprecation
    - React-Core/Default (= 0.79.2)
    - React-cxxreact
    - React-featureflags
    - React-hermes
    - React-jsi
    - React-jsiexecutor
    - React-jsinspector
    - React-jsitooling
    - React-perflogger
    - React-runtimescheduler
    - React-utils
    - SocketRocket (= 0.7.1)
    - Yoga
  - React-Core/CoreModulesHeaders (0.79.2):
    - glog
    - hermes-engine
    - RCT-Folly (= 2024.11.18.00)
    - RCTDeprecation
    - React-Core/Default
    - React-cxxreact
    - React-featureflags
    - React-hermes
    - React-jsi
    - React-jsiexecutor
    - React-jsinspector
    - React-jsitooling
    - React-perflogger
    - React-runtimescheduler
    - React-utils
    - SocketRocket (= 0.7.1)
    - Yoga
  - React-Core/Default (0.79.2):
    - glog
    - hermes-engine
    - RCT-Folly (= 2024.11.18.00)
    - RCTDeprecation
    - React-cxxreact
    - React-featureflags
    - React-hermes
    - React-jsi
    - React-jsiexecutor
    - React-jsinspector
    - React-jsitooling
    - React-perflogger
    - React-runtimescheduler
    - React-utils
    - SocketRocket (= 0.7.1)
    - Yoga
  - React-Core/DevSupport (0.79.2):
    - glog
    - hermes-engine
    - RCT-Folly (= 2024.11.18.00)
    - RCTDeprecation
    - React-Core/Default (= 0.79.2)
    - React-Core/RCTWebSocket (= 0.79.2)
    - React-cxxreact
    - React-featureflags
    - React-hermes
    - React-jsi
    - React-jsiexecutor
    - React-jsinspector
    - React-jsitooling
    - React-perflogger
    - React-runtimescheduler
    - React-utils
    - SocketRocket (= 0.7.1)
    - Yoga
  - React-Core/RCTActionSheetHeaders (0.79.2):
    - glog
    - hermes-engine
    - RCT-Folly (= 2024.11.18.00)
    - RCTDeprecation
    - React-Core/Default
    - React-cxxreact
    - React-featureflags
    - React-hermes
    - React-jsi
    - React-jsiexecutor
    - React-jsinspector
    - React-jsitooling
    - React-perflogger
    - React-runtimescheduler
    - React-utils
    - SocketRocket (= 0.7.1)
    - Yoga
  - React-Core/RCTAnimationHeaders (0.79.2):
    - glog
    - hermes-engine
    - RCT-Folly (= 2024.11.18.00)
    - RCTDeprecation
    - React-Core/Default
    - React-cxxreact
    - React-featureflags
    - React-hermes
    - React-jsi
    - React-jsiexecutor
    - React-jsinspector
    - React-jsitooling
    - React-perflogger
    - React-runtimescheduler
    - React-utils
    - SocketRocket (= 0.7.1)
    - Yoga
  - React-Core/RCTBlobHeaders (0.79.2):
    - glog
    - hermes-engine
    - RCT-Folly (= 2024.11.18.00)
    - RCTDeprecation
    - React-Core/Default
    - React-cxxreact
    - React-featureflags
    - React-hermes
    - React-jsi
    - React-jsiexecutor
    - React-jsinspector
    - React-jsitooling
    - React-perflogger
    - React-runtimescheduler
    - React-utils
    - SocketRocket (= 0.7.1)
    - Yoga
  - React-Core/RCTImageHeaders (0.79.2):
    - glog
    - hermes-engine
    - RCT-Folly (= 2024.11.18.00)
    - RCTDeprecation
    - React-Core/Default
    - React-cxxreact
    - React-featureflags
    - React-hermes
    - React-jsi
    - React-jsiexecutor
    - React-jsinspector
    - React-jsitooling
    - React-perflogger
    - React-runtimescheduler
    - React-utils
    - SocketRocket (= 0.7.1)
    - Yoga
  - React-Core/RCTLinkingHeaders (0.79.2):
    - glog
    - hermes-engine
    - RCT-Folly (= 2024.11.18.00)
    - RCTDeprecation
    - React-Core/Default
    - React-cxxreact
    - React-featureflags
    - React-hermes
    - React-jsi
    - React-jsiexecutor
    - React-jsinspector
    - React-jsitooling
    - React-perflogger
    - React-runtimescheduler
    - React-utils
    - SocketRocket (= 0.7.1)
    - Yoga
  - React-Core/RCTNetworkHeaders (0.79.2):
    - glog
    - hermes-engine
    - RCT-Folly (= 2024.11.18.00)
    - RCTDeprecation
    - React-Core/Default
    - React-cxxreact
    - React-featureflags
    - React-hermes
    - React-jsi
    - React-jsiexecutor
    - React-jsinspector
    - React-jsitooling
    - React-perflogger
    - React-runtimescheduler
    - React-utils
    - SocketRocket (= 0.7.1)
    - Yoga
  - React-Core/RCTSettingsHeaders (0.79.2):
    - glog
    - hermes-engine
    - RCT-Folly (= 2024.11.18.00)
    - RCTDeprecation
    - React-Core/Default
    - React-cxxreact
    - React-featureflags
    - React-hermes
    - React-jsi
    - React-jsiexecutor
    - React-jsinspector
    - React-jsitooling
    - React-perflogger
    - React-runtimescheduler
    - React-utils
    - SocketRocket (= 0.7.1)
    - Yoga
  - React-Core/RCTTextHeaders (0.79.2):
    - glog
    - hermes-engine
    - RCT-Folly (= 2024.11.18.00)
    - RCTDeprecation
    - React-Core/Default
    - React-cxxreact
    - React-featureflags
    - React-hermes
    - React-jsi
    - React-jsiexecutor
    - React-jsinspector
    - React-jsitooling
    - React-perflogger
    - React-runtimescheduler
    - React-utils
    - SocketRocket (= 0.7.1)
    - Yoga
  - React-Core/RCTVibrationHeaders (0.79.2):
    - glog
    - hermes-engine
    - RCT-Folly (= 2024.11.18.00)
    - RCTDeprecation
    - React-Core/Default
    - React-cxxreact
    - React-featureflags
    - React-hermes
    - React-jsi
    - React-jsiexecutor
    - React-jsinspector
    - React-jsitooling
    - React-perflogger
    - React-runtimescheduler
    - React-utils
    - SocketRocket (= 0.7.1)
    - Yoga
  - React-Core/RCTWebSocket (0.79.2):
    - glog
    - hermes-engine
    - RCT-Folly (= 2024.11.18.00)
    - RCTDeprecation
    - React-Core/Default (= 0.79.2)
    - React-cxxreact
    - React-featureflags
    - React-hermes
    - React-jsi
    - React-jsiexecutor
    - React-jsinspector
    - React-jsitooling
    - React-perflogger
    - React-runtimescheduler
    - React-utils
    - SocketRocket (= 0.7.1)
    - Yoga
  - React-CoreModules (0.79.2):
    - DoubleConversion
    - fast_float (= 6.1.4)
    - fmt (= 11.0.2)
    - RCT-Folly (= 2024.11.18.00)
    - RCTTypeSafety (= 0.79.2)
    - React-Core/CoreModulesHeaders (= 0.79.2)
    - React-jsi (= 0.79.2)
    - React-jsinspector
    - React-jsinspectortracing
    - React-NativeModulesApple
    - React-RCTBlob
    - React-RCTFBReactNativeSpec
    - React-RCTImage (= 0.79.2)
    - ReactCommon
    - SocketRocket (= 0.7.1)
  - React-cxxreact (0.79.2):
    - boost
    - DoubleConversion
    - fast_float (= 6.1.4)
    - fmt (= 11.0.2)
    - glog
    - hermes-engine
    - RCT-Folly (= 2024.11.18.00)
    - React-callinvoker (= 0.79.2)
    - React-debug (= 0.79.2)
    - React-jsi (= 0.79.2)
    - React-jsinspector
    - React-jsinspectortracing
    - React-logger (= 0.79.2)
    - React-perflogger (= 0.79.2)
    - React-runtimeexecutor (= 0.79.2)
    - React-timing (= 0.79.2)
  - React-debug (0.79.2)
  - React-defaultsnativemodule (0.79.2):
    - hermes-engine
    - RCT-Folly
    - React-domnativemodule
    - React-featureflagsnativemodule
    - React-hermes
    - React-idlecallbacksnativemodule
    - React-jsi
    - React-jsiexecutor
    - React-microtasksnativemodule
    - React-RCTFBReactNativeSpec
  - React-domnativemodule (0.79.2):
    - hermes-engine
    - RCT-Folly
    - React-Fabric
    - React-FabricComponents
    - React-graphics
    - React-hermes
    - React-jsi
    - React-jsiexecutor
    - React-RCTFBReactNativeSpec
    - ReactCommon/turbomodule/core
    - Yoga
  - React-Fabric (0.79.2):
    - DoubleConversion
    - fast_float (= 6.1.4)
    - fmt (= 11.0.2)
    - glog
    - hermes-engine
    - RCT-Folly/Fabric (= 2024.11.18.00)
    - RCTRequired
    - RCTTypeSafety
    - React-Core
    - React-cxxreact
    - React-debug
    - React-Fabric/animations (= 0.79.2)
    - React-Fabric/attributedstring (= 0.79.2)
    - React-Fabric/componentregistry (= 0.79.2)
    - React-Fabric/componentregistrynative (= 0.79.2)
    - React-Fabric/components (= 0.79.2)
    - React-Fabric/consistency (= 0.79.2)
    - React-Fabric/core (= 0.79.2)
    - React-Fabric/dom (= 0.79.2)
    - React-Fabric/imagemanager (= 0.79.2)
    - React-Fabric/leakchecker (= 0.79.2)
    - React-Fabric/mounting (= 0.79.2)
    - React-Fabric/observers (= 0.79.2)
    - React-Fabric/scheduler (= 0.79.2)
    - React-Fabric/telemetry (= 0.79.2)
    - React-Fabric/templateprocessor (= 0.79.2)
    - React-Fabric/uimanager (= 0.79.2)
    - React-featureflags
    - React-graphics
    - React-hermes
    - React-jsi
    - React-jsiexecutor
    - React-logger
    - React-rendererdebug
    - React-runtimescheduler
    - React-utils
    - ReactCommon/turbomodule/core
  - React-Fabric/animations (0.79.2):
    - DoubleConversion
    - fast_float (= 6.1.4)
    - fmt (= 11.0.2)
    - glog
    - hermes-engine
    - RCT-Folly/Fabric (= 2024.11.18.00)
    - RCTRequired
    - RCTTypeSafety
    - React-Core
    - React-cxxreact
    - React-debug
    - React-featureflags
    - React-graphics
    - React-hermes
    - React-jsi
    - React-jsiexecutor
    - React-logger
    - React-rendererdebug
    - React-runtimescheduler
    - React-utils
    - ReactCommon/turbomodule/core
  - React-Fabric/attributedstring (0.79.2):
    - DoubleConversion
    - fast_float (= 6.1.4)
    - fmt (= 11.0.2)
    - glog
    - hermes-engine
    - RCT-Folly/Fabric (= 2024.11.18.00)
    - RCTRequired
    - RCTTypeSafety
    - React-Core
    - React-cxxreact
    - React-debug
    - React-featureflags
    - React-graphics
    - React-hermes
    - React-jsi
    - React-jsiexecutor
    - React-logger
    - React-rendererdebug
    - React-runtimescheduler
    - React-utils
    - ReactCommon/turbomodule/core
  - React-Fabric/componentregistry (0.79.2):
    - DoubleConversion
    - fast_float (= 6.1.4)
    - fmt (= 11.0.2)
    - glog
    - hermes-engine
    - RCT-Folly/Fabric (= 2024.11.18.00)
    - RCTRequired
    - RCTTypeSafety
    - React-Core
    - React-cxxreact
    - React-debug
    - React-featureflags
    - React-graphics
    - React-hermes
    - React-jsi
    - React-jsiexecutor
    - React-logger
    - React-rendererdebug
    - React-runtimescheduler
    - React-utils
    - ReactCommon/turbomodule/core
  - React-Fabric/componentregistrynative (0.79.2):
    - DoubleConversion
    - fast_float (= 6.1.4)
    - fmt (= 11.0.2)
    - glog
    - hermes-engine
    - RCT-Folly/Fabric (= 2024.11.18.00)
    - RCTRequired
    - RCTTypeSafety
    - React-Core
    - React-cxxreact
    - React-debug
    - React-featureflags
    - React-graphics
    - React-hermes
    - React-jsi
    - React-jsiexecutor
    - React-logger
    - React-rendererdebug
    - React-runtimescheduler
    - React-utils
    - ReactCommon/turbomodule/core
  - React-Fabric/components (0.79.2):
    - DoubleConversion
    - fast_float (= 6.1.4)
    - fmt (= 11.0.2)
    - glog
    - hermes-engine
    - RCT-Folly/Fabric (= 2024.11.18.00)
    - RCTRequired
    - RCTTypeSafety
    - React-Core
    - React-cxxreact
    - React-debug
    - React-Fabric/components/legacyviewmanagerinterop (= 0.79.2)
    - React-Fabric/components/root (= 0.79.2)
    - React-Fabric/components/scrollview (= 0.79.2)
    - React-Fabric/components/view (= 0.79.2)
    - React-featureflags
    - React-graphics
    - React-hermes
    - React-jsi
    - React-jsiexecutor
    - React-logger
    - React-rendererdebug
    - React-runtimescheduler
    - React-utils
    - ReactCommon/turbomodule/core
  - React-Fabric/components/legacyviewmanagerinterop (0.79.2):
    - DoubleConversion
    - fast_float (= 6.1.4)
    - fmt (= 11.0.2)
    - glog
    - hermes-engine
    - RCT-Folly/Fabric (= 2024.11.18.00)
    - RCTRequired
    - RCTTypeSafety
    - React-Core
    - React-cxxreact
    - React-debug
    - React-featureflags
    - React-graphics
    - React-hermes
    - React-jsi
    - React-jsiexecutor
    - React-logger
    - React-rendererdebug
    - React-runtimescheduler
    - React-utils
    - ReactCommon/turbomodule/core
  - React-Fabric/components/root (0.79.2):
    - DoubleConversion
    - fast_float (= 6.1.4)
    - fmt (= 11.0.2)
    - glog
    - hermes-engine
    - RCT-Folly/Fabric (= 2024.11.18.00)
    - RCTRequired
    - RCTTypeSafety
    - React-Core
    - React-cxxreact
    - React-debug
    - React-featureflags
    - React-graphics
    - React-hermes
    - React-jsi
    - React-jsiexecutor
    - React-logger
    - React-rendererdebug
    - React-runtimescheduler
    - React-utils
    - ReactCommon/turbomodule/core
  - React-Fabric/components/scrollview (0.79.2):
    - DoubleConversion
    - fast_float (= 6.1.4)
    - fmt (= 11.0.2)
    - glog
    - hermes-engine
    - RCT-Folly/Fabric (= 2024.11.18.00)
    - RCTRequired
    - RCTTypeSafety
    - React-Core
    - React-cxxreact
    - React-debug
    - React-featureflags
    - React-graphics
    - React-hermes
    - React-jsi
    - React-jsiexecutor
    - React-logger
    - React-rendererdebug
    - React-runtimescheduler
    - React-utils
    - ReactCommon/turbomodule/core
  - React-Fabric/components/view (0.79.2):
    - DoubleConversion
    - fast_float (= 6.1.4)
    - fmt (= 11.0.2)
    - glog
    - hermes-engine
    - RCT-Folly/Fabric (= 2024.11.18.00)
    - RCTRequired
    - RCTTypeSafety
    - React-Core
    - React-cxxreact
    - React-debug
    - React-featureflags
    - React-graphics
    - React-hermes
    - React-jsi
    - React-jsiexecutor
    - React-logger
    - React-renderercss
    - React-rendererdebug
    - React-runtimescheduler
    - React-utils
    - ReactCommon/turbomodule/core
    - Yoga
  - React-Fabric/consistency (0.79.2):
    - DoubleConversion
    - fast_float (= 6.1.4)
    - fmt (= 11.0.2)
    - glog
    - hermes-engine
    - RCT-Folly/Fabric (= 2024.11.18.00)
    - RCTRequired
    - RCTTypeSafety
    - React-Core
    - React-cxxreact
    - React-debug
    - React-featureflags
    - React-graphics
    - React-hermes
    - React-jsi
    - React-jsiexecutor
    - React-logger
    - React-rendererdebug
    - React-runtimescheduler
    - React-utils
    - ReactCommon/turbomodule/core
  - React-Fabric/core (0.79.2):
    - DoubleConversion
    - fast_float (= 6.1.4)
    - fmt (= 11.0.2)
    - glog
    - hermes-engine
    - RCT-Folly/Fabric (= 2024.11.18.00)
    - RCTRequired
    - RCTTypeSafety
    - React-Core
    - React-cxxreact
    - React-debug
    - React-featureflags
    - React-graphics
    - React-hermes
    - React-jsi
    - React-jsiexecutor
    - React-logger
    - React-rendererdebug
    - React-runtimescheduler
    - React-utils
    - ReactCommon/turbomodule/core
  - React-Fabric/dom (0.79.2):
    - DoubleConversion
    - fast_float (= 6.1.4)
    - fmt (= 11.0.2)
    - glog
    - hermes-engine
    - RCT-Folly/Fabric (= 2024.11.18.00)
    - RCTRequired
    - RCTTypeSafety
    - React-Core
    - React-cxxreact
    - React-debug
    - React-featureflags
    - React-graphics
    - React-hermes
    - React-jsi
    - React-jsiexecutor
    - React-logger
    - React-rendererdebug
    - React-runtimescheduler
    - React-utils
    - ReactCommon/turbomodule/core
  - React-Fabric/imagemanager (0.79.2):
    - DoubleConversion
    - fast_float (= 6.1.4)
    - fmt (= 11.0.2)
    - glog
    - hermes-engine
    - RCT-Folly/Fabric (= 2024.11.18.00)
    - RCTRequired
    - RCTTypeSafety
    - React-Core
    - React-cxxreact
    - React-debug
    - React-featureflags
    - React-graphics
    - React-hermes
    - React-jsi
    - React-jsiexecutor
    - React-logger
    - React-rendererdebug
    - React-runtimescheduler
    - React-utils
    - ReactCommon/turbomodule/core
  - React-Fabric/leakchecker (0.79.2):
    - DoubleConversion
    - fast_float (= 6.1.4)
    - fmt (= 11.0.2)
    - glog
    - hermes-engine
    - RCT-Folly/Fabric (= 2024.11.18.00)
    - RCTRequired
    - RCTTypeSafety
    - React-Core
    - React-cxxreact
    - React-debug
    - React-featureflags
    - React-graphics
    - React-hermes
    - React-jsi
    - React-jsiexecutor
    - React-logger
    - React-rendererdebug
    - React-runtimescheduler
    - React-utils
    - ReactCommon/turbomodule/core
  - React-Fabric/mounting (0.79.2):
    - DoubleConversion
    - fast_float (= 6.1.4)
    - fmt (= 11.0.2)
    - glog
    - hermes-engine
    - RCT-Folly/Fabric (= 2024.11.18.00)
    - RCTRequired
    - RCTTypeSafety
    - React-Core
    - React-cxxreact
    - React-debug
    - React-featureflags
    - React-graphics
    - React-hermes
    - React-jsi
    - React-jsiexecutor
    - React-logger
    - React-rendererdebug
    - React-runtimescheduler
    - React-utils
    - ReactCommon/turbomodule/core
  - React-Fabric/observers (0.79.2):
    - DoubleConversion
    - fast_float (= 6.1.4)
    - fmt (= 11.0.2)
    - glog
    - hermes-engine
    - RCT-Folly/Fabric (= 2024.11.18.00)
    - RCTRequired
    - RCTTypeSafety
    - React-Core
    - React-cxxreact
    - React-debug
    - React-Fabric/observers/events (= 0.79.2)
    - React-featureflags
    - React-graphics
    - React-hermes
    - React-jsi
    - React-jsiexecutor
    - React-logger
    - React-rendererdebug
    - React-runtimescheduler
    - React-utils
    - ReactCommon/turbomodule/core
  - React-Fabric/observers/events (0.79.2):
    - DoubleConversion
    - fast_float (= 6.1.4)
    - fmt (= 11.0.2)
    - glog
    - hermes-engine
    - RCT-Folly/Fabric (= 2024.11.18.00)
    - RCTRequired
    - RCTTypeSafety
    - React-Core
    - React-cxxreact
    - React-debug
    - React-featureflags
    - React-graphics
    - React-hermes
    - React-jsi
    - React-jsiexecutor
    - React-logger
    - React-rendererdebug
    - React-runtimescheduler
    - React-utils
    - ReactCommon/turbomodule/core
  - React-Fabric/scheduler (0.79.2):
    - DoubleConversion
    - fast_float (= 6.1.4)
    - fmt (= 11.0.2)
    - glog
    - hermes-engine
    - RCT-Folly/Fabric (= 2024.11.18.00)
    - RCTRequired
    - RCTTypeSafety
    - React-Core
    - React-cxxreact
    - React-debug
    - React-Fabric/observers/events
    - React-featureflags
    - React-graphics
    - React-hermes
    - React-jsi
    - React-jsiexecutor
    - React-logger
    - React-performancetimeline
    - React-rendererdebug
    - React-runtimescheduler
    - React-utils
    - ReactCommon/turbomodule/core
  - React-Fabric/telemetry (0.79.2):
    - DoubleConversion
    - fast_float (= 6.1.4)
    - fmt (= 11.0.2)
    - glog
    - hermes-engine
    - RCT-Folly/Fabric (= 2024.11.18.00)
    - RCTRequired
    - RCTTypeSafety
    - React-Core
    - React-cxxreact
    - React-debug
    - React-featureflags
    - React-graphics
    - React-hermes
    - React-jsi
    - React-jsiexecutor
    - React-logger
    - React-rendererdebug
    - React-runtimescheduler
    - React-utils
    - ReactCommon/turbomodule/core
  - React-Fabric/templateprocessor (0.79.2):
    - DoubleConversion
    - fast_float (= 6.1.4)
    - fmt (= 11.0.2)
    - glog
    - hermes-engine
    - RCT-Folly/Fabric (= 2024.11.18.00)
    - RCTRequired
    - RCTTypeSafety
    - React-Core
    - React-cxxreact
    - React-debug
    - React-featureflags
    - React-graphics
    - React-hermes
    - React-jsi
    - React-jsiexecutor
    - React-logger
    - React-rendererdebug
    - React-runtimescheduler
    - React-utils
    - ReactCommon/turbomodule/core
  - React-Fabric/uimanager (0.79.2):
    - DoubleConversion
    - fast_float (= 6.1.4)
    - fmt (= 11.0.2)
    - glog
    - hermes-engine
    - RCT-Folly/Fabric (= 2024.11.18.00)
    - RCTRequired
    - RCTTypeSafety
    - React-Core
    - React-cxxreact
    - React-debug
    - React-Fabric/uimanager/consistency (= 0.79.2)
    - React-featureflags
    - React-graphics
    - React-hermes
    - React-jsi
    - React-jsiexecutor
    - React-logger
    - React-rendererconsistency
    - React-rendererdebug
    - React-runtimescheduler
    - React-utils
    - ReactCommon/turbomodule/core
  - React-Fabric/uimanager/consistency (0.79.2):
    - DoubleConversion
    - fast_float (= 6.1.4)
    - fmt (= 11.0.2)
    - glog
    - hermes-engine
    - RCT-Folly/Fabric (= 2024.11.18.00)
    - RCTRequired
    - RCTTypeSafety
    - React-Core
    - React-cxxreact
    - React-debug
    - React-featureflags
    - React-graphics
    - React-hermes
    - React-jsi
    - React-jsiexecutor
    - React-logger
    - React-rendererconsistency
    - React-rendererdebug
    - React-runtimescheduler
    - React-utils
    - ReactCommon/turbomodule/core
  - React-FabricComponents (0.79.2):
    - DoubleConversion
    - fast_float (= 6.1.4)
    - fmt (= 11.0.2)
    - glog
    - hermes-engine
    - RCT-Folly/Fabric (= 2024.11.18.00)
    - RCTRequired
    - RCTTypeSafety
    - React-Core
    - React-cxxreact
    - React-debug
    - React-Fabric
    - React-FabricComponents/components (= 0.79.2)
    - React-FabricComponents/textlayoutmanager (= 0.79.2)
    - React-featureflags
    - React-graphics
    - React-hermes
    - React-jsi
    - React-jsiexecutor
    - React-logger
    - React-rendererdebug
    - React-runtimescheduler
    - React-utils
    - ReactCommon/turbomodule/core
    - Yoga
  - React-FabricComponents/components (0.79.2):
    - DoubleConversion
    - fast_float (= 6.1.4)
    - fmt (= 11.0.2)
    - glog
    - hermes-engine
    - RCT-Folly/Fabric (= 2024.11.18.00)
    - RCTRequired
    - RCTTypeSafety
    - React-Core
    - React-cxxreact
    - React-debug
    - React-Fabric
    - React-FabricComponents/components/inputaccessory (= 0.79.2)
    - React-FabricComponents/components/iostextinput (= 0.79.2)
    - React-FabricComponents/components/modal (= 0.79.2)
    - React-FabricComponents/components/rncore (= 0.79.2)
    - React-FabricComponents/components/safeareaview (= 0.79.2)
    - React-FabricComponents/components/scrollview (= 0.79.2)
    - React-FabricComponents/components/text (= 0.79.2)
    - React-FabricComponents/components/textinput (= 0.79.2)
    - React-FabricComponents/components/unimplementedview (= 0.79.2)
    - React-featureflags
    - React-graphics
    - React-hermes
    - React-jsi
    - React-jsiexecutor
    - React-logger
    - React-rendererdebug
    - React-runtimescheduler
    - React-utils
    - ReactCommon/turbomodule/core
    - Yoga
  - React-FabricComponents/components/inputaccessory (0.79.2):
    - DoubleConversion
    - fast_float (= 6.1.4)
    - fmt (= 11.0.2)
    - glog
    - hermes-engine
    - RCT-Folly/Fabric (= 2024.11.18.00)
    - RCTRequired
    - RCTTypeSafety
    - React-Core
    - React-cxxreact
    - React-debug
    - React-Fabric
    - React-featureflags
    - React-graphics
    - React-hermes
    - React-jsi
    - React-jsiexecutor
    - React-logger
    - React-rendererdebug
    - React-runtimescheduler
    - React-utils
    - ReactCommon/turbomodule/core
    - Yoga
  - React-FabricComponents/components/iostextinput (0.79.2):
    - DoubleConversion
    - fast_float (= 6.1.4)
    - fmt (= 11.0.2)
    - glog
    - hermes-engine
    - RCT-Folly/Fabric (= 2024.11.18.00)
    - RCTRequired
    - RCTTypeSafety
    - React-Core
    - React-cxxreact
    - React-debug
    - React-Fabric
    - React-featureflags
    - React-graphics
    - React-hermes
    - React-jsi
    - React-jsiexecutor
    - React-logger
    - React-rendererdebug
    - React-runtimescheduler
    - React-utils
    - ReactCommon/turbomodule/core
    - Yoga
  - React-FabricComponents/components/modal (0.79.2):
    - DoubleConversion
    - fast_float (= 6.1.4)
    - fmt (= 11.0.2)
    - glog
    - hermes-engine
    - RCT-Folly/Fabric (= 2024.11.18.00)
    - RCTRequired
    - RCTTypeSafety
    - React-Core
    - React-cxxreact
    - React-debug
    - React-Fabric
    - React-featureflags
    - React-graphics
    - React-hermes
    - React-jsi
    - React-jsiexecutor
    - React-logger
    - React-rendererdebug
    - React-runtimescheduler
    - React-utils
    - ReactCommon/turbomodule/core
    - Yoga
  - React-FabricComponents/components/rncore (0.79.2):
    - DoubleConversion
    - fast_float (= 6.1.4)
    - fmt (= 11.0.2)
    - glog
    - hermes-engine
    - RCT-Folly/Fabric (= 2024.11.18.00)
    - RCTRequired
    - RCTTypeSafety
    - React-Core
    - React-cxxreact
    - React-debug
    - React-Fabric
    - React-featureflags
    - React-graphics
    - React-hermes
    - React-jsi
    - React-jsiexecutor
    - React-logger
    - React-rendererdebug
    - React-runtimescheduler
    - React-utils
    - ReactCommon/turbomodule/core
    - Yoga
  - React-FabricComponents/components/safeareaview (0.79.2):
    - DoubleConversion
    - fast_float (= 6.1.4)
    - fmt (= 11.0.2)
    - glog
    - hermes-engine
    - RCT-Folly/Fabric (= 2024.11.18.00)
    - RCTRequired
    - RCTTypeSafety
    - React-Core
    - React-cxxreact
    - React-debug
    - React-Fabric
    - React-featureflags
    - React-graphics
    - React-hermes
    - React-jsi
    - React-jsiexecutor
    - React-logger
    - React-rendererdebug
    - React-runtimescheduler
    - React-utils
    - ReactCommon/turbomodule/core
    - Yoga
  - React-FabricComponents/components/scrollview (0.79.2):
    - DoubleConversion
    - fast_float (= 6.1.4)
    - fmt (= 11.0.2)
    - glog
    - hermes-engine
    - RCT-Folly/Fabric (= 2024.11.18.00)
    - RCTRequired
    - RCTTypeSafety
    - React-Core
    - React-cxxreact
    - React-debug
    - React-Fabric
    - React-featureflags
    - React-graphics
    - React-hermes
    - React-jsi
    - React-jsiexecutor
    - React-logger
    - React-rendererdebug
    - React-runtimescheduler
    - React-utils
    - ReactCommon/turbomodule/core
    - Yoga
  - React-FabricComponents/components/text (0.79.2):
    - DoubleConversion
    - fast_float (= 6.1.4)
    - fmt (= 11.0.2)
    - glog
    - hermes-engine
    - RCT-Folly/Fabric (= 2024.11.18.00)
    - RCTRequired
    - RCTTypeSafety
    - React-Core
    - React-cxxreact
    - React-debug
    - React-Fabric
    - React-featureflags
    - React-graphics
    - React-hermes
    - React-jsi
    - React-jsiexecutor
    - React-logger
    - React-rendererdebug
    - React-runtimescheduler
    - React-utils
    - ReactCommon/turbomodule/core
    - Yoga
  - React-FabricComponents/components/textinput (0.79.2):
    - DoubleConversion
    - fast_float (= 6.1.4)
    - fmt (= 11.0.2)
    - glog
    - hermes-engine
    - RCT-Folly/Fabric (= 2024.11.18.00)
    - RCTRequired
    - RCTTypeSafety
    - React-Core
    - React-cxxreact
    - React-debug
    - React-Fabric
    - React-featureflags
    - React-graphics
    - React-hermes
    - React-jsi
    - React-jsiexecutor
    - React-logger
    - React-rendererdebug
    - React-runtimescheduler
    - React-utils
    - ReactCommon/turbomodule/core
    - Yoga
  - React-FabricComponents/components/unimplementedview (0.79.2):
    - DoubleConversion
    - fast_float (= 6.1.4)
    - fmt (= 11.0.2)
    - glog
    - hermes-engine
    - RCT-Folly/Fabric (= 2024.11.18.00)
    - RCTRequired
    - RCTTypeSafety
    - React-Core
    - React-cxxreact
    - React-debug
    - React-Fabric
    - React-featureflags
    - React-graphics
    - React-hermes
    - React-jsi
    - React-jsiexecutor
    - React-logger
    - React-rendererdebug
    - React-runtimescheduler
    - React-utils
    - ReactCommon/turbomodule/core
    - Yoga
  - React-FabricComponents/textlayoutmanager (0.79.2):
    - DoubleConversion
    - fast_float (= 6.1.4)
    - fmt (= 11.0.2)
    - glog
    - hermes-engine
    - RCT-Folly/Fabric (= 2024.11.18.00)
    - RCTRequired
    - RCTTypeSafety
    - React-Core
    - React-cxxreact
    - React-debug
    - React-Fabric
    - React-featureflags
    - React-graphics
    - React-hermes
    - React-jsi
    - React-jsiexecutor
    - React-logger
    - React-rendererdebug
    - React-runtimescheduler
    - React-utils
    - ReactCommon/turbomodule/core
    - Yoga
  - React-FabricImage (0.79.2):
    - DoubleConversion
    - fast_float (= 6.1.4)
    - fmt (= 11.0.2)
    - glog
    - hermes-engine
    - RCT-Folly/Fabric (= 2024.11.18.00)
    - RCTRequired (= 0.79.2)
    - RCTTypeSafety (= 0.79.2)
    - React-Fabric
    - React-featureflags
    - React-graphics
    - React-hermes
    - React-ImageManager
    - React-jsi
    - React-jsiexecutor (= 0.79.2)
    - React-logger
    - React-rendererdebug
    - React-utils
    - ReactCommon
    - Yoga
  - React-featureflags (0.79.2):
    - RCT-Folly (= 2024.11.18.00)
  - React-featureflagsnativemodule (0.79.2):
    - hermes-engine
    - RCT-Folly
    - React-featureflags
    - React-hermes
    - React-jsi
    - React-jsiexecutor
    - React-RCTFBReactNativeSpec
    - ReactCommon/turbomodule/core
  - React-graphics (0.79.2):
    - DoubleConversion
    - fast_float (= 6.1.4)
    - fmt (= 11.0.2)
    - glog
    - hermes-engine
    - RCT-Folly/Fabric (= 2024.11.18.00)
    - React-hermes
    - React-jsi
    - React-jsiexecutor
    - React-utils
  - React-hermes (0.79.2):
    - DoubleConversion
    - fast_float (= 6.1.4)
    - fmt (= 11.0.2)
    - glog
    - hermes-engine
    - RCT-Folly (= 2024.11.18.00)
    - React-cxxreact (= 0.79.2)
    - React-jsi
    - React-jsiexecutor (= 0.79.2)
    - React-jsinspector
    - React-jsinspectortracing
    - React-perflogger (= 0.79.2)
    - React-runtimeexecutor
  - React-idlecallbacksnativemodule (0.79.2):
    - glog
    - hermes-engine
    - RCT-Folly
    - React-hermes
    - React-jsi
    - React-jsiexecutor
    - React-RCTFBReactNativeSpec
    - React-runtimescheduler
    - ReactCommon/turbomodule/core
  - React-ImageManager (0.79.2):
    - glog
    - RCT-Folly/Fabric
    - React-Core/Default
    - React-debug
    - React-Fabric
    - React-graphics
    - React-rendererdebug
    - React-utils
  - React-jserrorhandler (0.79.2):
    - glog
    - hermes-engine
    - RCT-Folly/Fabric (= 2024.11.18.00)
    - React-cxxreact
    - React-debug
    - React-featureflags
    - React-jsi
    - ReactCommon/turbomodule/bridging
  - React-jsi (0.79.2):
    - boost
    - DoubleConversion
    - fast_float (= 6.1.4)
    - fmt (= 11.0.2)
    - glog
    - hermes-engine
    - RCT-Folly (= 2024.11.18.00)
  - React-jsiexecutor (0.79.2):
    - DoubleConversion
    - fast_float (= 6.1.4)
    - fmt (= 11.0.2)
    - glog
    - hermes-engine
    - RCT-Folly (= 2024.11.18.00)
    - React-cxxreact (= 0.79.2)
    - React-jsi (= 0.79.2)
    - React-jsinspector
    - React-jsinspectortracing
    - React-perflogger (= 0.79.2)
  - React-jsinspector (0.79.2):
    - DoubleConversion
    - glog
    - hermes-engine
    - RCT-Folly
    - React-featureflags
    - React-jsi
    - React-jsinspectortracing
    - React-perflogger (= 0.79.2)
    - React-runtimeexecutor (= 0.79.2)
  - React-jsinspectortracing (0.79.2):
    - RCT-Folly
    - React-oscompat
  - React-jsitooling (0.79.2):
    - DoubleConversion
    - fast_float (= 6.1.4)
    - fmt (= 11.0.2)
    - glog
    - RCT-Folly (= 2024.11.18.00)
    - React-cxxreact (= 0.79.2)
    - React-jsi (= 0.79.2)
    - React-jsinspector
    - React-jsinspectortracing
  - React-jsitracing (0.79.2):
    - React-jsi
  - React-logger (0.79.2):
    - glog
  - React-Mapbuffer (0.79.2):
    - glog
    - React-debug
  - React-microtasksnativemodule (0.79.2):
    - hermes-engine
    - RCT-Folly
    - React-hermes
    - React-jsi
    - React-jsiexecutor
    - React-RCTFBReactNativeSpec
    - ReactCommon/turbomodule/core
  - react-native-blob-util (0.19.11):
    - DoubleConversion
    - glog
    - hermes-engine
    - RCT-Folly (= 2024.11.18.00)
    - RCTRequired
    - RCTTypeSafety
    - React-Core
    - React-debug
    - React-Fabric
    - React-featureflags
    - React-graphics
    - React-hermes
    - React-ImageManager
    - React-jsi
    - React-NativeModulesApple
    - React-RCTFabric
    - React-renderercss
    - React-rendererdebug
    - React-utils
    - ReactCodegen
    - ReactCommon/turbomodule/bridging
    - ReactCommon/turbomodule/core
    - Yoga
  - react-native-image-picker (7.2.3):
    - DoubleConversion
    - glog
    - hermes-engine
    - RCT-Folly (= 2024.11.18.00)
    - RCTRequired
    - RCTTypeSafety
    - React-Core
    - React-debug
    - React-Fabric
    - React-featureflags
    - React-graphics
    - React-hermes
    - React-ImageManager
    - React-jsi
    - React-NativeModulesApple
    - React-RCTFabric
    - React-renderercss
    - React-rendererdebug
    - React-utils
    - ReactCodegen
    - ReactCommon/turbomodule/bridging
    - ReactCommon/turbomodule/core
    - Yoga
  - react-native-mmkv (3.2.0):
    - DoubleConversion
    - glog
    - hermes-engine
    - RCT-Folly (= 2024.11.18.00)
    - RCTRequired
    - RCTTypeSafety
    - React-Core
    - React-debug
    - React-Fabric
    - React-featureflags
    - React-graphics
    - React-hermes
    - React-ImageManager
    - React-jsi
    - React-NativeModulesApple
    - React-RCTFabric
    - React-renderercss
    - React-rendererdebug
    - React-utils
    - ReactCodegen
    - ReactCommon/turbomodule/bridging
    - ReactCommon/turbomodule/core
    - Yoga
  - react-native-netinfo (11.4.1):
    - React-Core
  - react-native-safe-area-context (5.4.0):
    - DoubleConversion
    - glog
    - hermes-engine
    - RCT-Folly (= 2024.11.18.00)
    - RCTRequired
    - RCTTypeSafety
    - React-Core
    - React-debug
    - React-Fabric
    - React-featureflags
    - React-graphics
    - React-hermes
    - React-ImageManager
    - React-jsi
    - react-native-safe-area-context/common (= 5.4.0)
    - react-native-safe-area-context/fabric (= 5.4.0)
    - React-NativeModulesApple
    - React-RCTFabric
    - React-renderercss
    - React-rendererdebug
    - React-utils
    - ReactCodegen
    - ReactCommon/turbomodule/bridging
    - ReactCommon/turbomodule/core
    - Yoga
  - react-native-safe-area-context/common (5.4.0):
    - DoubleConversion
    - glog
    - hermes-engine
    - RCT-Folly (= 2024.11.18.00)
    - RCTRequired
    - RCTTypeSafety
    - React-Core
    - React-debug
    - React-Fabric
    - React-featureflags
    - React-graphics
    - React-hermes
    - React-ImageManager
    - React-jsi
    - React-NativeModulesApple
    - React-RCTFabric
    - React-renderercss
    - React-rendererdebug
    - React-utils
    - ReactCodegen
    - ReactCommon/turbomodule/bridging
    - ReactCommon/turbomodule/core
    - Yoga
  - react-native-safe-area-context/fabric (5.4.0):
    - DoubleConversion
    - glog
    - hermes-engine
    - RCT-Folly (= 2024.11.18.00)
    - RCTRequired
    - RCTTypeSafety
    - React-Core
    - React-debug
    - React-Fabric
    - React-featureflags
    - React-graphics
    - React-hermes
    - React-ImageManager
    - React-jsi
    - react-native-safe-area-context/common
    - React-NativeModulesApple
    - React-RCTFabric
    - React-renderercss
    - React-rendererdebug
    - React-utils
    - ReactCodegen
    - ReactCommon/turbomodule/bridging
    - ReactCommon/turbomodule/core
    - Yoga
  - react-native-video (6.13.0):
    - DoubleConversion
    - glog
    - hermes-engine
    - RCT-Folly (= 2024.11.18.00)
    - RCTRequired
    - RCTTypeSafety
    - React-Core
    - React-debug
    - React-Fabric
    - React-featureflags
    - React-graphics
    - React-hermes
    - React-ImageManager
    - React-jsi
    - react-native-video/Video (= 6.13.0)
    - React-NativeModulesApple
    - React-RCTFabric
    - React-renderercss
    - React-rendererdebug
    - React-utils
    - ReactCodegen
    - ReactCommon/turbomodule/bridging
    - ReactCommon/turbomodule/core
    - Yoga
  - react-native-video/Fabric (6.13.0):
    - DoubleConversion
    - glog
    - hermes-engine
    - RCT-Folly (= 2024.11.18.00)
    - RCTRequired
    - RCTTypeSafety
    - React-Core
    - React-debug
    - React-Fabric
    - React-featureflags
    - React-graphics
    - React-hermes
    - React-ImageManager
    - React-jsi
    - React-NativeModulesApple
    - React-RCTFabric
    - React-renderercss
    - React-rendererdebug
    - React-utils
    - ReactCodegen
    - ReactCommon/turbomodule/bridging
    - ReactCommon/turbomodule/core
    - Yoga
  - react-native-video/Video (6.13.0):
    - DoubleConversion
    - glog
    - hermes-engine
    - RCT-Folly (= 2024.11.18.00)
    - RCTRequired
    - RCTTypeSafety
    - React-Core
    - React-debug
    - React-Fabric
    - React-featureflags
    - React-graphics
    - React-hermes
    - React-ImageManager
    - React-jsi
    - react-native-video/Fabric
    - React-NativeModulesApple
    - React-RCTFabric
    - React-renderercss
    - React-rendererdebug
    - React-utils
    - ReactCodegen
    - ReactCommon/turbomodule/bridging
    - ReactCommon/turbomodule/core
    - Yoga
  - React-NativeModulesApple (0.79.2):
    - glog
    - hermes-engine
    - React-callinvoker
    - React-Core
    - React-cxxreact
    - React-featureflags
    - React-hermes
    - React-jsi
    - React-jsinspector
    - React-runtimeexecutor
    - ReactCommon/turbomodule/bridging
    - ReactCommon/turbomodule/core
  - React-oscompat (0.79.2)
  - React-perflogger (0.79.2):
    - DoubleConversion
    - RCT-Folly (= 2024.11.18.00)
  - React-performancetimeline (0.79.2):
    - RCT-Folly (= 2024.11.18.00)
    - React-cxxreact
    - React-featureflags
    - React-jsinspectortracing
    - React-perflogger
    - React-timing
  - React-RCTActionSheet (0.79.2):
    - React-Core/RCTActionSheetHeaders (= 0.79.2)
  - React-RCTAnimation (0.79.2):
    - RCT-Folly (= 2024.11.18.00)
    - RCTTypeSafety
    - React-Core/RCTAnimationHeaders
    - React-jsi
    - React-NativeModulesApple
    - React-RCTFBReactNativeSpec
    - ReactCommon
  - React-RCTAppDelegate (0.79.2):
    - hermes-engine
    - RCT-Folly (= 2024.11.18.00)
    - RCTRequired
    - RCTTypeSafety
    - React-Core
    - React-CoreModules
    - React-debug
    - React-defaultsnativemodule
    - React-Fabric
    - React-featureflags
    - React-graphics
    - React-hermes
    - React-jsitooling
    - React-NativeModulesApple
    - React-RCTFabric
    - React-RCTFBReactNativeSpec
    - React-RCTImage
    - React-RCTNetwork
    - React-RCTRuntime
    - React-rendererdebug
    - React-RuntimeApple
    - React-RuntimeCore
    - React-runtimescheduler
    - React-utils
    - ReactCommon
  - React-RCTBlob (0.79.2):
    - DoubleConversion
    - fast_float (= 6.1.4)
    - fmt (= 11.0.2)
    - hermes-engine
    - RCT-Folly (= 2024.11.18.00)
    - React-Core/RCTBlobHeaders
    - React-Core/RCTWebSocket
    - React-jsi
    - React-jsinspector
    - React-NativeModulesApple
    - React-RCTFBReactNativeSpec
    - React-RCTNetwork
    - ReactCommon
  - React-RCTFabric (0.79.2):
    - glog
    - hermes-engine
    - RCT-Folly/Fabric (= 2024.11.18.00)
    - React-Core
    - React-debug
    - React-Fabric
    - React-FabricComponents
    - React-FabricImage
    - React-featureflags
    - React-graphics
    - React-hermes
    - React-ImageManager
    - React-jsi
    - React-jsinspector
    - React-jsinspectortracing
    - React-performancetimeline
    - React-RCTAnimation
    - React-RCTImage
    - React-RCTText
    - React-rendererconsistency
    - React-renderercss
    - React-rendererdebug
    - React-runtimescheduler
    - React-utils
    - Yoga
  - React-RCTFBReactNativeSpec (0.79.2):
    - hermes-engine
    - RCT-Folly
    - RCTRequired
    - RCTTypeSafety
    - React-Core
    - React-hermes
    - React-jsi
    - React-jsiexecutor
    - React-NativeModulesApple
    - ReactCommon
  - React-RCTImage (0.79.2):
    - RCT-Folly (= 2024.11.18.00)
    - RCTTypeSafety
    - React-Core/RCTImageHeaders
    - React-jsi
    - React-NativeModulesApple
    - React-RCTFBReactNativeSpec
    - React-RCTNetwork
    - ReactCommon
  - React-RCTLinking (0.79.2):
    - React-Core/RCTLinkingHeaders (= 0.79.2)
    - React-jsi (= 0.79.2)
    - React-NativeModulesApple
    - React-RCTFBReactNativeSpec
    - ReactCommon
    - ReactCommon/turbomodule/core (= 0.79.2)
  - React-RCTNetwork (0.79.2):
    - RCT-Folly (= 2024.11.18.00)
    - RCTTypeSafety
    - React-Core/RCTNetworkHeaders
    - React-jsi
    - React-NativeModulesApple
    - React-RCTFBReactNativeSpec
    - ReactCommon
  - React-RCTRuntime (0.79.2):
    - glog
    - hermes-engine
    - RCT-Folly/Fabric (= 2024.11.18.00)
    - React-Core
    - React-hermes
    - React-jsi
    - React-jsinspector
    - React-jsinspectortracing
    - React-jsitooling
    - React-RuntimeApple
    - React-RuntimeCore
    - React-RuntimeHermes
  - React-RCTSettings (0.79.2):
    - RCT-Folly (= 2024.11.18.00)
    - RCTTypeSafety
    - React-Core/RCTSettingsHeaders
    - React-jsi
    - React-NativeModulesApple
    - React-RCTFBReactNativeSpec
    - ReactCommon
  - React-RCTText (0.79.2):
    - React-Core/RCTTextHeaders (= 0.79.2)
    - Yoga
  - React-RCTVibration (0.79.2):
    - RCT-Folly (= 2024.11.18.00)
    - React-Core/RCTVibrationHeaders
    - React-jsi
    - React-NativeModulesApple
    - React-RCTFBReactNativeSpec
    - ReactCommon
  - React-rendererconsistency (0.79.2)
  - React-renderercss (0.79.2):
    - React-debug
    - React-utils
  - React-rendererdebug (0.79.2):
    - DoubleConversion
    - fast_float (= 6.1.4)
    - fmt (= 11.0.2)
    - RCT-Folly (= 2024.11.18.00)
    - React-debug
  - React-rncore (0.79.2)
  - React-RuntimeApple (0.79.2):
    - hermes-engine
    - RCT-Folly/Fabric (= 2024.11.18.00)
    - React-callinvoker
    - React-Core/Default
    - React-CoreModules
    - React-cxxreact
    - React-featureflags
    - React-jserrorhandler
    - React-jsi
    - React-jsiexecutor
    - React-jsinspector
    - React-jsitooling
    - React-Mapbuffer
    - React-NativeModulesApple
    - React-RCTFabric
    - React-RCTFBReactNativeSpec
    - React-RuntimeCore
    - React-runtimeexecutor
    - React-RuntimeHermes
    - React-runtimescheduler
    - React-utils
  - React-RuntimeCore (0.79.2):
    - glog
    - hermes-engine
    - RCT-Folly/Fabric (= 2024.11.18.00)
    - React-cxxreact
    - React-Fabric
    - React-featureflags
    - React-hermes
    - React-jserrorhandler
    - React-jsi
    - React-jsiexecutor
    - React-jsinspector
    - React-jsitooling
    - React-performancetimeline
    - React-runtimeexecutor
    - React-runtimescheduler
    - React-utils
  - React-runtimeexecutor (0.79.2):
    - React-jsi (= 0.79.2)
  - React-RuntimeHermes (0.79.2):
    - hermes-engine
    - RCT-Folly/Fabric (= 2024.11.18.00)
    - React-featureflags
    - React-hermes
    - React-jsi
    - React-jsinspector
    - React-jsinspectortracing
    - React-jsitooling
    - React-jsitracing
    - React-RuntimeCore
    - React-utils
  - React-runtimescheduler (0.79.2):
    - glog
    - hermes-engine
    - RCT-Folly (= 2024.11.18.00)
    - React-callinvoker
    - React-cxxreact
    - React-debug
    - React-featureflags
    - React-hermes
    - React-jsi
    - React-jsinspectortracing
    - React-performancetimeline
    - React-rendererconsistency
    - React-rendererdebug
    - React-runtimeexecutor
    - React-timing
    - React-utils
  - React-timing (0.79.2)
  - React-utils (0.79.2):
    - glog
    - hermes-engine
    - RCT-Folly (= 2024.11.18.00)
    - React-debug
    - React-hermes
    - React-jsi (= 0.79.2)
  - ReactAppDependencyProvider (0.79.2):
    - ReactCodegen
  - ReactCodegen (0.79.2):
    - DoubleConversion
    - glog
    - hermes-engine
    - RCT-Folly
    - RCTRequired
    - RCTTypeSafety
    - React-Core
    - React-debug
    - React-Fabric
    - React-FabricImage
    - React-featureflags
    - React-graphics
    - React-hermes
    - React-jsi
    - React-jsiexecutor
    - React-NativeModulesApple
    - React-RCTAppDelegate
    - React-rendererdebug
    - React-utils
    - ReactCommon/turbomodule/bridging
    - ReactCommon/turbomodule/core
  - ReactCommon (0.79.2):
    - ReactCommon/turbomodule (= 0.79.2)
  - ReactCommon/turbomodule (0.79.2):
    - DoubleConversion
    - fast_float (= 6.1.4)
    - fmt (= 11.0.2)
    - glog
    - hermes-engine
    - RCT-Folly (= 2024.11.18.00)
    - React-callinvoker (= 0.79.2)
    - React-cxxreact (= 0.79.2)
    - React-jsi (= 0.79.2)
    - React-logger (= 0.79.2)
    - React-perflogger (= 0.79.2)
    - ReactCommon/turbomodule/bridging (= 0.79.2)
    - ReactCommon/turbomodule/core (= 0.79.2)
  - ReactCommon/turbomodule/bridging (0.79.2):
    - DoubleConversion
    - fast_float (= 6.1.4)
    - fmt (= 11.0.2)
    - glog
    - hermes-engine
    - RCT-Folly (= 2024.11.18.00)
    - React-callinvoker (= 0.79.2)
    - React-cxxreact (= 0.79.2)
    - React-jsi (= 0.79.2)
    - React-logger (= 0.79.2)
    - React-perflogger (= 0.79.2)
  - ReactCommon/turbomodule/core (0.79.2):
    - DoubleConversion
    - fast_float (= 6.1.4)
    - fmt (= 11.0.2)
    - glog
    - hermes-engine
    - RCT-Folly (= 2024.11.18.00)
    - React-callinvoker (= 0.79.2)
    - React-cxxreact (= 0.79.2)
    - React-debug (= 0.79.2)
    - React-featureflags (= 0.79.2)
    - React-jsi (= 0.79.2)
    - React-logger (= 0.79.2)
    - React-perflogger (= 0.79.2)
    - React-utils (= 0.79.2)
  - ReactNativeIncallManager (4.2.1):
    - React-Core
  - RNCallKeep (4.3.16):
    - React
  - RNCClipboard (1.16.2):
    - DoubleConversion
    - glog
    - hermes-engine
    - RCT-Folly (= 2024.11.18.00)
    - RCTRequired
    - RCTTypeSafety
    - React-Core
    - React-debug
    - React-Fabric
    - React-featureflags
    - React-graphics
    - React-hermes
    - React-ImageManager
    - React-jsi
    - React-NativeModulesApple
    - React-RCTFabric
    - React-renderercss
    - React-rendererdebug
    - React-utils
    - ReactCodegen
    - ReactCommon/turbomodule/bridging
    - ReactCommon/turbomodule/core
    - Yoga
  - RNCPushNotificationIOS (1.11.0):
    - React-Core
  - RNDeviceInfo (14.0.4):
    - React-Core
  - RNGestureHandler (2.25.0):
    - DoubleConversion
    - glog
    - hermes-engine
    - RCT-Folly (= 2024.11.18.00)
    - RCTRequired
    - RCTTypeSafety
    - React-Core
    - React-debug
    - React-Fabric
    - React-FabricComponents
    - React-featureflags
    - React-graphics
    - React-hermes
    - React-ImageManager
    - React-jsi
    - React-NativeModulesApple
    - React-RCTFabric
    - React-renderercss
    - React-rendererdebug
    - React-utils
    - ReactCodegen
    - ReactCommon/turbomodule/bridging
    - ReactCommon/turbomodule/core
    - Yoga
  - RNNotifee (9.1.8):
    - React-Core
    - RNNotifee/NotifeeCore (= 9.1.8)
  - RNNotifee/NotifeeCore (9.1.8):
    - React-Core
  - RNPermissions (5.4.0):
    - DoubleConversion
    - glog
    - hermes-engine
    - RCT-Folly (= 2024.11.18.00)
    - RCTRequired
    - RCTTypeSafety
    - React-Core
    - React-debug
    - React-Fabric
    - React-featureflags
    - React-graphics
    - React-hermes
    - React-ImageManager
    - React-jsi
    - React-NativeModulesApple
    - React-RCTFabric
    - React-renderercss
    - React-rendererdebug
    - React-utils
    - ReactCodegen
    - ReactCommon/turbomodule/bridging
    - ReactCommon/turbomodule/core
    - Yoga
  - RNReactNativeHapticFeedback (2.3.3):
    - DoubleConversion
    - glog
    - hermes-engine
    - RCT-Folly (= 2024.11.18.00)
    - RCTRequired
    - RCTTypeSafety
    - React-Core
    - React-debug
    - React-Fabric
    - React-featureflags
    - React-graphics
    - React-hermes
    - React-ImageManager
    - React-jsi
    - React-NativeModulesApple
    - React-RCTFabric
    - React-renderercss
    - React-rendererdebug
    - React-utils
    - ReactCodegen
    - ReactCommon/turbomodule/bridging
    - ReactCommon/turbomodule/core
    - Yoga
  - RNReanimated (3.17.5):
    - DoubleConversion
    - glog
    - hermes-engine
    - RCT-Folly (= 2024.11.18.00)
    - RCTRequired
    - RCTTypeSafety
    - React-Core
    - React-debug
    - React-Fabric
    - React-featureflags
    - React-graphics
    - React-hermes
    - React-ImageManager
    - React-jsi
    - React-NativeModulesApple
    - React-RCTFabric
    - React-renderercss
    - React-rendererdebug
    - React-utils
    - ReactCodegen
    - ReactCommon/turbomodule/bridging
    - ReactCommon/turbomodule/core
    - RNReanimated/reanimated (= 3.17.5)
    - RNReanimated/worklets (= 3.17.5)
    - Yoga
  - RNReanimated/reanimated (3.17.5):
    - DoubleConversion
    - glog
    - hermes-engine
    - RCT-Folly (= 2024.11.18.00)
    - RCTRequired
    - RCTTypeSafety
    - React-Core
    - React-debug
    - React-Fabric
    - React-featureflags
    - React-graphics
    - React-hermes
    - React-ImageManager
    - React-jsi
    - React-NativeModulesApple
    - React-RCTFabric
    - React-renderercss
    - React-rendererdebug
    - React-utils
    - ReactCodegen
    - ReactCommon/turbomodule/bridging
    - ReactCommon/turbomodule/core
    - RNReanimated/reanimated/apple (= 3.17.5)
    - Yoga
  - RNReanimated/reanimated/apple (3.17.5):
    - DoubleConversion
    - glog
    - hermes-engine
    - RCT-Folly (= 2024.11.18.00)
    - RCTRequired
    - RCTTypeSafety
    - React-Core
    - React-debug
    - React-Fabric
    - React-featureflags
    - React-graphics
    - React-hermes
    - React-ImageManager
    - React-jsi
    - React-NativeModulesApple
    - React-RCTFabric
    - React-renderercss
    - React-rendererdebug
    - React-utils
    - ReactCodegen
    - ReactCommon/turbomodule/bridging
    - ReactCommon/turbomodule/core
    - Yoga
  - RNReanimated/worklets (3.17.5):
    - DoubleConversion
    - glog
    - hermes-engine
    - RCT-Folly (= 2024.11.18.00)
    - RCTRequired
    - RCTTypeSafety
    - React-Core
    - React-debug
    - React-Fabric
    - React-featureflags
    - React-graphics
    - React-hermes
    - React-ImageManager
    - React-jsi
    - React-NativeModulesApple
    - React-RCTFabric
    - React-renderercss
    - React-rendererdebug
    - React-utils
    - ReactCodegen
    - ReactCommon/turbomodule/bridging
    - ReactCommon/turbomodule/core
    - RNReanimated/worklets/apple (= 3.17.5)
    - Yoga
  - RNReanimated/worklets/apple (3.17.5):
    - DoubleConversion
    - glog
    - hermes-engine
    - RCT-Folly (= 2024.11.18.00)
    - RCTRequired
    - RCTTypeSafety
    - React-Core
    - React-debug
    - React-Fabric
    - React-featureflags
    - React-graphics
    - React-hermes
    - React-ImageManager
    - React-jsi
    - React-NativeModulesApple
    - React-RCTFabric
    - React-renderercss
    - React-rendererdebug
    - React-utils
    - ReactCodegen
    - ReactCommon/turbomodule/bridging
    - ReactCommon/turbomodule/core
    - Yoga
  - RNScreens (4.10.0):
    - DoubleConversion
    - glog
    - hermes-engine
    - RCT-Folly (= 2024.11.18.00)
    - RCTRequired
    - RCTTypeSafety
    - React-Core
    - React-debug
    - React-Fabric
    - React-featureflags
    - React-graphics
    - React-hermes
    - React-ImageManager
    - React-jsi
    - React-NativeModulesApple
    - React-RCTFabric
    - React-RCTImage
    - React-renderercss
    - React-rendererdebug
    - React-utils
    - ReactCodegen
    - ReactCommon/turbomodule/bridging
    - ReactCommon/turbomodule/core
    - RNScreens/common (= 4.10.0)
    - Yoga
  - RNScreens/common (4.10.0):
    - DoubleConversion
    - glog
    - hermes-engine
    - RCT-Folly (= 2024.11.18.00)
    - RCTRequired
    - RCTTypeSafety
    - React-Core
    - React-debug
    - React-Fabric
    - React-featureflags
    - React-graphics
    - React-hermes
    - React-ImageManager
    - React-jsi
    - React-NativeModulesApple
    - React-RCTFabric
    - React-RCTImage
    - React-renderercss
    - React-rendererdebug
    - React-utils
    - ReactCodegen
    - ReactCommon/turbomodule/bridging
    - ReactCommon/turbomodule/core
    - Yoga
  - RNSVG (15.11.2):
    - DoubleConversion
    - glog
    - hermes-engine
    - RCT-Folly (= 2024.11.18.00)
    - RCTRequired
    - RCTTypeSafety
    - React-Core
    - React-debug
    - React-Fabric
    - React-featureflags
    - React-graphics
    - React-hermes
    - React-ImageManager
    - React-jsi
    - React-NativeModulesApple
    - React-RCTFabric
    - React-renderercss
    - React-rendererdebug
    - React-utils
    - ReactCodegen
    - ReactCommon/turbomodule/bridging
    - ReactCommon/turbomodule/core
    - RNSVG/common (= 15.11.2)
    - Yoga
  - RNSVG/common (15.11.2):
    - DoubleConversion
    - glog
    - hermes-engine
    - RCT-Folly (= 2024.11.18.00)
    - RCTRequired
    - RCTTypeSafety
    - React-Core
    - React-debug
    - React-Fabric
    - React-featureflags
    - React-graphics
    - React-hermes
    - React-ImageManager
    - React-jsi
    - React-NativeModulesApple
    - React-RCTFabric
    - React-renderercss
    - React-rendererdebug
    - React-utils
    - ReactCodegen
    - ReactCommon/turbomodule/bridging
    - ReactCommon/turbomodule/core
    - Yoga
  - RNVoipPushNotification (3.3.3):
    - React-Core
  - SocketRocket (0.7.1)
  - stream-chat-react-native (6.7.0):
    - DoubleConversion
    - glog
    - hermes-engine
    - RCT-Folly (= 2024.11.18.00)
    - RCTRequired
    - RCTTypeSafety
    - React-Codegen
    - React-Core
    - React-debug
    - React-Fabric
    - React-featureflags
    - React-graphics
    - React-hermes
    - React-ImageManager
    - React-jsi
    - React-NativeModulesApple
    - React-RCTFabric
    - React-renderercss
    - React-rendererdebug
    - React-utils
    - ReactCodegen
    - ReactCommon/turbomodule/bridging
    - ReactCommon/turbomodule/core
    - Yoga
<<<<<<< HEAD
  - stream-io-noise-cancellation-react-native (0.1.0):
    - DoubleConversion
    - glog
    - hermes-engine
    - RCT-Folly (= 2024.10.14.00)
    - RCTRequired
    - RCTTypeSafety
    - React-Core
    - React-debug
    - React-Fabric
    - React-featureflags
    - React-graphics
    - React-ImageManager
    - React-NativeModulesApple
    - React-RCTFabric
    - React-rendererdebug
    - React-utils
    - ReactCodegen
    - ReactCommon/turbomodule/bridging
    - ReactCommon/turbomodule/core
    - stream-react-native-webrtc
    - StreamVideoNoiseCancellation
    - Yoga
  - stream-io-video-filters-react-native (0.2.8):
=======
  - stream-io-video-filters-react-native (0.3.0):
>>>>>>> d2a1b476
    - DoubleConversion
    - glog
    - hermes-engine
    - RCT-Folly (= 2024.11.18.00)
    - RCTRequired
    - RCTTypeSafety
    - React-Core
    - React-debug
    - React-Fabric
    - React-featureflags
    - React-graphics
    - React-hermes
    - React-ImageManager
    - React-jsi
    - React-NativeModulesApple
    - React-RCTFabric
    - React-renderercss
    - React-rendererdebug
    - React-utils
    - ReactCodegen
    - ReactCommon/turbomodule/bridging
    - ReactCommon/turbomodule/core
    - stream-react-native-webrtc
    - Yoga
<<<<<<< HEAD
  - stream-react-native-webrtc (125.2.0-alpha.1):
    - React-Core
    - StreamWebRTC (~> 125.6422.070)
  - stream-video-react-native (1.11.5):
=======
  - stream-react-native-webrtc (125.2.1):
    - React-Core
    - StreamWebRTC (~> 125.6422.070)
  - stream-video-react-native (1.13.0):
>>>>>>> d2a1b476
    - DoubleConversion
    - glog
    - hermes-engine
    - RCT-Folly (= 2024.11.18.00)
    - RCTRequired
    - RCTTypeSafety
    - React-Core
    - React-debug
    - React-Fabric
    - React-featureflags
    - React-graphics
    - React-hermes
    - React-ImageManager
    - React-jsi
    - React-NativeModulesApple
    - React-RCTFabric
    - React-renderercss
    - React-rendererdebug
    - React-utils
    - ReactCodegen
    - ReactCommon/turbomodule/bridging
    - ReactCommon/turbomodule/core
    - stream-react-native-webrtc
    - Yoga
<<<<<<< HEAD
  - StreamVideoNoiseCancellation (1.0.2)
=======
>>>>>>> d2a1b476
  - StreamWebRTC (125.6422.070)
  - Yoga (0.0.0)

DEPENDENCIES:
  - boost (from `../node_modules/react-native/third-party-podspecs/boost.podspec`)
  - DoubleConversion (from `../node_modules/react-native/third-party-podspecs/DoubleConversion.podspec`)
  - fast_float (from `../node_modules/react-native/third-party-podspecs/fast_float.podspec`)
  - FBLazyVector (from `../node_modules/react-native/Libraries/FBLazyVector`)
  - fmt (from `../node_modules/react-native/third-party-podspecs/fmt.podspec`)
  - glog (from `../node_modules/react-native/third-party-podspecs/glog.podspec`)
  - hermes-engine (from `../node_modules/react-native/sdks/hermes-engine/hermes-engine.podspec`)
  - RCT-Folly (from `../node_modules/react-native/third-party-podspecs/RCT-Folly.podspec`)
  - RCT-Folly/Fabric (from `../node_modules/react-native/third-party-podspecs/RCT-Folly.podspec`)
  - RCTDeprecation (from `../node_modules/react-native/ReactApple/Libraries/RCTFoundation/RCTDeprecation`)
  - RCTRequired (from `../node_modules/react-native/Libraries/Required`)
  - RCTTypeSafety (from `../node_modules/react-native/Libraries/TypeSafety`)
  - React (from `../node_modules/react-native/`)
  - React-callinvoker (from `../node_modules/react-native/ReactCommon/callinvoker`)
  - React-Core (from `../node_modules/react-native/`)
  - React-Core/RCTWebSocket (from `../node_modules/react-native/`)
  - React-CoreModules (from `../node_modules/react-native/React/CoreModules`)
  - React-cxxreact (from `../node_modules/react-native/ReactCommon/cxxreact`)
  - React-debug (from `../node_modules/react-native/ReactCommon/react/debug`)
  - React-defaultsnativemodule (from `../node_modules/react-native/ReactCommon/react/nativemodule/defaults`)
  - React-domnativemodule (from `../node_modules/react-native/ReactCommon/react/nativemodule/dom`)
  - React-Fabric (from `../node_modules/react-native/ReactCommon`)
  - React-FabricComponents (from `../node_modules/react-native/ReactCommon`)
  - React-FabricImage (from `../node_modules/react-native/ReactCommon`)
  - React-featureflags (from `../node_modules/react-native/ReactCommon/react/featureflags`)
  - React-featureflagsnativemodule (from `../node_modules/react-native/ReactCommon/react/nativemodule/featureflags`)
  - React-graphics (from `../node_modules/react-native/ReactCommon/react/renderer/graphics`)
  - React-hermes (from `../node_modules/react-native/ReactCommon/hermes`)
  - React-idlecallbacksnativemodule (from `../node_modules/react-native/ReactCommon/react/nativemodule/idlecallbacks`)
  - React-ImageManager (from `../node_modules/react-native/ReactCommon/react/renderer/imagemanager/platform/ios`)
  - React-jserrorhandler (from `../node_modules/react-native/ReactCommon/jserrorhandler`)
  - React-jsi (from `../node_modules/react-native/ReactCommon/jsi`)
  - React-jsiexecutor (from `../node_modules/react-native/ReactCommon/jsiexecutor`)
  - React-jsinspector (from `../node_modules/react-native/ReactCommon/jsinspector-modern`)
  - React-jsinspectortracing (from `../node_modules/react-native/ReactCommon/jsinspector-modern/tracing`)
  - React-jsitooling (from `../node_modules/react-native/ReactCommon/jsitooling`)
  - React-jsitracing (from `../node_modules/react-native/ReactCommon/hermes/executor/`)
  - React-logger (from `../node_modules/react-native/ReactCommon/logger`)
  - React-Mapbuffer (from `../node_modules/react-native/ReactCommon`)
  - React-microtasksnativemodule (from `../node_modules/react-native/ReactCommon/react/nativemodule/microtasks`)
  - react-native-blob-util (from `../node_modules/react-native-blob-util`)
  - react-native-image-picker (from `../node_modules/react-native-image-picker`)
  - react-native-mmkv (from `../node_modules/react-native-mmkv`)
  - "react-native-netinfo (from `../node_modules/@react-native-community/netinfo`)"
  - react-native-safe-area-context (from `../node_modules/react-native-safe-area-context`)
  - react-native-video (from `../node_modules/react-native-video`)
  - React-NativeModulesApple (from `../node_modules/react-native/ReactCommon/react/nativemodule/core/platform/ios`)
  - React-oscompat (from `../node_modules/react-native/ReactCommon/oscompat`)
  - React-perflogger (from `../node_modules/react-native/ReactCommon/reactperflogger`)
  - React-performancetimeline (from `../node_modules/react-native/ReactCommon/react/performance/timeline`)
  - React-RCTActionSheet (from `../node_modules/react-native/Libraries/ActionSheetIOS`)
  - React-RCTAnimation (from `../node_modules/react-native/Libraries/NativeAnimation`)
  - React-RCTAppDelegate (from `../node_modules/react-native/Libraries/AppDelegate`)
  - React-RCTBlob (from `../node_modules/react-native/Libraries/Blob`)
  - React-RCTFabric (from `../node_modules/react-native/React`)
  - React-RCTFBReactNativeSpec (from `../node_modules/react-native/React`)
  - React-RCTImage (from `../node_modules/react-native/Libraries/Image`)
  - React-RCTLinking (from `../node_modules/react-native/Libraries/LinkingIOS`)
  - React-RCTNetwork (from `../node_modules/react-native/Libraries/Network`)
  - React-RCTRuntime (from `../node_modules/react-native/React/Runtime`)
  - React-RCTSettings (from `../node_modules/react-native/Libraries/Settings`)
  - React-RCTText (from `../node_modules/react-native/Libraries/Text`)
  - React-RCTVibration (from `../node_modules/react-native/Libraries/Vibration`)
  - React-rendererconsistency (from `../node_modules/react-native/ReactCommon/react/renderer/consistency`)
  - React-renderercss (from `../node_modules/react-native/ReactCommon/react/renderer/css`)
  - React-rendererdebug (from `../node_modules/react-native/ReactCommon/react/renderer/debug`)
  - React-rncore (from `../node_modules/react-native/ReactCommon`)
  - React-RuntimeApple (from `../node_modules/react-native/ReactCommon/react/runtime/platform/ios`)
  - React-RuntimeCore (from `../node_modules/react-native/ReactCommon/react/runtime`)
  - React-runtimeexecutor (from `../node_modules/react-native/ReactCommon/runtimeexecutor`)
  - React-RuntimeHermes (from `../node_modules/react-native/ReactCommon/react/runtime`)
  - React-runtimescheduler (from `../node_modules/react-native/ReactCommon/react/renderer/runtimescheduler`)
  - React-timing (from `../node_modules/react-native/ReactCommon/react/timing`)
  - React-utils (from `../node_modules/react-native/ReactCommon/react/utils`)
  - ReactAppDependencyProvider (from `build/generated/ios`)
  - ReactCodegen (from `build/generated/ios`)
  - ReactCommon/turbomodule/core (from `../node_modules/react-native/ReactCommon`)
  - ReactNativeIncallManager (from `../node_modules/react-native-incall-manager`)
  - RNCallKeep (from `../node_modules/react-native-callkeep`)
  - "RNCClipboard (from `../node_modules/@react-native-clipboard/clipboard`)"
  - "RNCPushNotificationIOS (from `../node_modules/@react-native-community/push-notification-ios`)"
  - RNDeviceInfo (from `../node_modules/react-native-device-info`)
  - RNGestureHandler (from `../node_modules/react-native-gesture-handler`)
  - "RNNotifee (from `../node_modules/@notifee/react-native`)"
  - RNPermissions (from `../node_modules/react-native-permissions`)
  - RNReactNativeHapticFeedback (from `../node_modules/react-native-haptic-feedback`)
  - RNReanimated (from `../node_modules/react-native-reanimated`)
  - RNScreens (from `../node_modules/react-native-screens`)
  - RNSVG (from `../node_modules/react-native-svg`)
  - RNVoipPushNotification (from `../node_modules/react-native-voip-push-notification`)
  - stream-chat-react-native (from `../node_modules/stream-chat-react-native`)
  - "stream-io-noise-cancellation-react-native (from `../node_modules/@stream-io/noise-cancellation-react-native`)"
  - "stream-io-video-filters-react-native (from `../node_modules/@stream-io/video-filters-react-native`)"
  - "stream-react-native-webrtc (from `../node_modules/@stream-io/react-native-webrtc`)"
  - "stream-video-react-native (from `../node_modules/@stream-io/video-react-native-sdk`)"
  - Yoga (from `../node_modules/react-native/ReactCommon/yoga`)

SPEC REPOS:
  trunk:
    - React-Codegen
    - SocketRocket
<<<<<<< HEAD
    - StreamVideoNoiseCancellation
=======
>>>>>>> d2a1b476
    - StreamWebRTC

EXTERNAL SOURCES:
  boost:
    :podspec: "../node_modules/react-native/third-party-podspecs/boost.podspec"
  DoubleConversion:
    :podspec: "../node_modules/react-native/third-party-podspecs/DoubleConversion.podspec"
  fast_float:
    :podspec: "../node_modules/react-native/third-party-podspecs/fast_float.podspec"
  FBLazyVector:
    :path: "../node_modules/react-native/Libraries/FBLazyVector"
  fmt:
    :podspec: "../node_modules/react-native/third-party-podspecs/fmt.podspec"
  glog:
    :podspec: "../node_modules/react-native/third-party-podspecs/glog.podspec"
  hermes-engine:
    :podspec: "../node_modules/react-native/sdks/hermes-engine/hermes-engine.podspec"
    :tag: hermes-2025-03-03-RNv0.79.0-bc17d964d03743424823d7dd1a9f37633459c5c5
  RCT-Folly:
    :podspec: "../node_modules/react-native/third-party-podspecs/RCT-Folly.podspec"
  RCTDeprecation:
    :path: "../node_modules/react-native/ReactApple/Libraries/RCTFoundation/RCTDeprecation"
  RCTRequired:
    :path: "../node_modules/react-native/Libraries/Required"
  RCTTypeSafety:
    :path: "../node_modules/react-native/Libraries/TypeSafety"
  React:
    :path: "../node_modules/react-native/"
  React-callinvoker:
    :path: "../node_modules/react-native/ReactCommon/callinvoker"
  React-Core:
    :path: "../node_modules/react-native/"
  React-CoreModules:
    :path: "../node_modules/react-native/React/CoreModules"
  React-cxxreact:
    :path: "../node_modules/react-native/ReactCommon/cxxreact"
  React-debug:
    :path: "../node_modules/react-native/ReactCommon/react/debug"
  React-defaultsnativemodule:
    :path: "../node_modules/react-native/ReactCommon/react/nativemodule/defaults"
  React-domnativemodule:
    :path: "../node_modules/react-native/ReactCommon/react/nativemodule/dom"
  React-Fabric:
    :path: "../node_modules/react-native/ReactCommon"
  React-FabricComponents:
    :path: "../node_modules/react-native/ReactCommon"
  React-FabricImage:
    :path: "../node_modules/react-native/ReactCommon"
  React-featureflags:
    :path: "../node_modules/react-native/ReactCommon/react/featureflags"
  React-featureflagsnativemodule:
    :path: "../node_modules/react-native/ReactCommon/react/nativemodule/featureflags"
  React-graphics:
    :path: "../node_modules/react-native/ReactCommon/react/renderer/graphics"
  React-hermes:
    :path: "../node_modules/react-native/ReactCommon/hermes"
  React-idlecallbacksnativemodule:
    :path: "../node_modules/react-native/ReactCommon/react/nativemodule/idlecallbacks"
  React-ImageManager:
    :path: "../node_modules/react-native/ReactCommon/react/renderer/imagemanager/platform/ios"
  React-jserrorhandler:
    :path: "../node_modules/react-native/ReactCommon/jserrorhandler"
  React-jsi:
    :path: "../node_modules/react-native/ReactCommon/jsi"
  React-jsiexecutor:
    :path: "../node_modules/react-native/ReactCommon/jsiexecutor"
  React-jsinspector:
    :path: "../node_modules/react-native/ReactCommon/jsinspector-modern"
  React-jsinspectortracing:
    :path: "../node_modules/react-native/ReactCommon/jsinspector-modern/tracing"
  React-jsitooling:
    :path: "../node_modules/react-native/ReactCommon/jsitooling"
  React-jsitracing:
    :path: "../node_modules/react-native/ReactCommon/hermes/executor/"
  React-logger:
    :path: "../node_modules/react-native/ReactCommon/logger"
  React-Mapbuffer:
    :path: "../node_modules/react-native/ReactCommon"
  React-microtasksnativemodule:
    :path: "../node_modules/react-native/ReactCommon/react/nativemodule/microtasks"
  react-native-blob-util:
    :path: "../node_modules/react-native-blob-util"
  react-native-image-picker:
    :path: "../node_modules/react-native-image-picker"
  react-native-mmkv:
    :path: "../node_modules/react-native-mmkv"
  react-native-netinfo:
    :path: "../node_modules/@react-native-community/netinfo"
  react-native-safe-area-context:
    :path: "../node_modules/react-native-safe-area-context"
  react-native-video:
    :path: "../node_modules/react-native-video"
  React-NativeModulesApple:
    :path: "../node_modules/react-native/ReactCommon/react/nativemodule/core/platform/ios"
  React-oscompat:
    :path: "../node_modules/react-native/ReactCommon/oscompat"
  React-perflogger:
    :path: "../node_modules/react-native/ReactCommon/reactperflogger"
  React-performancetimeline:
    :path: "../node_modules/react-native/ReactCommon/react/performance/timeline"
  React-RCTActionSheet:
    :path: "../node_modules/react-native/Libraries/ActionSheetIOS"
  React-RCTAnimation:
    :path: "../node_modules/react-native/Libraries/NativeAnimation"
  React-RCTAppDelegate:
    :path: "../node_modules/react-native/Libraries/AppDelegate"
  React-RCTBlob:
    :path: "../node_modules/react-native/Libraries/Blob"
  React-RCTFabric:
    :path: "../node_modules/react-native/React"
  React-RCTFBReactNativeSpec:
    :path: "../node_modules/react-native/React"
  React-RCTImage:
    :path: "../node_modules/react-native/Libraries/Image"
  React-RCTLinking:
    :path: "../node_modules/react-native/Libraries/LinkingIOS"
  React-RCTNetwork:
    :path: "../node_modules/react-native/Libraries/Network"
  React-RCTRuntime:
    :path: "../node_modules/react-native/React/Runtime"
  React-RCTSettings:
    :path: "../node_modules/react-native/Libraries/Settings"
  React-RCTText:
    :path: "../node_modules/react-native/Libraries/Text"
  React-RCTVibration:
    :path: "../node_modules/react-native/Libraries/Vibration"
  React-rendererconsistency:
    :path: "../node_modules/react-native/ReactCommon/react/renderer/consistency"
  React-renderercss:
    :path: "../node_modules/react-native/ReactCommon/react/renderer/css"
  React-rendererdebug:
    :path: "../node_modules/react-native/ReactCommon/react/renderer/debug"
  React-rncore:
    :path: "../node_modules/react-native/ReactCommon"
  React-RuntimeApple:
    :path: "../node_modules/react-native/ReactCommon/react/runtime/platform/ios"
  React-RuntimeCore:
    :path: "../node_modules/react-native/ReactCommon/react/runtime"
  React-runtimeexecutor:
    :path: "../node_modules/react-native/ReactCommon/runtimeexecutor"
  React-RuntimeHermes:
    :path: "../node_modules/react-native/ReactCommon/react/runtime"
  React-runtimescheduler:
    :path: "../node_modules/react-native/ReactCommon/react/renderer/runtimescheduler"
  React-timing:
    :path: "../node_modules/react-native/ReactCommon/react/timing"
  React-utils:
    :path: "../node_modules/react-native/ReactCommon/react/utils"
  ReactAppDependencyProvider:
    :path: build/generated/ios
  ReactCodegen:
    :path: build/generated/ios
  ReactCommon:
    :path: "../node_modules/react-native/ReactCommon"
  ReactNativeIncallManager:
    :path: "../node_modules/react-native-incall-manager"
  RNCallKeep:
    :path: "../node_modules/react-native-callkeep"
  RNCClipboard:
    :path: "../node_modules/@react-native-clipboard/clipboard"
  RNCPushNotificationIOS:
    :path: "../node_modules/@react-native-community/push-notification-ios"
  RNDeviceInfo:
    :path: "../node_modules/react-native-device-info"
  RNGestureHandler:
    :path: "../node_modules/react-native-gesture-handler"
  RNNotifee:
    :path: "../node_modules/@notifee/react-native"
  RNPermissions:
    :path: "../node_modules/react-native-permissions"
  RNReactNativeHapticFeedback:
    :path: "../node_modules/react-native-haptic-feedback"
  RNReanimated:
    :path: "../node_modules/react-native-reanimated"
  RNScreens:
    :path: "../node_modules/react-native-screens"
  RNSVG:
    :path: "../node_modules/react-native-svg"
  RNVoipPushNotification:
    :path: "../node_modules/react-native-voip-push-notification"
  stream-chat-react-native:
    :path: "../node_modules/stream-chat-react-native"
  stream-io-noise-cancellation-react-native:
    :path: "../node_modules/@stream-io/noise-cancellation-react-native"
  stream-io-video-filters-react-native:
    :path: "../node_modules/@stream-io/video-filters-react-native"
  stream-react-native-webrtc:
    :path: "../node_modules/@stream-io/react-native-webrtc"
  stream-video-react-native:
    :path: "../node_modules/@stream-io/video-react-native-sdk"
  Yoga:
    :path: "../node_modules/react-native/ReactCommon/yoga"

SPEC CHECKSUMS:
  boost: 1dca942403ed9342f98334bf4c3621f011aa7946
  DoubleConversion: f16ae600a246532c4020132d54af21d0ddb2a385
  fast_float: 06eeec4fe712a76acc9376682e4808b05ce978b6
  FBLazyVector: 84b955f7b4da8b895faf5946f73748267347c975
  fmt: 01b82d4ca6470831d1cc0852a1af644be019e8f6
  glog: 08b301085f15bcbb6ff8632a8ebaf239aae04e6a
  hermes-engine: 314be5250afa5692b57b4dd1705959e1973a8ebe
  RCT-Folly: e78785aa9ba2ed998ea4151e314036f6c49e6d82
  RCTDeprecation: 83ffb90c23ee5cea353bd32008a7bca100908f8c
  RCTRequired: eb7c0aba998009f47a540bec9e9d69a54f68136e
  RCTTypeSafety: 659ae318c09de0477fd27bbc9e140071c7ea5c93
  React: c2d3aa44c49bb34e4dfd49d3ee92da5ebacc1c1c
  React-callinvoker: 1bdfb7549b5af266d85757193b5069f60659ef9d
  React-Codegen: 4b8b4817cea7a54b83851d4c1f91f79aa73de30a
  React-Core: 10597593fdbae06f0089881e025a172e51d4a769
  React-CoreModules: 6907b255529dd46895cf687daa67b24484a612c2
  React-cxxreact: a9f5b8180d6955bc3f6a3fcd657c4d9b4d95c1f6
  React-debug: a9861ea2196e886642887e29fd1d86c6eee93454
  React-defaultsnativemodule: 48bed05d5e7a6b90c63775bc042acba50f1ac46c
  React-domnativemodule: 4603dc552b8f2b75cfd708b6175f0f3ab005d661
  React-Fabric: c48e870a557e39fc38c49bf2f43a62f837876318
  React-FabricComponents: d0c0029b9066819e736ee70ce8481fe52632ccad
  React-FabricImage: a843d50c9d21f4a6255c3cd1654cdf16209ac76d
  React-featureflags: 4ef61c283dfae8f327dbae70f41bb0399bd9e0fc
  React-featureflagsnativemodule: 879cdf94179dc7395f28b9bf0fd340fd45c05ab7
  React-graphics: 4e247c50991de6e2c0abd25f8367cfa3113198c0
  React-hermes: 9116d4e6d07abeb519a2852672de087f44da8f12
  React-idlecallbacksnativemodule: 5fd6d838b045d3f5b630a6a0714635bc9c882fdc
  React-ImageManager: ad3f561d76883d6f7f1cf3a97e823fa39ca1b132
  React-jserrorhandler: 35d127a39a5bc16d9ae97edce7ab4c06dc77e3a2
  React-jsi: 753ba30c902f3a41fa7f956aca8eea3317a44ee6
  React-jsiexecutor: 47520714aa7d9589c51c0f3713dfbfca4895d4f9
  React-jsinspector: ec984e95482ee98692ec74f78771447599ed9781
  React-jsinspectortracing: 7bd661f34f08b320bb797dc464d6002116fca145
  React-jsitooling: 90d7ecbb60f70d12f60a4964dfcad0e38d9d970d
  React-jsitracing: a9de0d25bf430574dc01f1fe67f06fd50e8a578c
  React-logger: 8edfcedc100544791cd82692ca5a574240a16219
  React-Mapbuffer: da73f30b000114058d6bc41490dcce204a8ede32
  React-microtasksnativemodule: 444c5701aece79629bb73bd9e7ad8937ae65238c
  react-native-blob-util: 8e949ad4ebe992f5b94774d24f75ec8a13be2565
  react-native-image-picker: 9fff86c4fb41e84887e08d01d61bc8f2c410649f
  react-native-mmkv: c8da06f2c3ed40726ac6b51ed4e3653d099f0b6a
  react-native-netinfo: cec9c4e86083cb5b6aba0e0711f563e2fbbff187
  react-native-safe-area-context: 5928d84c879db2f9eb6969ca70e68f58623dbf25
  react-native-video: 0b83d16ccdd5c585fa38ed63a4e3fb8b9fcb9648
  React-NativeModulesApple: df8e5bc59e78ca3040ffbf41336889f3bd0fad68
  React-oscompat: ef5df1c734f19b8003e149317d041b8ce1f7d29c
  React-perflogger: 9a151e0b4c933c9205fd648c246506a83f31395d
  React-performancetimeline: d6a5fd3640c873875badb33020ebe5af46ef2a12
  React-RCTActionSheet: a499b0d6d9793886b67ba3e16046a3fef2cdbbc3
  React-RCTAnimation: cc64adc259aabc3354b73065e2231d796dfce576
  React-RCTAppDelegate: 9d523da768f1c9e84c5f3b7e3624d097dfb0e16b
  React-RCTBlob: e727f53eeefded7e6432eb76bd22b57bc880e5d1
  React-RCTFabric: a704a0eea3a9a32621ccc79261fe5b010bfcaccb
  React-RCTFBReactNativeSpec: 9064c63d99e467a3893e328ba3612745c3c3a338
  React-RCTImage: 7159cbdbb18a09d97ba1a611416eced75b3ccb29
  React-RCTLinking: 46293afdb859bccc63e1d3dedc6901a3c04ef360
  React-RCTNetwork: 4a6cd18f5bcd0363657789c64043123a896b1170
  React-RCTRuntime: 4b47b6380420e9fbfb4bd3cc16d6ea988640ddc1
  React-RCTSettings: 61e361dc85136d1cb0e148b7541993d2ee950ea7
  React-RCTText: abd1e196c3167175e6baef18199c6d9d8ac54b4e
  React-RCTVibration: 490e0dcb01a3fe4a0dfb7bc51ad5856d8b84f343
  React-rendererconsistency: 68db5a64f0c42b0337e25ba7b0e9513caae1389d
  React-renderercss: 59c892b54a92f2f62b98c2700f5ff7592f0629cb
  React-rendererdebug: f9dfe8ef736c98268f87114d05f49615f7f9af46
  React-rncore: 0f64cacb1becc6f89c99018ca920d012f9044ebd
  React-RuntimeApple: f2bc2dc51b9b3c194c0eec4351ae99d033485792
  React-RuntimeCore: 4e5475d506e7f9c4b3f3c6e6a654b83cba7f1a42
  React-runtimeexecutor: d60846710facedd1edb70c08b738119b3ee2c6c2
  React-RuntimeHermes: 2b238368a56fc50e9372afde7a3f2eeb0cdc63a7
  React-runtimescheduler: c65050ab5c3911dd553bb9223c76543198c5854f
  React-timing: beb0ba912f9ffc1a6758afa767ae5c03302dc9ee
  React-utils: 4b32801a05eff845d316edd59b313a3e25c5fc08
  ReactAppDependencyProvider: 04d5eb15eb46be6720e17a4a7fa92940a776e584
  ReactCodegen: 041559ba76d00f6680dfa0916b3c791f4babe5ea
  ReactCommon: 1511ef100f1afa4c199fe52fe7a8d2529a41429a
  ReactNativeIncallManager: dccd3e7499caa3bb73d3acfedf4fb0360f1a87d5
  RNCallKeep: 1930a01d8caf48f018be4f2db0c9f03405c2f977
  RNCClipboard: 055cd8f50702b9ebc5a58f7622e0cda073878d21
  RNCPushNotificationIOS: 6c4ca3388c7434e4a662b92e4dfeeee858e6f440
  RNDeviceInfo: d863506092aef7e7af3a1c350c913d867d795047
  RNGestureHandler: 381f81c675883fec9f8f10976aa278babc48d8eb
  RNNotifee: 5e3b271e8ea7456a36eec994085543c9adca9168
  RNPermissions: e513ce671b4b3eef7bbe245462da755160e99c71
  RNReactNativeHapticFeedback: 1597ab4e15cabb38f0f0c62faa17a5e295430170
  RNReanimated: a3f55346df73f35c38bf0b446294d3d0b1ac8cf9
  RNScreens: a25b818417609cbd805474dffd2d28b229704cfc
  RNSVG: 4470464e129f6bc58b78b961850b054dbbea8ef7
  RNVoipPushNotification: 4998fe6724d421da616dca765da7dc421ff54c4e
  SocketRocket: d4aabe649be1e368d1318fdf28a022d714d65748
<<<<<<< HEAD
  stream-chat-react-native: 8e135bcf2be7bc458b1dc297acc2dce74da452b4
  stream-io-noise-cancellation-react-native: a95e73664280c4c554eb88016692b05c0bbfa27c
  stream-io-video-filters-react-native: b34b88d6c1d1b0dfaceee70343bd1280691b50e9
  stream-react-native-webrtc: 66a836371134d06106801e4e1bec9d8e6476cade
  stream-video-react-native: ad56c0b8b7d298d788d344ed72de307b4230628b
  StreamVideoNoiseCancellation: c936093dfb72540f1205cd5caec1cf31e27f40ce
  StreamWebRTC: a50ebd8beba4def8f4e378b4895824c3520f9889
  Yoga: 1259c7a8cbaccf7b4c3ddf8ee36ca11be9dee407
=======
  stream-chat-react-native: 3d41075fc3e645e91ecb0bfe32595fcf9f33c283
  stream-io-video-filters-react-native: c3fce0cbe462b65c4299c8ece8028f04dc1ac64d
  stream-react-native-webrtc: 67f99bff8e2bf6e601afd5ddc24d8c520f2aa8a1
  stream-video-react-native: 7c5744ff7b0207d211b1a707dd698c12547d1dcf
  StreamWebRTC: a50ebd8beba4def8f4e378b4895824c3520f9889
  Yoga: 50518ade05048235d91a78b803336dbb5b159d5d
>>>>>>> d2a1b476

PODFILE CHECKSUM: 4006d2405566034103d67f6e758cfadbaea3e3e6

COCOAPODS: 1.15.2<|MERGE_RESOLUTION|>--- conflicted
+++ resolved
@@ -2240,22 +2240,24 @@
     - ReactCommon/turbomodule/bridging
     - ReactCommon/turbomodule/core
     - Yoga
-<<<<<<< HEAD
   - stream-io-noise-cancellation-react-native (0.1.0):
     - DoubleConversion
     - glog
     - hermes-engine
-    - RCT-Folly (= 2024.10.14.00)
-    - RCTRequired
-    - RCTTypeSafety
-    - React-Core
-    - React-debug
-    - React-Fabric
-    - React-featureflags
-    - React-graphics
+    - RCT-Folly (= 2024.11.18.00)
+    - RCTRequired
+    - RCTTypeSafety
+    - React-Core
+    - React-debug
+    - React-Fabric
+    - React-featureflags
+    - React-graphics
+    - React-hermes
     - React-ImageManager
+    - React-jsi
     - React-NativeModulesApple
     - React-RCTFabric
+    - React-renderercss
     - React-rendererdebug
     - React-utils
     - ReactCodegen
@@ -2264,10 +2266,7 @@
     - stream-react-native-webrtc
     - StreamVideoNoiseCancellation
     - Yoga
-  - stream-io-video-filters-react-native (0.2.8):
-=======
   - stream-io-video-filters-react-native (0.3.0):
->>>>>>> d2a1b476
     - DoubleConversion
     - glog
     - hermes-engine
@@ -2292,17 +2291,10 @@
     - ReactCommon/turbomodule/core
     - stream-react-native-webrtc
     - Yoga
-<<<<<<< HEAD
-  - stream-react-native-webrtc (125.2.0-alpha.1):
+  - stream-react-native-webrtc (125.2.1):
     - React-Core
     - StreamWebRTC (~> 125.6422.070)
-  - stream-video-react-native (1.11.5):
-=======
-  - stream-react-native-webrtc (125.2.1):
-    - React-Core
-    - StreamWebRTC (~> 125.6422.070)
-  - stream-video-react-native (1.13.0):
->>>>>>> d2a1b476
+  - stream-video-react-native (1.13.1):
     - DoubleConversion
     - glog
     - hermes-engine
@@ -2327,10 +2319,7 @@
     - ReactCommon/turbomodule/core
     - stream-react-native-webrtc
     - Yoga
-<<<<<<< HEAD
   - StreamVideoNoiseCancellation (1.0.2)
-=======
->>>>>>> d2a1b476
   - StreamWebRTC (125.6422.070)
   - Yoga (0.0.0)
 
@@ -2436,10 +2425,7 @@
   trunk:
     - React-Codegen
     - SocketRocket
-<<<<<<< HEAD
     - StreamVideoNoiseCancellation
-=======
->>>>>>> d2a1b476
     - StreamWebRTC
 
 EXTERNAL SOURCES:
@@ -2634,12 +2620,12 @@
     :path: "../node_modules/react-native/ReactCommon/yoga"
 
 SPEC CHECKSUMS:
-  boost: 1dca942403ed9342f98334bf4c3621f011aa7946
-  DoubleConversion: f16ae600a246532c4020132d54af21d0ddb2a385
+  boost: 7e761d76ca2ce687f7cc98e698152abd03a18f90
+  DoubleConversion: cb417026b2400c8f53ae97020b2be961b59470cb
   fast_float: 06eeec4fe712a76acc9376682e4808b05ce978b6
   FBLazyVector: 84b955f7b4da8b895faf5946f73748267347c975
-  fmt: 01b82d4ca6470831d1cc0852a1af644be019e8f6
-  glog: 08b301085f15bcbb6ff8632a8ebaf239aae04e6a
+  fmt: a40bb5bd0294ea969aaaba240a927bd33d878cdd
+  glog: 5683914934d5b6e4240e497e0f4a3b42d1854183
   hermes-engine: 314be5250afa5692b57b4dd1705959e1973a8ebe
   RCT-Folly: e78785aa9ba2ed998ea4151e314036f6c49e6d82
   RCTDeprecation: 83ffb90c23ee5cea353bd32008a7bca100908f8c
@@ -2724,23 +2710,14 @@
   RNSVG: 4470464e129f6bc58b78b961850b054dbbea8ef7
   RNVoipPushNotification: 4998fe6724d421da616dca765da7dc421ff54c4e
   SocketRocket: d4aabe649be1e368d1318fdf28a022d714d65748
-<<<<<<< HEAD
-  stream-chat-react-native: 8e135bcf2be7bc458b1dc297acc2dce74da452b4
-  stream-io-noise-cancellation-react-native: a95e73664280c4c554eb88016692b05c0bbfa27c
-  stream-io-video-filters-react-native: b34b88d6c1d1b0dfaceee70343bd1280691b50e9
-  stream-react-native-webrtc: 66a836371134d06106801e4e1bec9d8e6476cade
-  stream-video-react-native: ad56c0b8b7d298d788d344ed72de307b4230628b
+  stream-chat-react-native: 3d41075fc3e645e91ecb0bfe32595fcf9f33c283
+  stream-io-noise-cancellation-react-native: ed414fcdf888068c54279499c9ca184549565b80
+  stream-io-video-filters-react-native: c3fce0cbe462b65c4299c8ece8028f04dc1ac64d
+  stream-react-native-webrtc: 67f99bff8e2bf6e601afd5ddc24d8c520f2aa8a1
+  stream-video-react-native: 4a6b36e79a130db336aa8b748a43c71205cddc6c
   StreamVideoNoiseCancellation: c936093dfb72540f1205cd5caec1cf31e27f40ce
   StreamWebRTC: a50ebd8beba4def8f4e378b4895824c3520f9889
-  Yoga: 1259c7a8cbaccf7b4c3ddf8ee36ca11be9dee407
-=======
-  stream-chat-react-native: 3d41075fc3e645e91ecb0bfe32595fcf9f33c283
-  stream-io-video-filters-react-native: c3fce0cbe462b65c4299c8ece8028f04dc1ac64d
-  stream-react-native-webrtc: 67f99bff8e2bf6e601afd5ddc24d8c520f2aa8a1
-  stream-video-react-native: 7c5744ff7b0207d211b1a707dd698c12547d1dcf
-  StreamWebRTC: a50ebd8beba4def8f4e378b4895824c3520f9889
   Yoga: 50518ade05048235d91a78b803336dbb5b159d5d
->>>>>>> d2a1b476
 
 PODFILE CHECKSUM: 4006d2405566034103d67f6e758cfadbaea3e3e6
 
