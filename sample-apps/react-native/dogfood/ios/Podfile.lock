--- conflicted
+++ resolved
@@ -1148,11 +1148,7 @@
   - stream-react-native-webrtc (118.1.0):
     - JitsiWebRTC (~> 118.0.0)
     - React-Core
-<<<<<<< HEAD
-  - stream-video-react-native (1.1.3):
-=======
   - stream-video-react-native (1.1.1):
->>>>>>> 3f48b9a7
     - glog
     - RCT-Folly (= 2022.05.16.00)
     - React-Core
@@ -1483,11 +1479,7 @@
   SocketRocket: f32cd54efbe0f095c4d7594881e52619cfe80b17
   stream-io-video-filters-react-native: 8c345e6adf5164646696d45f9962c4199b2fe3b9
   stream-react-native-webrtc: 4ccf61161f77c57b9aa45f78cb7f69b7d91f3e9f
-<<<<<<< HEAD
-  stream-video-react-native: 363520e27b8cf267eb824cb32d10ea7f09bf09e8
-=======
   stream-video-react-native: ff287d6bc897fffdf7b07ed3828e53bbf74bf576
->>>>>>> 3f48b9a7
   TOCropViewController: 80b8985ad794298fb69d3341de183f33d1853654
   Yoga: 1b901a6d6eeba4e8a2e8f308f708691cdb5db312
 
