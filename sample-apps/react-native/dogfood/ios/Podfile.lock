--- conflicted
+++ resolved
@@ -2289,17 +2289,10 @@
     - ReactCommon/turbomodule/core
     - stream-react-native-webrtc
     - Yoga
-<<<<<<< HEAD
-  - stream-react-native-webrtc (125.4.0):
-    - React-Core
-    - StreamWebRTC (~> 125.6422.070)
-  - stream-video-react-native (1.20.0):
-=======
   - stream-react-native-webrtc (125.4.1):
     - React-Core
     - StreamWebRTC (~> 125.6422.070)
   - stream-video-react-native (1.20.1):
->>>>>>> 2c553c96
     - DoubleConversion
     - glog
     - hermes-engine
@@ -2723,13 +2716,8 @@
   stream-chat-react-native: 1803cedc0bf16361b6762e8345f9256e26c60e6f
   stream-io-noise-cancellation-react-native: dfb7e676688de6feab3c8e1a58fa500d17e3554a
   stream-io-video-filters-react-native: 96287b284c953821fda3439be5e39a2afcc3cbad
-<<<<<<< HEAD
-  stream-react-native-webrtc: c1fd66eafb078f1ae943b9e0c9c93c66c127348d
-  stream-video-react-native: 2f2277ef1f2fdd3511e3e6dfcb3a508ba77a1ed3
-=======
   stream-react-native-webrtc: 3b627461be05c52d860d7b757d72ca7d4324dc9b
   stream-video-react-native: 43a769786a1bc329e6aa88af3ffd570161f69131
->>>>>>> 2c553c96
   StreamVideoNoiseCancellation: c936093dfb72540f1205cd5caec1cf31e27f40ce
   StreamWebRTC: a50ebd8beba4def8f4e378b4895824c3520f9889
   VisionCamera: d19797da4d373ada2c167a6e357e520cc1d9dc56
