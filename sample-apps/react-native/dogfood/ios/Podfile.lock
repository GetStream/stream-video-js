--- conflicted
+++ resolved
@@ -91,9 +91,9 @@
     - hermes-engine/Pre-built (= 0.71.11)
   - hermes-engine/Pre-built (0.71.11)
   - libevent (2.1.12)
-  - MMKV (1.3.1):
-    - MMKVCore (~> 1.3.1)
-  - MMKVCore (1.3.1)
+  - MMKV (1.2.16):
+    - MMKVCore (~> 1.2.16)
+  - MMKVCore (1.2.16)
   - OpenSSL-Universal (1.1.1100)
   - RCT-Folly (2021.07.22.00):
     - boost
@@ -519,15 +519,11 @@
     - React-Core
   - RNVoipPushNotification (3.3.1):
     - React-Core
-  - SocketRocket (0.6.1)
+  - SocketRocket (0.6.0)
   - stream-react-native-webrtc (104.0.1):
     - React-Core
     - WebRTC-SDK (= 104.5112.17)
-<<<<<<< HEAD
-  - stream-video-react-native (0.1.1):
-=======
-  - stream-video-react-native (0.0.28):
->>>>>>> f4108a5a
+  - stream-video-react-native (0.1.4):
     - React-Core
     - stream-react-native-webrtc
   - TOCropViewController (2.6.1)
@@ -785,8 +781,8 @@
   GTMSessionFetcher: 3a63d75eecd6aa32c2fc79f578064e1214dfdec2
   hermes-engine: 34c863b446d0135b85a6536fa5fd89f48196f848
   libevent: 4049cae6c81cdb3654a443be001fb9bdceff7913
-  MMKV: 5a07930c70c70b86cd87761a42c8f3836fb681d7
-  MMKVCore: e50135dbd33235b6ab390635991bab437ab873c0
+  MMKV: 784471ce430a2e2d16afef9053d63fab1b357d9e
+  MMKVCore: 9cfef4c48c6c46f66226fc2e4634d78490206a48
   OpenSSL-Universal: ebc357f1e6bc71fa463ccb2fe676756aff50e88c
   RCT-Folly: 424b8c9a7a0b9ab2886ffe9c3b041ef628fd4fb1
   RCTRequired: f6187ec763637e6a57f5728dd9a3bdabc6d6b4e0
@@ -830,23 +826,15 @@
   RNGoogleSignin: 81521697b2c8f97f9a586ac7257b1a1d9b51b115
   RNImageCropPicker: 486e2f7e2b0461ce24321f751410dce1b3b49e6d
   RNNotifee: f3c01b391dd8e98e67f539f9a35a9cbcd3bae744
-<<<<<<< HEAD
-  RNPermissions: 215c54462104b3925b412b0fb3c9c497b21c358b
-=======
   RNPermissions: 533c589814ab1b707c77b6974f64cc37ce6d42e4
->>>>>>> f4108a5a
   RNReactNativeHapticFeedback: afa5bf2794aecbb2dba2525329253da0d66656df
   RNReanimated: 9976fbaaeb8a188c36026154c844bf374b3b7eeb
   RNScreens: 218801c16a2782546d30bd2026bb625c0302d70f
   RNSVG: 53c661b76829783cdaf9b7a57258f3d3b4c28315
   RNVoipPushNotification: 1617f5a07be24066830213ae9252cb790b53886f
-  SocketRocket: f32cd54efbe0f095c4d7594881e52619cfe80b17
+  SocketRocket: fccef3f9c5cedea1353a9ef6ada904fde10d6608
   stream-react-native-webrtc: 3e45950d539248d24c1a0a3eafa0f98b5a343ab3
-<<<<<<< HEAD
-  stream-video-react-native: 6b907dbd6d67f9e9b6c9915e4e6a4e5ee3172756
-=======
-  stream-video-react-native: 9561dc08c83157d1ed8b12eee97417d0df7fcd75
->>>>>>> f4108a5a
+  stream-video-react-native: 88fb5445bc4eb134d60b45a052534f3632734629
   TOCropViewController: edfd4f25713d56905ad1e0b9f5be3fbe0f59c863
   WebRTC-SDK: 082ae4893212534a779ca233f19a9df8efd5f3bd
   Yoga: f7decafdc5e8c125e6fa0da38a687e35238420fa
