--- conflicted
+++ resolved
@@ -2294,11 +2294,7 @@
   - stream-react-native-webrtc (125.3.0):
     - React-Core
     - StreamWebRTC (~> 125.6422.070)
-<<<<<<< HEAD
-  - stream-video-react-native (1.16.0):
-=======
   - stream-video-react-native (1.16.1):
->>>>>>> 067081da
     - DoubleConversion
     - glog
     - hermes-engine
@@ -2727,11 +2723,7 @@
   stream-io-noise-cancellation-react-native: e919a0f10d96ec0c4078fbd1cc7a463478ef6b9d
   stream-io-video-filters-react-native: 9481459f6c7125265a3cbd5a57081fe9504cdf8e
   stream-react-native-webrtc: c74dfe839c010fc4282c3906d39fe8e85cb57864
-<<<<<<< HEAD
-  stream-video-react-native: 376f2cfa048f785bf4a68cb23ebc83de4e53aebe
-=======
   stream-video-react-native: 8e21d02309e20b34d6869d9efd4f786a61c9d033
->>>>>>> 067081da
   StreamVideoNoiseCancellation: c936093dfb72540f1205cd5caec1cf31e27f40ce
   StreamWebRTC: a50ebd8beba4def8f4e378b4895824c3520f9889
   VisionCamera: 7aaae584148bbc250e81b5662e45a7f25c18be2e
