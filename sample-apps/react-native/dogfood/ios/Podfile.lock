--- conflicted
+++ resolved
@@ -2240,11 +2240,7 @@
     - ReactCommon/turbomodule/bridging
     - ReactCommon/turbomodule/core
     - Yoga
-<<<<<<< HEAD
-  - stream-io-noise-cancellation-react-native (0.2.2):
-=======
   - stream-io-noise-cancellation-react-native (0.2.3):
->>>>>>> 53e4c5d6
     - DoubleConversion
     - glog
     - hermes-engine
@@ -2270,11 +2266,7 @@
     - stream-react-native-webrtc
     - StreamVideoNoiseCancellation
     - Yoga
-<<<<<<< HEAD
-  - stream-io-video-filters-react-native (0.6.2):
-=======
   - stream-io-video-filters-react-native (0.6.3):
->>>>>>> 53e4c5d6
     - DoubleConversion
     - glog
     - hermes-engine
@@ -2299,14 +2291,10 @@
     - ReactCommon/turbomodule/core
     - stream-react-native-webrtc
     - Yoga
-  - stream-react-native-webrtc (125.4.2):
+  - stream-react-native-webrtc (125.4.3):
     - React-Core
     - StreamWebRTC (~> 125.6422.070)
-<<<<<<< HEAD
-  - stream-video-react-native (1.20.10):
-=======
-  - stream-video-react-native (1.20.11):
->>>>>>> 53e4c5d6
+  - stream-video-react-native (1.20.12):
     - DoubleConversion
     - glog
     - hermes-engine
@@ -2641,12 +2629,12 @@
     :path: "../node_modules/react-native/ReactCommon/yoga"
 
 SPEC CHECKSUMS:
-  boost: 1dca942403ed9342f98334bf4c3621f011aa7946
-  DoubleConversion: f16ae600a246532c4020132d54af21d0ddb2a385
+  boost: 7e761d76ca2ce687f7cc98e698152abd03a18f90
+  DoubleConversion: cb417026b2400c8f53ae97020b2be961b59470cb
   fast_float: 06eeec4fe712a76acc9376682e4808b05ce978b6
   FBLazyVector: 84b955f7b4da8b895faf5946f73748267347c975
-  fmt: 01b82d4ca6470831d1cc0852a1af644be019e8f6
-  glog: 08b301085f15bcbb6ff8632a8ebaf239aae04e6a
+  fmt: a40bb5bd0294ea969aaaba240a927bd33d878cdd
+  glog: 5683914934d5b6e4240e497e0f4a3b42d1854183
   hermes-engine: 314be5250afa5692b57b4dd1705959e1973a8ebe
   RCT-Folly: 36fe2295e44b10d831836cc0d1daec5f8abcf809
   RCTDeprecation: 83ffb90c23ee5cea353bd32008a7bca100908f8c
@@ -2731,21 +2719,12 @@
   RNSVG: 257f59c952e296c9c36035a8f49b61fda48e398a
   RNVoipPushNotification: a6f7c09e1ca7220e2be1c45e9b6b897c9600024b
   SocketRocket: d4aabe649be1e368d1318fdf28a022d714d65748
-<<<<<<< HEAD
   stream-chat-react-native: 963e1146ba5f092aa8f6c59f4e20e431a9265a69
-  stream-io-noise-cancellation-react-native: 32cb6f04ad222da791f09132e4290395544fd92f
-  stream-io-video-filters-react-native: 84a789cf4a149387ffc7e24a50c2377863fcc41f
-  stream-react-native-webrtc: 0d487a7ca8e17f232804bd4680e4def84d852eed
-  stream-video-react-native: e5035e3cbf2cf5f3f69996a807134b62047e6784
+  stream-io-noise-cancellation-react-native: 76b58c2466b883690ff00e2976b7938c9533ac26
+  stream-io-video-filters-react-native: 53b0215c7770610dbad5ed3978ac5eeb35f90c70
+  stream-react-native-webrtc: 08d540bd2520d7530a6dafe71bf3a494b00f2de1
+  stream-video-react-native: 1d959bb9db3ac787ea795e60016ddd712f4fdd3d
   StreamVideoNoiseCancellation: 41f5a712aba288f9636b64b17ebfbdff52c61490
-=======
-  stream-chat-react-native: 1803cedc0bf16361b6762e8345f9256e26c60e6f
-  stream-io-noise-cancellation-react-native: 2cb1905e248f78e588e80cce063e396fbdd85904
-  stream-io-video-filters-react-native: 4a42aa1c2fa9dc921016b5f047c9c42db166c97d
-  stream-react-native-webrtc: 45f05a131d9f2e9ce221557f7848ec058511e5aa
-  stream-video-react-native: cfee7d6b123264e1bfbd3f4531e9aff93a9d541c
-  StreamVideoNoiseCancellation: c936093dfb72540f1205cd5caec1cf31e27f40ce
->>>>>>> 53e4c5d6
   StreamWebRTC: a50ebd8beba4def8f4e378b4895824c3520f9889
   VisionCamera: 39b33d8e530e06d94cf631a99e4cd1ff5d8fe3d7
   Yoga: 50518ade05048235d91a78b803336dbb5b159d5d
