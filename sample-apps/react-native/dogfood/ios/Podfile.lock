--- conflicted
+++ resolved
@@ -11,25 +11,14 @@
   - FBLazyVector (0.71.11)
   - FBReactNativeSpec (0.71.11):
     - RCT-Folly (= 2021.07.22.00)
-<<<<<<< HEAD
-    - RCTRequired (= 0.70.6)
-    - RCTTypeSafety (= 0.70.6)
-    - React-Core (= 0.70.6)
-    - React-jsi (= 0.70.6)
-    - ReactCommon/turbomodule/core (= 0.70.6)
+    - RCTRequired (= 0.71.11)
+    - RCTTypeSafety (= 0.71.11)
+    - React-Core (= 0.71.11)
+    - React-jsi (= 0.71.11)
+    - ReactCommon/turbomodule/core (= 0.71.11)
   - Firebase/CoreOnly (10.7.0):
     - FirebaseCore (= 10.7.0)
   - Firebase/Messaging (10.7.0):
-=======
-    - RCTRequired (= 0.71.11)
-    - RCTTypeSafety (= 0.71.11)
-    - React-Core (= 0.71.11)
-    - React-jsi (= 0.71.11)
-    - ReactCommon/turbomodule/core (= 0.71.11)
-  - Firebase/CoreOnly (10.3.0):
-    - FirebaseCore (= 10.3.0)
-  - Firebase/Messaging (10.3.0):
->>>>>>> c83ca17e
     - Firebase/CoreOnly
     - FirebaseMessaging (~> 10.7.0)
   - FirebaseCore (10.7.0):
@@ -558,9 +547,6 @@
   - RNGoogleSignin (8.2.2):
     - GoogleSignIn (~> 6.2)
     - React-Core
-<<<<<<< HEAD
-  - RNNotifee (7.7.1):
-=======
   - RNImageCropPicker (0.40.0):
     - React-Core
     - React-RCTImage
@@ -570,11 +556,10 @@
     - React-Core
     - React-RCTImage
     - TOCropViewController
-  - RNNotifee (7.6.1):
->>>>>>> c83ca17e
-    - React-Core
-    - RNNotifee/NotifeeCore (= 7.7.1)
-  - RNNotifee/NotifeeCore (7.7.1):
+  - RNNotifee (7.8.0):
+    - React-Core
+    - RNNotifee/NotifeeCore (= 7.8.0)
+  - RNNotifee/NotifeeCore (7.8.0):
     - React-Core
   - RNReactNativeHapticFeedback (2.0.3):
     - React-Core
@@ -878,24 +863,14 @@
   boost: 57d2868c099736d80fcd648bf211b4431e51a558
   CocoaAsyncSocket: 065fd1e645c7abab64f7a6a2007a48038fdc6a99
   DoubleConversion: 5189b271737e1565bdce30deb4a08d647e3f5f54
-<<<<<<< HEAD
-  FBLazyVector: 48289402952f4f7a4e235de70a9a590aa0b79ef4
-  FBReactNativeSpec: dd1186fd05255e3457baa2f4ca65e94c2cd1e3ac
+  FBLazyVector: c511d4cd0210f416cb5c289bd5ae6b36d909b048
+  FBReactNativeSpec: a911fb22def57aef1d74215e8b6b8761d25c1c54
   Firebase: 0219acf760880eeec8ce479895bd7767466d9f81
   FirebaseCore: e317665b9d744727a97e623edbbed009320afdd7
   FirebaseCoreExtension: f17247ba8c61e4d3c8d136b5e2de3cb4ac6a85b6
   FirebaseCoreInternal: 971029061d326000d65bfdc21f5502c75c8b0893
   FirebaseInstallations: 52153982b057d3afcb4e1fbb3eb0b6d00611e681
   FirebaseMessaging: ac9062bcc35ed56e15a0241d8fd317022499baf8
-=======
-  FBLazyVector: c511d4cd0210f416cb5c289bd5ae6b36d909b048
-  FBReactNativeSpec: a911fb22def57aef1d74215e8b6b8761d25c1c54
-  Firebase: f92fc551ead69c94168d36c2b26188263860acd9
-  FirebaseCore: 988754646ab3bd4bdcb740f1bfe26b9f6c0d5f2a
-  FirebaseCoreExtension: 93d252fabdc9696bf14a73b04d84877ab9b3a832
-  FirebaseCoreInternal: 971029061d326000d65bfdc21f5502c75c8b0893
-  FirebaseInstallations: 52153982b057d3afcb4e1fbb3eb0b6d00611e681
-  FirebaseMessaging: e345b219fd15d325f0cf2fef28cb8ce00d851b3f
   Flipper: 26fc4b7382499f1281eb8cb921e5c3ad6de91fe0
   Flipper-Boost-iOSX: fd1e2b8cbef7e662a122412d7ac5f5bea715403c
   Flipper-DoubleConversion: 2dc99b02f658daf147069aad9dbd29d8feb06d30
@@ -905,7 +880,6 @@
   Flipper-PeerTalk: 116d8f857dc6ef55c7a5a75ea3ceaafe878aadc9
   Flipper-RSocket: d9d9ade67cbecf6ac10730304bf5607266dd2541
   FlipperKit: cbdee19bdd4e7f05472a66ce290f1b729ba3cb86
->>>>>>> c83ca17e
   fmt: ff9d55029c625d3757ed641535fd4a75fedc7ce9
   glog: 04b94705f318337d7ead9e6d17c019bd9b1f6b1b
   GoogleDataTransport: f0308f5905a745f94fb91fea9c6cbaf3831cb1bd
@@ -959,22 +933,15 @@
   ReactNativeIncallManager: 0d2cf9f4d50359728a30c08549762fe67a2efb81
   RNCallKeep: bf4040e9e5785469cd581d95c386fd2ca7e0507f
   RNCClipboard: 3f0451a8100393908bea5c5c5b16f96d45f30bfc
-<<<<<<< HEAD
   RNFBApp: d59efa0872fff4e27de03cca3c528c203a436ae5
   RNFBMessaging: 216693dd5ba4f18ba65fb39fc73a44a23c26190f
-  RNGoogleSignin: 81521697b2c8f97f9a586ac7257b1a1d9b51b115
-  RNNotifee: 05692d7bb42b6c718a3906aeb8431c48ff2e8097
-=======
-  RNFBApp: 1ee535dcb7773ca612d3a2e53a1f78f8f2fb6abf
-  RNFBMessaging: 04ecf12bae7543cd8df145f1b26d89d867594be7
   RNFS: 4ac0f0ea233904cb798630b3c077808c06931688
   RNGestureHandler: dec4645026e7401a0899f2846d864403478ff6a5
   RNGoogleSignin: 81521697b2c8f97f9a586ac7257b1a1d9b51b115
   RNImageCropPicker: 486e2f7e2b0461ce24321f751410dce1b3b49e6d
-  RNNotifee: bdc064c29f4d558046f51f0c3ae02bab4fd3cd85
+  RNNotifee: f3c01b391dd8e98e67f539f9a35a9cbcd3bae744
   RNReactNativeHapticFeedback: afa5bf2794aecbb2dba2525329253da0d66656df
   RNReanimated: 9976fbaaeb8a188c36026154c844bf374b3b7eeb
->>>>>>> c83ca17e
   RNScreens: 218801c16a2782546d30bd2026bb625c0302d70f
   RNSentry: 9f0447b3ce13806f544903748de423259ead8552
   RNSVG: 53c661b76829783cdaf9b7a57258f3d3b4c28315
