PODS:
  - AppAuth (1.6.2):
    - AppAuth/Core (= 1.6.2)
    - AppAuth/ExternalUserAgent (= 1.6.2)
  - AppAuth/Core (1.6.2)
  - AppAuth/ExternalUserAgent (1.6.2):
    - AppAuth/Core
  - boost (1.76.0)
  - CocoaAsyncSocket (7.6.5)
  - DoubleConversion (1.1.6)
  - FBLazyVector (0.71.11)
  - FBReactNativeSpec (0.71.11):
    - RCT-Folly (= 2021.07.22.00)
    - RCTRequired (= 0.71.11)
    - RCTTypeSafety (= 0.71.11)
    - React-Core (= 0.71.11)
    - React-jsi (= 0.71.11)
    - ReactCommon/turbomodule/core (= 0.71.11)
  - Firebase/CoreOnly (10.7.0):
    - FirebaseCore (= 10.7.0)
  - Firebase/Messaging (10.7.0):
    - Firebase/CoreOnly
    - FirebaseMessaging (~> 10.7.0)
  - FirebaseCore (10.7.0):
    - FirebaseCoreInternal (~> 10.0)
    - GoogleUtilities/Environment (~> 7.8)
    - GoogleUtilities/Logger (~> 7.8)
  - FirebaseCoreExtension (10.7.0):
    - FirebaseCore (~> 10.0)
  - FirebaseCoreInternal (10.10.0):
    - "GoogleUtilities/NSData+zlib (~> 7.8)"
  - FirebaseInstallations (10.10.0):
    - FirebaseCore (~> 10.0)
    - GoogleUtilities/Environment (~> 7.8)
    - GoogleUtilities/UserDefaults (~> 7.8)
    - PromisesObjC (~> 2.1)
  - FirebaseMessaging (10.7.0):
    - FirebaseCore (~> 10.0)
    - FirebaseInstallations (~> 10.0)
    - GoogleDataTransport (~> 9.2)
    - GoogleUtilities/AppDelegateSwizzler (~> 7.8)
    - GoogleUtilities/Environment (~> 7.8)
    - GoogleUtilities/Reachability (~> 7.8)
    - GoogleUtilities/UserDefaults (~> 7.8)
    - nanopb (< 2.30910.0, >= 2.30908.0)
  - Flipper (0.125.0):
    - Flipper-Folly (~> 2.6)
    - Flipper-RSocket (~> 1.4)
  - Flipper-Boost-iOSX (1.76.0.1.11)
  - Flipper-DoubleConversion (3.2.0.1)
  - Flipper-Fmt (7.1.7)
  - Flipper-Folly (2.6.10):
    - Flipper-Boost-iOSX
    - Flipper-DoubleConversion
    - Flipper-Fmt (= 7.1.7)
    - Flipper-Glog
    - libevent (~> 2.1.12)
    - OpenSSL-Universal (= 1.1.1100)
  - Flipper-Glog (0.5.0.5)
  - Flipper-PeerTalk (0.0.4)
  - Flipper-RSocket (1.4.3):
    - Flipper-Folly (~> 2.6)
  - FlipperKit (0.125.0):
    - FlipperKit/Core (= 0.125.0)
  - FlipperKit/Core (0.125.0):
    - Flipper (~> 0.125.0)
    - FlipperKit/CppBridge
    - FlipperKit/FBCxxFollyDynamicConvert
    - FlipperKit/FBDefines
    - FlipperKit/FKPortForwarding
    - SocketRocket (~> 0.6.0)
  - FlipperKit/CppBridge (0.125.0):
    - Flipper (~> 0.125.0)
  - FlipperKit/FBCxxFollyDynamicConvert (0.125.0):
    - Flipper-Folly (~> 2.6)
  - FlipperKit/FBDefines (0.125.0)
  - FlipperKit/FKPortForwarding (0.125.0):
    - CocoaAsyncSocket (~> 7.6)
    - Flipper-PeerTalk (~> 0.0.4)
  - FlipperKit/FlipperKitHighlightOverlay (0.125.0)
  - FlipperKit/FlipperKitLayoutHelpers (0.125.0):
    - FlipperKit/Core
    - FlipperKit/FlipperKitHighlightOverlay
    - FlipperKit/FlipperKitLayoutTextSearchable
  - FlipperKit/FlipperKitLayoutIOSDescriptors (0.125.0):
    - FlipperKit/Core
    - FlipperKit/FlipperKitHighlightOverlay
    - FlipperKit/FlipperKitLayoutHelpers
    - YogaKit (~> 1.18)
  - FlipperKit/FlipperKitLayoutPlugin (0.125.0):
    - FlipperKit/Core
    - FlipperKit/FlipperKitHighlightOverlay
    - FlipperKit/FlipperKitLayoutHelpers
    - FlipperKit/FlipperKitLayoutIOSDescriptors
    - FlipperKit/FlipperKitLayoutTextSearchable
    - YogaKit (~> 1.18)
  - FlipperKit/FlipperKitLayoutTextSearchable (0.125.0)
  - FlipperKit/FlipperKitNetworkPlugin (0.125.0):
    - FlipperKit/Core
  - FlipperKit/FlipperKitReactPlugin (0.125.0):
    - FlipperKit/Core
  - FlipperKit/FlipperKitUserDefaultsPlugin (0.125.0):
    - FlipperKit/Core
  - FlipperKit/SKIOSNetworkPlugin (0.125.0):
    - FlipperKit/Core
    - FlipperKit/FlipperKitNetworkPlugin
  - fmt (6.2.1)
  - glog (0.3.5)
  - GoogleDataTransport (9.2.3):
    - GoogleUtilities/Environment (~> 7.7)
    - nanopb (< 2.30910.0, >= 2.30908.0)
    - PromisesObjC (< 3.0, >= 1.2)
  - GoogleSignIn (6.2.4):
    - AppAuth (~> 1.5)
    - GTMAppAuth (~> 1.3)
    - GTMSessionFetcher/Core (< 3.0, >= 1.1)
  - GoogleUtilities (7.11.1):
    - GoogleUtilities/AppDelegateSwizzler (= 7.11.1)
    - GoogleUtilities/Environment (= 7.11.1)
    - GoogleUtilities/ISASwizzler (= 7.11.1)
    - GoogleUtilities/Logger (= 7.11.1)
    - GoogleUtilities/MethodSwizzler (= 7.11.1)
    - GoogleUtilities/Network (= 7.11.1)
    - "GoogleUtilities/NSData+zlib (= 7.11.1)"
    - GoogleUtilities/Reachability (= 7.11.1)
    - GoogleUtilities/SwizzlerTestHelpers (= 7.11.1)
    - GoogleUtilities/UserDefaults (= 7.11.1)
  - GoogleUtilities/AppDelegateSwizzler (7.11.1):
    - GoogleUtilities/Environment
    - GoogleUtilities/Logger
    - GoogleUtilities/Network
  - GoogleUtilities/Environment (7.11.1):
    - PromisesObjC (< 3.0, >= 1.2)
  - GoogleUtilities/ISASwizzler (7.11.1)
  - GoogleUtilities/Logger (7.11.1):
    - GoogleUtilities/Environment
  - GoogleUtilities/MethodSwizzler (7.11.1):
    - GoogleUtilities/Logger
  - GoogleUtilities/Network (7.11.1):
    - GoogleUtilities/Logger
    - "GoogleUtilities/NSData+zlib"
    - GoogleUtilities/Reachability
  - "GoogleUtilities/NSData+zlib (7.11.1)"
  - GoogleUtilities/Reachability (7.11.1):
    - GoogleUtilities/Logger
  - GoogleUtilities/SwizzlerTestHelpers (7.11.1):
    - GoogleUtilities/MethodSwizzler
  - GoogleUtilities/UserDefaults (7.11.1):
    - GoogleUtilities/Logger
  - GTMAppAuth (1.3.1):
    - AppAuth/Core (~> 1.6)
    - GTMSessionFetcher/Core (< 3.0, >= 1.5)
  - GTMSessionFetcher/Core (2.3.0)
  - hermes-engine (0.71.11):
    - hermes-engine/Pre-built (= 0.71.11)
  - hermes-engine/Pre-built (0.71.11)
  - libevent (2.1.12)
  - MMKV (1.2.16):
    - MMKVCore (~> 1.2.16)
  - MMKVCore (1.2.16)
  - nanopb (2.30909.0):
    - nanopb/decode (= 2.30909.0)
    - nanopb/encode (= 2.30909.0)
  - nanopb/decode (2.30909.0)
  - nanopb/encode (2.30909.0)
  - OpenSSL-Universal (1.1.1100)
  - PromisesObjC (2.2.0)
  - RCT-Folly (2021.07.22.00):
    - boost
    - DoubleConversion
    - fmt (~> 6.2.1)
    - glog
    - RCT-Folly/Default (= 2021.07.22.00)
  - RCT-Folly/Default (2021.07.22.00):
    - boost
    - DoubleConversion
    - fmt (~> 6.2.1)
    - glog
  - RCT-Folly/Futures (2021.07.22.00):
    - boost
    - DoubleConversion
    - fmt (~> 6.2.1)
    - glog
    - libevent
  - RCTRequired (0.71.11)
  - RCTTypeSafety (0.71.11):
    - FBLazyVector (= 0.71.11)
    - RCTRequired (= 0.71.11)
    - React-Core (= 0.71.11)
  - React (0.71.11):
    - React-Core (= 0.71.11)
    - React-Core/DevSupport (= 0.71.11)
    - React-Core/RCTWebSocket (= 0.71.11)
    - React-RCTActionSheet (= 0.71.11)
    - React-RCTAnimation (= 0.71.11)
    - React-RCTBlob (= 0.71.11)
    - React-RCTImage (= 0.71.11)
    - React-RCTLinking (= 0.71.11)
    - React-RCTNetwork (= 0.71.11)
    - React-RCTSettings (= 0.71.11)
    - React-RCTText (= 0.71.11)
    - React-RCTVibration (= 0.71.11)
  - React-callinvoker (0.71.11)
  - React-Codegen (0.71.11):
    - FBReactNativeSpec
    - hermes-engine
    - RCT-Folly
    - RCTRequired
    - RCTTypeSafety
    - React-Core
    - React-jsi
    - React-jsiexecutor
    - ReactCommon/turbomodule/bridging
    - ReactCommon/turbomodule/core
  - React-Core (0.71.11):
    - glog
    - hermes-engine
    - RCT-Folly (= 2021.07.22.00)
    - React-Core/Default (= 0.71.11)
    - React-cxxreact (= 0.71.11)
    - React-hermes
    - React-jsi (= 0.71.11)
    - React-jsiexecutor (= 0.71.11)
    - React-perflogger (= 0.71.11)
    - Yoga
  - React-Core/CoreModulesHeaders (0.71.11):
    - glog
    - hermes-engine
    - RCT-Folly (= 2021.07.22.00)
    - React-Core/Default
    - React-cxxreact (= 0.71.11)
    - React-hermes
    - React-jsi (= 0.71.11)
    - React-jsiexecutor (= 0.71.11)
    - React-perflogger (= 0.71.11)
    - Yoga
  - React-Core/Default (0.71.11):
    - glog
    - hermes-engine
    - RCT-Folly (= 2021.07.22.00)
    - React-cxxreact (= 0.71.11)
    - React-hermes
    - React-jsi (= 0.71.11)
    - React-jsiexecutor (= 0.71.11)
    - React-perflogger (= 0.71.11)
    - Yoga
  - React-Core/DevSupport (0.71.11):
    - glog
    - hermes-engine
    - RCT-Folly (= 2021.07.22.00)
    - React-Core/Default (= 0.71.11)
    - React-Core/RCTWebSocket (= 0.71.11)
    - React-cxxreact (= 0.71.11)
    - React-hermes
    - React-jsi (= 0.71.11)
    - React-jsiexecutor (= 0.71.11)
    - React-jsinspector (= 0.71.11)
    - React-perflogger (= 0.71.11)
    - Yoga
  - React-Core/RCTActionSheetHeaders (0.71.11):
    - glog
    - hermes-engine
    - RCT-Folly (= 2021.07.22.00)
    - React-Core/Default
    - React-cxxreact (= 0.71.11)
    - React-hermes
    - React-jsi (= 0.71.11)
    - React-jsiexecutor (= 0.71.11)
    - React-perflogger (= 0.71.11)
    - Yoga
  - React-Core/RCTAnimationHeaders (0.71.11):
    - glog
    - hermes-engine
    - RCT-Folly (= 2021.07.22.00)
    - React-Core/Default
    - React-cxxreact (= 0.71.11)
    - React-hermes
    - React-jsi (= 0.71.11)
    - React-jsiexecutor (= 0.71.11)
    - React-perflogger (= 0.71.11)
    - Yoga
  - React-Core/RCTBlobHeaders (0.71.11):
    - glog
    - hermes-engine
    - RCT-Folly (= 2021.07.22.00)
    - React-Core/Default
    - React-cxxreact (= 0.71.11)
    - React-hermes
    - React-jsi (= 0.71.11)
    - React-jsiexecutor (= 0.71.11)
    - React-perflogger (= 0.71.11)
    - Yoga
  - React-Core/RCTImageHeaders (0.71.11):
    - glog
    - hermes-engine
    - RCT-Folly (= 2021.07.22.00)
    - React-Core/Default
    - React-cxxreact (= 0.71.11)
    - React-hermes
    - React-jsi (= 0.71.11)
    - React-jsiexecutor (= 0.71.11)
    - React-perflogger (= 0.71.11)
    - Yoga
  - React-Core/RCTLinkingHeaders (0.71.11):
    - glog
    - hermes-engine
    - RCT-Folly (= 2021.07.22.00)
    - React-Core/Default
    - React-cxxreact (= 0.71.11)
    - React-hermes
    - React-jsi (= 0.71.11)
    - React-jsiexecutor (= 0.71.11)
    - React-perflogger (= 0.71.11)
    - Yoga
  - React-Core/RCTNetworkHeaders (0.71.11):
    - glog
    - hermes-engine
    - RCT-Folly (= 2021.07.22.00)
    - React-Core/Default
    - React-cxxreact (= 0.71.11)
    - React-hermes
    - React-jsi (= 0.71.11)
    - React-jsiexecutor (= 0.71.11)
    - React-perflogger (= 0.71.11)
    - Yoga
  - React-Core/RCTSettingsHeaders (0.71.11):
    - glog
    - hermes-engine
    - RCT-Folly (= 2021.07.22.00)
    - React-Core/Default
    - React-cxxreact (= 0.71.11)
    - React-hermes
    - React-jsi (= 0.71.11)
    - React-jsiexecutor (= 0.71.11)
    - React-perflogger (= 0.71.11)
    - Yoga
  - React-Core/RCTTextHeaders (0.71.11):
    - glog
    - hermes-engine
    - RCT-Folly (= 2021.07.22.00)
    - React-Core/Default
    - React-cxxreact (= 0.71.11)
    - React-hermes
    - React-jsi (= 0.71.11)
    - React-jsiexecutor (= 0.71.11)
    - React-perflogger (= 0.71.11)
    - Yoga
  - React-Core/RCTVibrationHeaders (0.71.11):
    - glog
    - hermes-engine
    - RCT-Folly (= 2021.07.22.00)
    - React-Core/Default
    - React-cxxreact (= 0.71.11)
    - React-hermes
    - React-jsi (= 0.71.11)
    - React-jsiexecutor (= 0.71.11)
    - React-perflogger (= 0.71.11)
    - Yoga
  - React-Core/RCTWebSocket (0.71.11):
    - glog
    - hermes-engine
    - RCT-Folly (= 2021.07.22.00)
    - React-Core/Default (= 0.71.11)
    - React-cxxreact (= 0.71.11)
    - React-hermes
    - React-jsi (= 0.71.11)
    - React-jsiexecutor (= 0.71.11)
    - React-perflogger (= 0.71.11)
    - Yoga
  - React-CoreModules (0.71.11):
    - RCT-Folly (= 2021.07.22.00)
    - RCTTypeSafety (= 0.71.11)
    - React-Codegen (= 0.71.11)
    - React-Core/CoreModulesHeaders (= 0.71.11)
    - React-jsi (= 0.71.11)
    - React-RCTBlob
    - React-RCTImage (= 0.71.11)
    - ReactCommon/turbomodule/core (= 0.71.11)
  - React-cxxreact (0.71.11):
    - boost (= 1.76.0)
    - DoubleConversion
    - glog
    - hermes-engine
    - RCT-Folly (= 2021.07.22.00)
    - React-callinvoker (= 0.71.11)
    - React-jsi (= 0.71.11)
    - React-jsinspector (= 0.71.11)
    - React-logger (= 0.71.11)
    - React-perflogger (= 0.71.11)
    - React-runtimeexecutor (= 0.71.11)
  - React-hermes (0.71.11):
    - DoubleConversion
    - glog
    - hermes-engine
    - RCT-Folly (= 2021.07.22.00)
    - RCT-Folly/Futures (= 2021.07.22.00)
    - React-cxxreact (= 0.71.11)
    - React-jsi
    - React-jsiexecutor (= 0.71.11)
    - React-jsinspector (= 0.71.11)
    - React-perflogger (= 0.71.11)
  - React-jsi (0.71.11):
    - boost (= 1.76.0)
    - DoubleConversion
    - glog
    - hermes-engine
    - RCT-Folly (= 2021.07.22.00)
  - React-jsiexecutor (0.71.11):
    - DoubleConversion
    - glog
    - hermes-engine
    - RCT-Folly (= 2021.07.22.00)
    - React-cxxreact (= 0.71.11)
    - React-jsi (= 0.71.11)
    - React-perflogger (= 0.71.11)
  - React-jsinspector (0.71.11)
  - React-logger (0.71.11):
    - glog
  - react-native-cameraroll (5.6.0):
    - React-Core
  - react-native-image-resizer (1.4.5):
    - React-Core
  - react-native-mmkv (2.8.0):
    - MMKV (>= 1.2.13)
    - React-Core
  - react-native-netinfo (9.3.10):
    - React-Core
  - react-native-safe-area-context (4.5.0):
    - RCT-Folly
    - RCTRequired
    - RCTTypeSafety
    - React-Core
    - ReactCommon/turbomodule/core
  - react-native-video (5.2.1):
    - React-Core
    - react-native-video/Video (= 5.2.1)
  - react-native-video/Video (5.2.1):
    - React-Core
  - React-perflogger (0.71.11)
  - React-RCTActionSheet (0.71.11):
    - React-Core/RCTActionSheetHeaders (= 0.71.11)
  - React-RCTAnimation (0.71.11):
    - RCT-Folly (= 2021.07.22.00)
    - RCTTypeSafety (= 0.71.11)
    - React-Codegen (= 0.71.11)
    - React-Core/RCTAnimationHeaders (= 0.71.11)
    - React-jsi (= 0.71.11)
    - ReactCommon/turbomodule/core (= 0.71.11)
  - React-RCTAppDelegate (0.71.11):
    - RCT-Folly
    - RCTRequired
    - RCTTypeSafety
    - React-Core
    - ReactCommon/turbomodule/core
  - React-RCTBlob (0.71.11):
    - hermes-engine
    - RCT-Folly (= 2021.07.22.00)
    - React-Codegen (= 0.71.11)
    - React-Core/RCTBlobHeaders (= 0.71.11)
    - React-Core/RCTWebSocket (= 0.71.11)
    - React-jsi (= 0.71.11)
    - React-RCTNetwork (= 0.71.11)
    - ReactCommon/turbomodule/core (= 0.71.11)
  - React-RCTImage (0.71.11):
    - RCT-Folly (= 2021.07.22.00)
    - RCTTypeSafety (= 0.71.11)
    - React-Codegen (= 0.71.11)
    - React-Core/RCTImageHeaders (= 0.71.11)
    - React-jsi (= 0.71.11)
    - React-RCTNetwork (= 0.71.11)
    - ReactCommon/turbomodule/core (= 0.71.11)
  - React-RCTLinking (0.71.11):
    - React-Codegen (= 0.71.11)
    - React-Core/RCTLinkingHeaders (= 0.71.11)
    - React-jsi (= 0.71.11)
    - ReactCommon/turbomodule/core (= 0.71.11)
  - React-RCTNetwork (0.71.11):
    - RCT-Folly (= 2021.07.22.00)
    - RCTTypeSafety (= 0.71.11)
    - React-Codegen (= 0.71.11)
    - React-Core/RCTNetworkHeaders (= 0.71.11)
    - React-jsi (= 0.71.11)
    - ReactCommon/turbomodule/core (= 0.71.11)
  - React-RCTSettings (0.71.11):
    - RCT-Folly (= 2021.07.22.00)
    - RCTTypeSafety (= 0.71.11)
    - React-Codegen (= 0.71.11)
    - React-Core/RCTSettingsHeaders (= 0.71.11)
    - React-jsi (= 0.71.11)
    - ReactCommon/turbomodule/core (= 0.71.11)
  - React-RCTText (0.71.11):
    - React-Core/RCTTextHeaders (= 0.71.11)
  - React-RCTVibration (0.71.11):
    - RCT-Folly (= 2021.07.22.00)
    - React-Codegen (= 0.71.11)
    - React-Core/RCTVibrationHeaders (= 0.71.11)
    - React-jsi (= 0.71.11)
    - ReactCommon/turbomodule/core (= 0.71.11)
  - React-runtimeexecutor (0.71.11):
    - React-jsi (= 0.71.11)
  - ReactCommon/turbomodule/bridging (0.71.11):
    - DoubleConversion
    - glog
    - hermes-engine
    - RCT-Folly (= 2021.07.22.00)
    - React-callinvoker (= 0.71.11)
    - React-Core (= 0.71.11)
    - React-cxxreact (= 0.71.11)
    - React-jsi (= 0.71.11)
    - React-logger (= 0.71.11)
    - React-perflogger (= 0.71.11)
  - ReactCommon/turbomodule/core (0.71.11):
    - DoubleConversion
    - glog
    - hermes-engine
    - RCT-Folly (= 2021.07.22.00)
    - React-callinvoker (= 0.71.11)
    - React-Core (= 0.71.11)
    - React-cxxreact (= 0.71.11)
    - React-jsi (= 0.71.11)
    - React-logger (= 0.71.11)
    - React-perflogger (= 0.71.11)
  - ReactNativeIncallManager (4.1.0):
    - React-Core
  - RNCallKeep (4.3.11):
    - React
  - RNCClipboard (1.11.2):
    - React-Core
  - RNDeviceInfo (10.6.0):
    - React-Core
  - RNFBApp (17.5.0):
    - Firebase/CoreOnly (= 10.7.0)
    - React-Core
  - RNFBMessaging (17.5.0):
    - Firebase/Messaging (= 10.7.0)
    - FirebaseCoreExtension (= 10.7.0)
    - React-Core
    - RNFBApp
  - RNFS (2.20.0):
    - React-Core
  - RNGestureHandler (2.12.0):
    - React-Core
  - RNGoogleSignin (8.2.2):
    - GoogleSignIn (~> 6.2)
    - React-Core
  - RNImageCropPicker (0.40.0):
    - React-Core
    - React-RCTImage
    - RNImageCropPicker/QBImagePickerController (= 0.40.0)
    - TOCropViewController
  - RNImageCropPicker/QBImagePickerController (0.40.0):
    - React-Core
    - React-RCTImage
    - TOCropViewController
  - RNNotifee (7.8.0):
    - React-Core
    - RNNotifee/NotifeeCore (= 7.8.0)
  - RNNotifee/NotifeeCore (7.8.0):
    - React-Core
  - RNPermissions (3.8.0):
    - React-Core
  - RNReactNativeHapticFeedback (2.0.3):
    - React-Core
  - RNReanimated (3.3.0):
    - DoubleConversion
    - FBLazyVector
    - FBReactNativeSpec
    - glog
    - hermes-engine
    - RCT-Folly
    - RCTRequired
    - RCTTypeSafety
    - React-callinvoker
    - React-Core
    - React-Core/DevSupport
    - React-Core/RCTWebSocket
    - React-CoreModules
    - React-cxxreact
    - React-hermes
    - React-jsi
    - React-jsiexecutor
    - React-jsinspector
    - React-RCTActionSheet
    - React-RCTAnimation
    - React-RCTBlob
    - React-RCTImage
    - React-RCTLinking
    - React-RCTNetwork
    - React-RCTSettings
    - React-RCTText
    - ReactCommon/turbomodule/core
    - Yoga
  - RNScreens (3.20.0):
    - React-Core
    - React-RCTImage
  - RNSentry (5.6.0):
    - React-Core
    - Sentry/HybridSDK (= 8.7.3)
  - RNSVG (13.9.0):
    - React-Core
  - RNVoipPushNotification (3.3.1):
    - React-Core
  - Sentry/HybridSDK (8.7.3):
    - SentryPrivate (= 8.7.3)
  - SentryPrivate (8.7.3)
  - SocketRocket (0.6.0)
  - stream-react-native-webrtc (104.0.1):
    - React-Core
    - WebRTC-SDK (= 104.5112.17)
<<<<<<< HEAD
  - stream-video-react-native (0.0.1-alpha.383):
=======
  - stream-video-react-native (0.0.1-alpha.376):
>>>>>>> 8442d821
    - React-Core
    - stream-react-native-webrtc
  - TOCropViewController (2.6.1)
  - WebRTC-SDK (104.5112.17)
  - Yoga (1.14.0)
  - YogaKit (1.18.1):
    - Yoga (~> 1.14)

DEPENDENCIES:
  - boost (from `../node_modules/react-native/third-party-podspecs/boost.podspec`)
  - DoubleConversion (from `../node_modules/react-native/third-party-podspecs/DoubleConversion.podspec`)
  - FBLazyVector (from `../node_modules/react-native/Libraries/FBLazyVector`)
  - FBReactNativeSpec (from `../node_modules/react-native/React/FBReactNativeSpec`)
  - FirebaseCore
  - FirebaseCoreExtension
  - FirebaseInstallations
  - Flipper (= 0.125.0)
  - Flipper-Boost-iOSX (= 1.76.0.1.11)
  - Flipper-DoubleConversion (= 3.2.0.1)
  - Flipper-Fmt (= 7.1.7)
  - Flipper-Folly (= 2.6.10)
  - Flipper-Glog (= 0.5.0.5)
  - Flipper-PeerTalk (= 0.0.4)
  - Flipper-RSocket (= 1.4.3)
  - FlipperKit (= 0.125.0)
  - FlipperKit/Core (= 0.125.0)
  - FlipperKit/CppBridge (= 0.125.0)
  - FlipperKit/FBCxxFollyDynamicConvert (= 0.125.0)
  - FlipperKit/FBDefines (= 0.125.0)
  - FlipperKit/FKPortForwarding (= 0.125.0)
  - FlipperKit/FlipperKitHighlightOverlay (= 0.125.0)
  - FlipperKit/FlipperKitLayoutPlugin (= 0.125.0)
  - FlipperKit/FlipperKitLayoutTextSearchable (= 0.125.0)
  - FlipperKit/FlipperKitNetworkPlugin (= 0.125.0)
  - FlipperKit/FlipperKitReactPlugin (= 0.125.0)
  - FlipperKit/FlipperKitUserDefaultsPlugin (= 0.125.0)
  - FlipperKit/SKIOSNetworkPlugin (= 0.125.0)
  - glog (from `../node_modules/react-native/third-party-podspecs/glog.podspec`)
  - GoogleDataTransport
  - GoogleUtilities
  - hermes-engine (from `../node_modules/react-native/sdks/hermes-engine/hermes-engine.podspec`)
  - libevent (~> 2.1.12)
  - nanopb
  - OpenSSL-Universal (= 1.1.1100)
  - RCT-Folly (from `../node_modules/react-native/third-party-podspecs/RCT-Folly.podspec`)
  - RCTRequired (from `../node_modules/react-native/Libraries/RCTRequired`)
  - RCTTypeSafety (from `../node_modules/react-native/Libraries/TypeSafety`)
  - React (from `../node_modules/react-native/`)
  - React-callinvoker (from `../node_modules/react-native/ReactCommon/callinvoker`)
  - React-Codegen (from `build/generated/ios`)
  - React-Core (from `../node_modules/react-native/`)
  - React-Core/DevSupport (from `../node_modules/react-native/`)
  - React-Core/RCTWebSocket (from `../node_modules/react-native/`)
  - React-CoreModules (from `../node_modules/react-native/React/CoreModules`)
  - React-cxxreact (from `../node_modules/react-native/ReactCommon/cxxreact`)
  - React-hermes (from `../node_modules/react-native/ReactCommon/hermes`)
  - React-jsi (from `../node_modules/react-native/ReactCommon/jsi`)
  - React-jsiexecutor (from `../node_modules/react-native/ReactCommon/jsiexecutor`)
  - React-jsinspector (from `../node_modules/react-native/ReactCommon/jsinspector`)
  - React-logger (from `../node_modules/react-native/ReactCommon/logger`)
  - "react-native-cameraroll (from `../node_modules/@react-native-camera-roll/camera-roll`)"
  - react-native-image-resizer (from `../node_modules/react-native-image-resizer`)
  - react-native-mmkv (from `../node_modules/react-native-mmkv`)
  - "react-native-netinfo (from `../node_modules/@react-native-community/netinfo`)"
  - react-native-safe-area-context (from `../node_modules/react-native-safe-area-context`)
  - react-native-video (from `../node_modules/react-native-video`)
  - React-perflogger (from `../node_modules/react-native/ReactCommon/reactperflogger`)
  - React-RCTActionSheet (from `../node_modules/react-native/Libraries/ActionSheetIOS`)
  - React-RCTAnimation (from `../node_modules/react-native/Libraries/NativeAnimation`)
  - React-RCTAppDelegate (from `../node_modules/react-native/Libraries/AppDelegate`)
  - React-RCTBlob (from `../node_modules/react-native/Libraries/Blob`)
  - React-RCTImage (from `../node_modules/react-native/Libraries/Image`)
  - React-RCTLinking (from `../node_modules/react-native/Libraries/LinkingIOS`)
  - React-RCTNetwork (from `../node_modules/react-native/Libraries/Network`)
  - React-RCTSettings (from `../node_modules/react-native/Libraries/Settings`)
  - React-RCTText (from `../node_modules/react-native/Libraries/Text`)
  - React-RCTVibration (from `../node_modules/react-native/Libraries/Vibration`)
  - React-runtimeexecutor (from `../node_modules/react-native/ReactCommon/runtimeexecutor`)
  - ReactCommon/turbomodule/core (from `../node_modules/react-native/ReactCommon`)
  - ReactNativeIncallManager (from `../node_modules/react-native-incall-manager`)
  - RNCallKeep (from `../node_modules/react-native-callkeep`)
  - "RNCClipboard (from `../node_modules/@react-native-clipboard/clipboard`)"
  - RNDeviceInfo (from `../node_modules/react-native-device-info`)
  - "RNFBApp (from `../node_modules/@react-native-firebase/app`)"
  - "RNFBMessaging (from `../node_modules/@react-native-firebase/messaging`)"
  - RNFS (from `../node_modules/react-native-fs`)
  - RNGestureHandler (from `../node_modules/react-native-gesture-handler`)
  - "RNGoogleSignin (from `../node_modules/@react-native-google-signin/google-signin`)"
  - RNImageCropPicker (from `../node_modules/react-native-image-crop-picker`)
  - "RNNotifee (from `../node_modules/@notifee/react-native`)"
  - RNPermissions (from `../node_modules/react-native-permissions`)
  - RNReactNativeHapticFeedback (from `../node_modules/react-native-haptic-feedback`)
  - RNReanimated (from `../node_modules/react-native-reanimated`)
  - RNScreens (from `../node_modules/react-native-screens`)
  - "RNSentry (from `../node_modules/@sentry/react-native`)"
  - RNSVG (from `../node_modules/react-native-svg`)
  - RNVoipPushNotification (from `../node_modules/react-native-voip-push-notification`)
  - "stream-react-native-webrtc (from `../node_modules/@stream-io/react-native-webrtc`)"
  - "stream-video-react-native (from `../node_modules/@stream-io/video-react-native-sdk`)"
  - Yoga (from `../node_modules/react-native/ReactCommon/yoga`)

SPEC REPOS:
  trunk:
    - AppAuth
    - CocoaAsyncSocket
    - Firebase
    - FirebaseCore
    - FirebaseCoreExtension
    - FirebaseCoreInternal
    - FirebaseInstallations
    - FirebaseMessaging
    - Flipper
    - Flipper-Boost-iOSX
    - Flipper-DoubleConversion
    - Flipper-Fmt
    - Flipper-Folly
    - Flipper-Glog
    - Flipper-PeerTalk
    - Flipper-RSocket
    - FlipperKit
    - fmt
    - GoogleDataTransport
    - GoogleSignIn
    - GoogleUtilities
    - GTMAppAuth
    - GTMSessionFetcher
    - libevent
    - MMKV
    - MMKVCore
    - nanopb
    - OpenSSL-Universal
    - PromisesObjC
    - Sentry
    - SentryPrivate
    - SocketRocket
    - TOCropViewController
    - WebRTC-SDK
    - YogaKit

EXTERNAL SOURCES:
  boost:
    :podspec: "../node_modules/react-native/third-party-podspecs/boost.podspec"
  DoubleConversion:
    :podspec: "../node_modules/react-native/third-party-podspecs/DoubleConversion.podspec"
  FBLazyVector:
    :path: "../node_modules/react-native/Libraries/FBLazyVector"
  FBReactNativeSpec:
    :path: "../node_modules/react-native/React/FBReactNativeSpec"
  glog:
    :podspec: "../node_modules/react-native/third-party-podspecs/glog.podspec"
  hermes-engine:
    :podspec: "../node_modules/react-native/sdks/hermes-engine/hermes-engine.podspec"
  RCT-Folly:
    :podspec: "../node_modules/react-native/third-party-podspecs/RCT-Folly.podspec"
  RCTRequired:
    :path: "../node_modules/react-native/Libraries/RCTRequired"
  RCTTypeSafety:
    :path: "../node_modules/react-native/Libraries/TypeSafety"
  React:
    :path: "../node_modules/react-native/"
  React-callinvoker:
    :path: "../node_modules/react-native/ReactCommon/callinvoker"
  React-Codegen:
    :path: build/generated/ios
  React-Core:
    :path: "../node_modules/react-native/"
  React-CoreModules:
    :path: "../node_modules/react-native/React/CoreModules"
  React-cxxreact:
    :path: "../node_modules/react-native/ReactCommon/cxxreact"
  React-hermes:
    :path: "../node_modules/react-native/ReactCommon/hermes"
  React-jsi:
    :path: "../node_modules/react-native/ReactCommon/jsi"
  React-jsiexecutor:
    :path: "../node_modules/react-native/ReactCommon/jsiexecutor"
  React-jsinspector:
    :path: "../node_modules/react-native/ReactCommon/jsinspector"
  React-logger:
    :path: "../node_modules/react-native/ReactCommon/logger"
  react-native-cameraroll:
    :path: "../node_modules/@react-native-camera-roll/camera-roll"
  react-native-image-resizer:
    :path: "../node_modules/react-native-image-resizer"
  react-native-mmkv:
    :path: "../node_modules/react-native-mmkv"
  react-native-netinfo:
    :path: "../node_modules/@react-native-community/netinfo"
  react-native-safe-area-context:
    :path: "../node_modules/react-native-safe-area-context"
  react-native-video:
    :path: "../node_modules/react-native-video"
  React-perflogger:
    :path: "../node_modules/react-native/ReactCommon/reactperflogger"
  React-RCTActionSheet:
    :path: "../node_modules/react-native/Libraries/ActionSheetIOS"
  React-RCTAnimation:
    :path: "../node_modules/react-native/Libraries/NativeAnimation"
  React-RCTAppDelegate:
    :path: "../node_modules/react-native/Libraries/AppDelegate"
  React-RCTBlob:
    :path: "../node_modules/react-native/Libraries/Blob"
  React-RCTImage:
    :path: "../node_modules/react-native/Libraries/Image"
  React-RCTLinking:
    :path: "../node_modules/react-native/Libraries/LinkingIOS"
  React-RCTNetwork:
    :path: "../node_modules/react-native/Libraries/Network"
  React-RCTSettings:
    :path: "../node_modules/react-native/Libraries/Settings"
  React-RCTText:
    :path: "../node_modules/react-native/Libraries/Text"
  React-RCTVibration:
    :path: "../node_modules/react-native/Libraries/Vibration"
  React-runtimeexecutor:
    :path: "../node_modules/react-native/ReactCommon/runtimeexecutor"
  ReactCommon:
    :path: "../node_modules/react-native/ReactCommon"
  ReactNativeIncallManager:
    :path: "../node_modules/react-native-incall-manager"
  RNCallKeep:
    :path: "../node_modules/react-native-callkeep"
  RNCClipboard:
    :path: "../node_modules/@react-native-clipboard/clipboard"
  RNDeviceInfo:
    :path: "../node_modules/react-native-device-info"
  RNFBApp:
    :path: "../node_modules/@react-native-firebase/app"
  RNFBMessaging:
    :path: "../node_modules/@react-native-firebase/messaging"
  RNFS:
    :path: "../node_modules/react-native-fs"
  RNGestureHandler:
    :path: "../node_modules/react-native-gesture-handler"
  RNGoogleSignin:
    :path: "../node_modules/@react-native-google-signin/google-signin"
  RNImageCropPicker:
    :path: "../node_modules/react-native-image-crop-picker"
  RNNotifee:
    :path: "../node_modules/@notifee/react-native"
  RNPermissions:
    :path: "../node_modules/react-native-permissions"
  RNReactNativeHapticFeedback:
    :path: "../node_modules/react-native-haptic-feedback"
  RNReanimated:
    :path: "../node_modules/react-native-reanimated"
  RNScreens:
    :path: "../node_modules/react-native-screens"
  RNSentry:
    :path: "../node_modules/@sentry/react-native"
  RNSVG:
    :path: "../node_modules/react-native-svg"
  RNVoipPushNotification:
    :path: "../node_modules/react-native-voip-push-notification"
  stream-react-native-webrtc:
    :path: "../node_modules/@stream-io/react-native-webrtc"
  stream-video-react-native:
    :path: "../node_modules/@stream-io/video-react-native-sdk"
  Yoga:
    :path: "../node_modules/react-native/ReactCommon/yoga"

SPEC CHECKSUMS:
  AppAuth: 3bb1d1cd9340bd09f5ed189fb00b1cc28e1e8570
  boost: 57d2868c099736d80fcd648bf211b4431e51a558
  CocoaAsyncSocket: 065fd1e645c7abab64f7a6a2007a48038fdc6a99
  DoubleConversion: 5189b271737e1565bdce30deb4a08d647e3f5f54
  FBLazyVector: c511d4cd0210f416cb5c289bd5ae6b36d909b048
  FBReactNativeSpec: a911fb22def57aef1d74215e8b6b8761d25c1c54
  Firebase: 0219acf760880eeec8ce479895bd7767466d9f81
  FirebaseCore: e317665b9d744727a97e623edbbed009320afdd7
  FirebaseCoreExtension: f17247ba8c61e4d3c8d136b5e2de3cb4ac6a85b6
  FirebaseCoreInternal: 971029061d326000d65bfdc21f5502c75c8b0893
  FirebaseInstallations: 52153982b057d3afcb4e1fbb3eb0b6d00611e681
  FirebaseMessaging: ac9062bcc35ed56e15a0241d8fd317022499baf8
  Flipper: 26fc4b7382499f1281eb8cb921e5c3ad6de91fe0
  Flipper-Boost-iOSX: fd1e2b8cbef7e662a122412d7ac5f5bea715403c
  Flipper-DoubleConversion: 2dc99b02f658daf147069aad9dbd29d8feb06d30
  Flipper-Fmt: 60cbdd92fc254826e61d669a5d87ef7015396a9b
  Flipper-Folly: 584845625005ff068a6ebf41f857f468decd26b3
  Flipper-Glog: 70c50ce58ddaf67dc35180db05f191692570f446
  Flipper-PeerTalk: 116d8f857dc6ef55c7a5a75ea3ceaafe878aadc9
  Flipper-RSocket: d9d9ade67cbecf6ac10730304bf5607266dd2541
  FlipperKit: cbdee19bdd4e7f05472a66ce290f1b729ba3cb86
  fmt: ff9d55029c625d3757ed641535fd4a75fedc7ce9
  glog: 04b94705f318337d7ead9e6d17c019bd9b1f6b1b
  GoogleDataTransport: f0308f5905a745f94fb91fea9c6cbaf3831cb1bd
  GoogleSignIn: 5651ce3a61e56ca864160e79b484cd9ed3f49b7a
  GoogleUtilities: 9aa0ad5a7bc171f8bae016300bfcfa3fb8425749
  GTMAppAuth: 0ff230db599948a9ad7470ca667337803b3fc4dd
  GTMSessionFetcher: 3a63d75eecd6aa32c2fc79f578064e1214dfdec2
  hermes-engine: 34c863b446d0135b85a6536fa5fd89f48196f848
  libevent: 4049cae6c81cdb3654a443be001fb9bdceff7913
  MMKV: 784471ce430a2e2d16afef9053d63fab1b357d9e
  MMKVCore: 9cfef4c48c6c46f66226fc2e4634d78490206a48
  nanopb: b552cce312b6c8484180ef47159bc0f65a1f0431
  OpenSSL-Universal: ebc357f1e6bc71fa463ccb2fe676756aff50e88c
  PromisesObjC: 09985d6d70fbe7878040aa746d78236e6946d2ef
  RCT-Folly: 424b8c9a7a0b9ab2886ffe9c3b041ef628fd4fb1
  RCTRequired: f6187ec763637e6a57f5728dd9a3bdabc6d6b4e0
  RCTTypeSafety: a01aca2dd3b27fa422d5239252ad38e54e958750
  React: 741b4f5187e7a2137b69c88e65f940ba40600b4b
  React-callinvoker: 72ba74b2d5d690c497631191ae6eeca0c043d9cf
  React-Codegen: 8a7cda1633e4940de8a710f6bf5cae5dd673546e
  React-Core: 72bb19702c465b6451a40501a2879532bec9acee
  React-CoreModules: ffd19b082fc36b9b463fedf30955138b5426c053
  React-cxxreact: 8b3dd87e3b8ea96dd4ad5c7bac8f31f1cc3da97f
  React-hermes: be95942c3f47fc032da1387360413f00dae0ea68
  React-jsi: 9978e2a64c2a4371b40e109f4ef30a33deaa9bcb
  React-jsiexecutor: 18b5b33c5f2687a784a61bc8176611b73524ae77
  React-jsinspector: b6ed4cb3ffa27a041cd440300503dc512b761450
  React-logger: 186dd536128ae5924bc38ed70932c00aa740cd5b
  react-native-cameraroll: 755bcc628148a90a7c9cf3f817a252be3a601bc5
  react-native-image-resizer: d9fb629a867335bdc13230ac2a58702bb8c8828f
  react-native-mmkv: 7da5e18e55c04a9af9a7e0ab9792a1e8d33765a1
  react-native-netinfo: ccbe1085dffd16592791d550189772e13bf479e2
  react-native-safe-area-context: 39c2d8be3328df5d437ac1700f4f3a4f75716acc
  react-native-video: c26780b224543c62d5e1b2a7244a5cd1b50e8253
  React-perflogger: e706562ab7eb8eb590aa83a224d26fa13963d7f2
  React-RCTActionSheet: 57d4bd98122f557479a3359ad5dad8e109e20c5a
  React-RCTAnimation: ccf3ef00101ea74bda73a045d79a658b36728a60
  React-RCTAppDelegate: d0c28a35c65e9a0aef287ac0dafe1b71b1ac180c
  React-RCTBlob: 1700b92ece4357af0a49719c9638185ad2902e95
  React-RCTImage: f2e4904566ccccaa4b704170fcc5ae144ca347bf
  React-RCTLinking: 52a3740e3651e30aa11dff5a6debed7395dd8169
  React-RCTNetwork: ea0976f2b3ffc7877cd7784e351dc460adf87b12
  React-RCTSettings: ed5ac992b23e25c65c3cc31f11b5c940ae5e3e60
  React-RCTText: c9dfc6722621d56332b4f3a19ac38105e7504145
  React-RCTVibration: f09f08de63e4122deb32506e20ca4cae6e4e14c1
  React-runtimeexecutor: 4817d63dbc9d658f8dc0ec56bd9b83ce531129f0
  ReactCommon: 08723d2ed328c5cbcb0de168f231bc7bae7f8aa1
  ReactNativeIncallManager: 2385505fa5dfdbbc78925e3b8d23b30ce0cde40e
  RNCallKeep: 7bfa8f502067be6650eeca5ec0ebbf795314c5c3
  RNCClipboard: 3f0451a8100393908bea5c5c5b16f96d45f30bfc
  RNDeviceInfo: 475a4c447168d0ad4c807e48ef5e0963a0f4eb1b
  RNFBApp: d59efa0872fff4e27de03cca3c528c203a436ae5
  RNFBMessaging: 216693dd5ba4f18ba65fb39fc73a44a23c26190f
  RNFS: 4ac0f0ea233904cb798630b3c077808c06931688
  RNGestureHandler: dec4645026e7401a0899f2846d864403478ff6a5
  RNGoogleSignin: 81521697b2c8f97f9a586ac7257b1a1d9b51b115
  RNImageCropPicker: 486e2f7e2b0461ce24321f751410dce1b3b49e6d
  RNNotifee: f3c01b391dd8e98e67f539f9a35a9cbcd3bae744
  RNPermissions: eff9b5e06eede1260a053963f760d3b1fdc51a3b
  RNReactNativeHapticFeedback: afa5bf2794aecbb2dba2525329253da0d66656df
  RNReanimated: 9976fbaaeb8a188c36026154c844bf374b3b7eeb
  RNScreens: 218801c16a2782546d30bd2026bb625c0302d70f
  RNSentry: 9f0447b3ce13806f544903748de423259ead8552
  RNSVG: 53c661b76829783cdaf9b7a57258f3d3b4c28315
  RNVoipPushNotification: 1617f5a07be24066830213ae9252cb790b53886f
  Sentry: c7a86f43510a7d5678d4de28d78c28ab351d295b
  SentryPrivate: 2eaabf598a46d4b9b8822aef766df2a84caf2e6f
  SocketRocket: fccef3f9c5cedea1353a9ef6ada904fde10d6608
  stream-react-native-webrtc: 3e45950d539248d24c1a0a3eafa0f98b5a343ab3
<<<<<<< HEAD
  stream-video-react-native: ae8266ce792b3d5aae916d54f6ecf3999df6d25f
=======
  stream-video-react-native: f9f3964fb15ca8673fd5b5dbdbbea483a283c807
>>>>>>> 8442d821
  TOCropViewController: edfd4f25713d56905ad1e0b9f5be3fbe0f59c863
  WebRTC-SDK: 082ae4893212534a779ca233f19a9df8efd5f3bd
  Yoga: f7decafdc5e8c125e6fa0da38a687e35238420fa
  YogaKit: f782866e155069a2cca2517aafea43200b01fd5a

PODFILE CHECKSUM: 41e93cd2e8bce3f44104edb48b9b364a0e34bd71

COCOAPODS: 1.12.1<|MERGE_RESOLUTION|>--- conflicted
+++ resolved
@@ -607,11 +607,7 @@
   - stream-react-native-webrtc (104.0.1):
     - React-Core
     - WebRTC-SDK (= 104.5112.17)
-<<<<<<< HEAD
-  - stream-video-react-native (0.0.1-alpha.383):
-=======
   - stream-video-react-native (0.0.1-alpha.376):
->>>>>>> 8442d821
     - React-Core
     - stream-react-native-webrtc
   - TOCropViewController (2.6.1)
@@ -964,11 +960,7 @@
   SentryPrivate: 2eaabf598a46d4b9b8822aef766df2a84caf2e6f
   SocketRocket: fccef3f9c5cedea1353a9ef6ada904fde10d6608
   stream-react-native-webrtc: 3e45950d539248d24c1a0a3eafa0f98b5a343ab3
-<<<<<<< HEAD
-  stream-video-react-native: ae8266ce792b3d5aae916d54f6ecf3999df6d25f
-=======
   stream-video-react-native: f9f3964fb15ca8673fd5b5dbdbbea483a283c807
->>>>>>> 8442d821
   TOCropViewController: edfd4f25713d56905ad1e0b9f5be3fbe0f59c863
   WebRTC-SDK: 082ae4893212534a779ca233f19a9df8efd5f3bd
   Yoga: f7decafdc5e8c125e6fa0da38a687e35238420fa
