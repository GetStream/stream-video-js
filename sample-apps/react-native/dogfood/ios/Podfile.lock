--- conflicted
+++ resolved
@@ -2238,11 +2238,7 @@
     - ReactCommon/turbomodule/bridging
     - ReactCommon/turbomodule/core
     - Yoga
-<<<<<<< HEAD
-  - stream-io-noise-cancellation-react-native (0.2.1):
-=======
   - stream-io-noise-cancellation-react-native (0.2.3):
->>>>>>> 53e4c5d6
     - DoubleConversion
     - glog
     - hermes-engine
@@ -2268,11 +2264,7 @@
     - stream-react-native-webrtc
     - StreamVideoNoiseCancellation
     - Yoga
-<<<<<<< HEAD
-  - stream-io-video-filters-react-native (0.6.1):
-=======
   - stream-io-video-filters-react-native (0.6.3):
->>>>>>> 53e4c5d6
     - DoubleConversion
     - glog
     - hermes-engine
@@ -2297,14 +2289,10 @@
     - ReactCommon/turbomodule/core
     - stream-react-native-webrtc
     - Yoga
-  - stream-react-native-webrtc (125.4.2):
+  - stream-react-native-webrtc (125.4.4-alpha.1):
     - React-Core
     - StreamWebRTC (~> 125.6422.070)
-<<<<<<< HEAD
-  - stream-video-react-native (1.20.4):
-=======
-  - stream-video-react-native (1.20.11):
->>>>>>> 53e4c5d6
+  - stream-video-react-native (1.20.12):
     - DoubleConversion
     - glog
     - hermes-engine
@@ -2636,12 +2624,12 @@
     :path: "../node_modules/react-native/ReactCommon/yoga"
 
 SPEC CHECKSUMS:
-  boost: 1dca942403ed9342f98334bf4c3621f011aa7946
-  DoubleConversion: f16ae600a246532c4020132d54af21d0ddb2a385
+  boost: 7e761d76ca2ce687f7cc98e698152abd03a18f90
+  DoubleConversion: cb417026b2400c8f53ae97020b2be961b59470cb
   fast_float: 06eeec4fe712a76acc9376682e4808b05ce978b6
   FBLazyVector: 84b955f7b4da8b895faf5946f73748267347c975
-  fmt: 01b82d4ca6470831d1cc0852a1af644be019e8f6
-  glog: 08b301085f15bcbb6ff8632a8ebaf239aae04e6a
+  fmt: a40bb5bd0294ea969aaaba240a927bd33d878cdd
+  glog: 5683914934d5b6e4240e497e0f4a3b42d1854183
   hermes-engine: 314be5250afa5692b57b4dd1705959e1973a8ebe
   RCT-Folly: e78785aa9ba2ed998ea4151e314036f6c49e6d82
   RCTDeprecation: 83ffb90c23ee5cea353bd32008a7bca100908f8c
@@ -2726,17 +2714,10 @@
   RNVoipPushNotification: 4998fe6724d421da616dca765da7dc421ff54c4e
   SocketRocket: d4aabe649be1e368d1318fdf28a022d714d65748
   stream-chat-react-native: 1803cedc0bf16361b6762e8345f9256e26c60e6f
-<<<<<<< HEAD
-  stream-io-noise-cancellation-react-native: b21bee91288972facbc7f0b61343a5ab08d3246a
-  stream-io-video-filters-react-native: 06fbf435d8bd630711b6e43e33304be9d9340806
-  stream-react-native-webrtc: 3b627461be05c52d860d7b757d72ca7d4324dc9b
-  stream-video-react-native: 18ab62f13de91c2bbc5a4593eabd81bfb7911fde
-=======
   stream-io-noise-cancellation-react-native: 2cb1905e248f78e588e80cce063e396fbdd85904
   stream-io-video-filters-react-native: 4a42aa1c2fa9dc921016b5f047c9c42db166c97d
-  stream-react-native-webrtc: 45f05a131d9f2e9ce221557f7848ec058511e5aa
-  stream-video-react-native: cfee7d6b123264e1bfbd3f4531e9aff93a9d541c
->>>>>>> 53e4c5d6
+  stream-react-native-webrtc: 9db5504203aa19568e9113613cecc936044a6c6c
+  stream-video-react-native: 354b8ce4d72052f7d564a3abff01db42e2862cdd
   StreamVideoNoiseCancellation: c936093dfb72540f1205cd5caec1cf31e27f40ce
   StreamWebRTC: a50ebd8beba4def8f4e378b4895824c3520f9889
   VisionCamera: d19797da4d373ada2c167a6e357e520cc1d9dc56
@@ -2744,4 +2725,4 @@
 
 PODFILE CHECKSUM: aa62ba474533b73121c2068a13a8b909b17efbaa
 
-COCOAPODS: 1.16.2+COCOAPODS: 1.15.2