--- conflicted
+++ resolved
@@ -2291,17 +2291,10 @@
     - ReactCommon/turbomodule/core
     - stream-react-native-webrtc
     - Yoga
-<<<<<<< HEAD
   - stream-react-native-webrtc (125.3.2-alpha.2):
     - React-Core
     - StreamWebRTC (~> 125.6422.070)
   - stream-video-react-native (1.17.6):
-=======
-  - stream-react-native-webrtc (125.3.1):
-    - React-Core
-    - StreamWebRTC (~> 125.6422.070)
-  - stream-video-react-native (1.18.1):
->>>>>>> 18fd6094
     - DoubleConversion
     - glog
     - hermes-engine
@@ -2729,13 +2722,8 @@
   stream-chat-react-native: 1803cedc0bf16361b6762e8345f9256e26c60e6f
   stream-io-noise-cancellation-react-native: e919a0f10d96ec0c4078fbd1cc7a463478ef6b9d
   stream-io-video-filters-react-native: 727508c13772abce7b21d9e1dadf819213415a2b
-<<<<<<< HEAD
   stream-react-native-webrtc: ae8caf09ca33dec4d0bb9438d285b3abf224ff56
   stream-video-react-native: 60e980344712b5a5d51c1785bc9105ddaf5a103b
-=======
-  stream-react-native-webrtc: 03a1388f271f0962d1d444d9398e4857310969c6
-  stream-video-react-native: fe7f4375de830216e624893495fa19550d9531ae
->>>>>>> 18fd6094
   StreamVideoNoiseCancellation: c936093dfb72540f1205cd5caec1cf31e27f40ce
   StreamWebRTC: a50ebd8beba4def8f4e378b4895824c3520f9889
   VisionCamera: d19797da4d373ada2c167a6e357e520cc1d9dc56
