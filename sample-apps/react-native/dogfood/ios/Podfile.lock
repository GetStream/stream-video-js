--- conflicted
+++ resolved
@@ -2238,7 +2238,7 @@
     - ReactCommon/turbomodule/bridging
     - ReactCommon/turbomodule/core
     - Yoga
-  - stream-io-noise-cancellation-react-native (0.2.4):
+  - stream-io-noise-cancellation-react-native (0.3.0):
     - DoubleConversion
     - glog
     - hermes-engine
@@ -2264,7 +2264,7 @@
     - stream-react-native-webrtc
     - StreamVideoNoiseCancellation
     - Yoga
-  - stream-io-video-filters-react-native (0.6.3):
+  - stream-io-video-filters-react-native (0.7.0):
     - DoubleConversion
     - glog
     - hermes-engine
@@ -2289,17 +2289,10 @@
     - ReactCommon/turbomodule/core
     - stream-react-native-webrtc
     - Yoga
-<<<<<<< HEAD
-  - stream-react-native-webrtc (125.4.4-alpha.1):
+  - stream-react-native-webrtc (125.4.4):
     - React-Core
     - StreamWebRTC (~> 125.6422.070)
-  - stream-video-react-native (1.20.12):
-=======
-  - stream-react-native-webrtc (125.4.3):
-    - React-Core
-    - StreamWebRTC (~> 125.6422.070)
-  - stream-video-react-native (1.20.16):
->>>>>>> 1e735170
+  - stream-video-react-native (1.21.0):
     - DoubleConversion
     - glog
     - hermes-engine
@@ -2324,7 +2317,7 @@
     - ReactCommon/turbomodule/core
     - stream-react-native-webrtc
     - Yoga
-  - StreamVideoNoiseCancellation (1.0.3)
+  - StreamVideoNoiseCancellation (1.0.2)
   - StreamWebRTC (125.6422.070)
   - VisionCamera (4.7.0):
     - VisionCamera/Core (= 4.7.0)
@@ -2721,17 +2714,11 @@
   RNVoipPushNotification: 4998fe6724d421da616dca765da7dc421ff54c4e
   SocketRocket: d4aabe649be1e368d1318fdf28a022d714d65748
   stream-chat-react-native: 1803cedc0bf16361b6762e8345f9256e26c60e6f
-  stream-io-noise-cancellation-react-native: a159fcc95df6a8f981641cf906ffe19a52854daa
-  stream-io-video-filters-react-native: 4a42aa1c2fa9dc921016b5f047c9c42db166c97d
-<<<<<<< HEAD
-  stream-react-native-webrtc: 9db5504203aa19568e9113613cecc936044a6c6c
-  stream-video-react-native: 354b8ce4d72052f7d564a3abff01db42e2862cdd
+  stream-io-noise-cancellation-react-native: 39911e925efffe7cee4462d6bbc4b1d33de5beae
+  stream-io-video-filters-react-native: 6894b6ac20d55f26858a6729d60adf6e73bd2398
+  stream-react-native-webrtc: 460795039c3aa0c83c882fe2cc59f5ebae3f6a18
+  stream-video-react-native: 752976992ca56729a517bca199ee9bf215ceb82b
   StreamVideoNoiseCancellation: c936093dfb72540f1205cd5caec1cf31e27f40ce
-=======
-  stream-react-native-webrtc: b7076764940085a0450a6551f452e7f5a713f42f
-  stream-video-react-native: 67ddbfe623e2f1833b5d059d2a55167d011d239d
-  StreamVideoNoiseCancellation: 41f5a712aba288f9636b64b17ebfbdff52c61490
->>>>>>> 1e735170
   StreamWebRTC: a50ebd8beba4def8f4e378b4895824c3520f9889
   VisionCamera: d19797da4d373ada2c167a6e357e520cc1d9dc56
   Yoga: 50518ade05048235d91a78b803336dbb5b159d5d
