--- conflicted
+++ resolved
@@ -1482,7 +1482,7 @@
     - ReactCommon/turbomodule/bridging
     - ReactCommon/turbomodule/core
     - Yoga
-  - react-native-video (6.7.0):
+  - react-native-video (6.13.0):
     - DoubleConversion
     - glog
     - hermes-engine
@@ -1497,7 +1497,7 @@
     - React-hermes
     - React-ImageManager
     - React-jsi
-    - react-native-video/Video (= 6.7.0)
+    - react-native-video/Video (= 6.13.0)
     - React-NativeModulesApple
     - React-RCTFabric
     - React-renderercss
@@ -1507,7 +1507,7 @@
     - ReactCommon/turbomodule/bridging
     - ReactCommon/turbomodule/core
     - Yoga
-  - react-native-video/Fabric (6.7.0):
+  - react-native-video/Fabric (6.13.0):
     - DoubleConversion
     - glog
     - hermes-engine
@@ -1531,7 +1531,7 @@
     - ReactCommon/turbomodule/bridging
     - ReactCommon/turbomodule/core
     - Yoga
-  - react-native-video/Video (6.7.0):
+  - react-native-video/Video (6.13.0):
     - DoubleConversion
     - glog
     - hermes-engine
@@ -2267,13 +2267,8 @@
     - Yoga
   - stream-react-native-webrtc (125.2.0):
     - React-Core
-<<<<<<< HEAD
-    - WebRTC-SDK (~> 125.6422.07)
-  - stream-video-react-native (1.11.5):
-=======
     - StreamWebRTC (~> 125.6422.070)
-  - stream-video-react-native (1.11.6):
->>>>>>> 9dfbc556
+  - stream-video-react-native (1.12.0):
     - DoubleConversion
     - glog
     - hermes-engine
@@ -2599,7 +2594,7 @@
   fast_float: 06eeec4fe712a76acc9376682e4808b05ce978b6
   FBLazyVector: abbac80c6f89e71a8c55c7e92ec015c8a9496753
   fmt: a40bb5bd0294ea969aaaba240a927bd33d878cdd
-  glog: eb93e2f488219332457c3c4eafd2738ddc7e80b8
+  glog: 5683914934d5b6e4240e497e0f4a3b42d1854183
   hermes-engine: c32f2e405098bc1ebe30630a051ddce6f21d3c2e
   RCT-Folly: e78785aa9ba2ed998ea4151e314036f6c49e6d82
   RCTDeprecation: 0ada4fb1e5c5637bff940dc40b94e2d3bf96b0ab
@@ -2638,7 +2633,7 @@
   react-native-mmkv: c8da06f2c3ed40726ac6b51ed4e3653d099f0b6a
   react-native-netinfo: cec9c4e86083cb5b6aba0e0711f563e2fbbff187
   react-native-safe-area-context: 5928d84c879db2f9eb6969ca70e68f58623dbf25
-  react-native-video: c4e253e3ff7a0fff61377b0613c80d5570cdbbad
+  react-native-video: 0b83d16ccdd5c585fa38ed63a4e3fb8b9fcb9648
   React-NativeModulesApple: e8e6b7992257fe68f77d5ce39f34384cd6226edf
   React-oscompat: 74eb4badd12e93899f37a5dbb03d8a638011a292
   React-perflogger: dba4ffef10c54537fa33cb2580cf6d4c48458d36
@@ -2684,21 +2679,12 @@
   RNSVG: 4470464e129f6bc58b78b961850b054dbbea8ef7
   RNVoipPushNotification: e5edde96849c0133ebc7e900dc30c8c221cfb690
   SocketRocket: d4aabe649be1e368d1318fdf28a022d714d65748
-<<<<<<< HEAD
   stream-chat-react-native: 3d41075fc3e645e91ecb0bfe32595fcf9f33c283
   stream-io-video-filters-react-native: 72424eb38ce98d7ff7a97bb7e65783b4900a1ce4
-  stream-react-native-webrtc: 6bae0dbc939c1cbd98cc4bd94a049ca655bcac03
-  stream-video-react-native: 2c998f76b725cada18d4c1b8df5664153985775f
-  WebRTC-SDK: dff00a3892bc570b6014e046297782084071657e
+  stream-react-native-webrtc: 76a23186152346a16a7ee6f26d59f5edd5742de3
+  stream-video-react-native: 2cf27ad419352346a0c97b6f699338894c49cc07
+  StreamWebRTC: a50ebd8beba4def8f4e378b4895824c3520f9889
   Yoga: 0f6757ba6d7d652f42bba3423f925dbf23d51aab
-=======
-  stream-chat-react-native: 8e135bcf2be7bc458b1dc297acc2dce74da452b4
-  stream-io-video-filters-react-native: b34b88d6c1d1b0dfaceee70343bd1280691b50e9
-  stream-react-native-webrtc: 76a23186152346a16a7ee6f26d59f5edd5742de3
-  stream-video-react-native: 4a012b29c4560f1cb270a7ae165a248762828c24
-  StreamWebRTC: a50ebd8beba4def8f4e378b4895824c3520f9889
-  Yoga: 1259c7a8cbaccf7b4c3ddf8ee36ca11be9dee407
->>>>>>> 9dfbc556
 
 PODFILE CHECKSUM: 4006d2405566034103d67f6e758cfadbaea3e3e6
 
