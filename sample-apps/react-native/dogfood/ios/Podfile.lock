--- conflicted
+++ resolved
@@ -2009,17 +2009,10 @@
     - ReactCommon/turbomodule/core
     - stream-react-native-webrtc
     - Yoga
-<<<<<<< HEAD
-  - stream-react-native-webrtc (125.0.2-alpha.12):
-    - React-Core
-    - StreamWebRTC (~> 125.6422.064)
-  - stream-video-react-native (1.6.0):
-=======
   - stream-react-native-webrtc (125.0.3):
     - React-Core
     - WebRTC-SDK (~> 125.6422.05)
   - stream-video-react-native (1.6.1):
->>>>>>> 5dab0ba2
     - DoubleConversion
     - glog
     - hermes-engine
@@ -2333,7 +2326,7 @@
   GTMAppAuth: f69bd07d68cd3b766125f7e072c45d7340dea0de
   GTMSessionFetcher: 5aea5ba6bd522a239e236100971f10cb71b96ab6
   hermes-engine: 3852e37f6158a2fcfad23e31215ed495da3a6a40
-  RCT-Folly: bf5c0376ffe4dd2cf438dcf86db385df9fdce648
+  RCT-Folly: 84578c8756030547307e4572ab1947de1685c599
   RCTDeprecation: d575d28132f93e5deef4849d5afffb4ac4e63226
   RCTRequired: e2e5df1df76aac8685aabfebca389e6bec64792b
   RCTTypeSafety: 30e36ceafa26979860e13fb3f234fb61692924c2
@@ -2413,17 +2406,11 @@
   SocketRocket: d4aabe649be1e368d1318fdf28a022d714d65748
   stream-chat-react-native: 470c37e2bed295da2ed9148f398694995d98f5af
   stream-io-video-filters-react-native: 8e3d06506767c1a58576bb9d0229cbfc51a709d6
-<<<<<<< HEAD
-  stream-react-native-webrtc: fd7c3cd7bcbed789dfd05ed5b249bd1987a31c43
-  stream-video-react-native: a5782f1fdba6006fdad0bdef6fb905fa25129a8b
-  StreamWebRTC: a77d2450a19a9d7d9a28b416cc0cb336d998dc62
-=======
   stream-react-native-webrtc: b47233709aa82ffde44025c65032059e74b33c1a
   stream-video-react-native: f5b2dc931bf34eaf3368e7b5e41db4681299e647
   WebRTC-SDK: 79942c006ea64f6fb48d7da8a4786dfc820bc1db
->>>>>>> 5dab0ba2
   Yoga: 513b871d622689bd53b51481bbcfb6b8f1a3de5b
 
 PODFILE CHECKSUM: 22e502ced1a8b5a5e637f60837d3de140b3387b8
 
-COCOAPODS: 1.16.2+COCOAPODS: 1.15.2