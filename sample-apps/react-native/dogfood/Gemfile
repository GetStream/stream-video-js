source 'https://rubygems.org'

# You may use http://rbenv.org/ or https://rvm.io/ to install and use this version
ruby '>= 2.6.10'


gem "fastlane"
plugins_path = File.join(File.dirname(__FILE__), 'fastlane', 'Pluginfile')
eval_gemfile(plugins_path) if File.exist?(plugins_path)

<<<<<<< HEAD
gem 'cocoapods', '~> 1.12', '>= 1.12.1'
=======
gem 'cocoapods', '>= 1.11.3'
>>>>>>> c83ca17e
<|MERGE_RESOLUTION|>--- conflicted
+++ resolved
@@ -8,8 +8,4 @@
 plugins_path = File.join(File.dirname(__FILE__), 'fastlane', 'Pluginfile')
 eval_gemfile(plugins_path) if File.exist?(plugins_path)
 
-<<<<<<< HEAD
-gem 'cocoapods', '~> 1.12', '>= 1.12.1'
-=======
-gem 'cocoapods', '>= 1.11.3'
->>>>>>> c83ca17e
+gem 'cocoapods', '~> 1.12', '>= 1.12.1'