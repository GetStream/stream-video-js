--- conflicted
+++ resolved
@@ -13,13 +13,10 @@
   const { useCallCallingState } = useCallStateHooks();
   const callingState = useCallCallingState();
 
-<<<<<<< HEAD
-=======
   const onHangupCallHandler = () => {
     router.back();
   };
 
->>>>>>> 1c70e167
   if (callingState === CallingState.IDLE) {
     return <Lobby />;
   } else if (callingState === CallingState.JOINING) {
