{
  "name": "@stream-io/expo-video-sample",
  "version": "1.0.0",
  "main": "index.js",
  "scripts": {
    "start": "expo start --dev-client",
    "android": "expo run:android",
    "ios": "expo run:ios",
    "build": "tsc",
    "lint": "expo lint",
    "prebuild": "expo prebuild --clean"
  },
  "dependencies": {
    "@config-plugins/react-native-callkeep": "^11.0.0",
    "@config-plugins/react-native-webrtc": "^12.0.0",
    "@notifee/react-native": "9.1.8",
    "@react-native-async-storage/async-storage": "2.2.0",
    "@react-native-community/netinfo": "11.4.1",
    "@react-native-firebase/app": "^23",
    "@react-native-firebase/messaging": "^23",
    "@stream-io/noise-cancellation-react-native": "workspace:^",
    "@stream-io/react-native-webrtc": "125.4.4",
    "@stream-io/video-filters-react-native": "workspace:^",
    "@stream-io/video-react-native-sdk": "workspace:^",
    "expo": "^54.0.0",
    "expo-build-properties": "~1.0.9",
    "expo-constants": "~18.0.9",
    "expo-dev-client": "~6.0.12",
    "expo-linking": "~8.0.8",
    "expo-notifications": "~0.32.11",
    "expo-router": "~6.0.8",
    "expo-splash-screen": "~31.0.10",
    "expo-status-bar": "~3.0.8",
    "expo-system-ui": "~6.0.7",
    "react": "19.1.0",
    "react-native": "0.81.4",
    "react-native-callkeep": "^4.3.16",
<<<<<<< HEAD
    "react-native-gesture-handler": "^2.25.0",
    "react-native-reanimated": "~3.17.5",
    "react-native-safe-area-context": "5.4.0",
    "react-native-screens": "~4.10.0",
    "react-native-svg": "15.11.2",
    "react-native-voip-push-notification": "^3.3.3"
=======
    "react-native-gesture-handler": "~2.28.0",
    "react-native-incall-manager": "^4.2.1",
    "react-native-reanimated": "~4.1.0",
    "react-native-safe-area-context": "~5.6.0",
    "react-native-screens": "~4.16.0",
    "react-native-svg": "15.12.1",
    "react-native-voip-push-notification": "^3.3.3",
    "react-native-worklets": "^0.5.0"
>>>>>>> 1e735170
  },
  "devDependencies": {
    "@babel/core": "^7.27.1",
    "@rnx-kit/metro-config": "^2.1",
    "@rnx-kit/metro-resolver-symlinks": "^0.1.36",
<<<<<<< HEAD
    "@types/react": "^19.1.3",
    "typescript": "^5.8.3"
=======
    "@types/react": "~19.1.10",
    "@types/react-native-incall-manager": "^4.0.3",
    "typescript": "~5.9.2"
>>>>>>> 1e735170
  },
  "private": true,
  "installConfig": {
    "hoistingLimits": "workspaces"
  }
}<|MERGE_RESOLUTION|>--- conflicted
+++ resolved
@@ -35,36 +35,20 @@
     "react": "19.1.0",
     "react-native": "0.81.4",
     "react-native-callkeep": "^4.3.16",
-<<<<<<< HEAD
-    "react-native-gesture-handler": "^2.25.0",
-    "react-native-reanimated": "~3.17.5",
-    "react-native-safe-area-context": "5.4.0",
-    "react-native-screens": "~4.10.0",
-    "react-native-svg": "15.11.2",
-    "react-native-voip-push-notification": "^3.3.3"
-=======
     "react-native-gesture-handler": "~2.28.0",
-    "react-native-incall-manager": "^4.2.1",
     "react-native-reanimated": "~4.1.0",
     "react-native-safe-area-context": "~5.6.0",
     "react-native-screens": "~4.16.0",
     "react-native-svg": "15.12.1",
     "react-native-voip-push-notification": "^3.3.3",
     "react-native-worklets": "^0.5.0"
->>>>>>> 1e735170
   },
   "devDependencies": {
     "@babel/core": "^7.27.1",
     "@rnx-kit/metro-config": "^2.1",
     "@rnx-kit/metro-resolver-symlinks": "^0.1.36",
-<<<<<<< HEAD
-    "@types/react": "^19.1.3",
-    "typescript": "^5.8.3"
-=======
     "@types/react": "~19.1.10",
-    "@types/react-native-incall-manager": "^4.0.3",
     "typescript": "~5.9.2"
->>>>>>> 1e735170
   },
   "private": true,
   "installConfig": {
