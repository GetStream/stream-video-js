--- conflicted
+++ resolved
@@ -37,33 +37,19 @@
     "react-native": "^0.81.4",
     "react-native-callkeep": "^4.3.16",
     "react-native-gesture-handler": "~2.28.0",
-<<<<<<< HEAD
-    "react-native-incall-manager": "^4.2.1",
     "react-native-reanimated": "~4.1.2",
     "react-native-safe-area-context": "~5.6.1",
-=======
-    "react-native-reanimated": "~4.1.0",
-    "react-native-safe-area-context": "~5.6.0",
->>>>>>> 847dd30d
     "react-native-screens": "~4.16.0",
     "react-native-svg": "15.13.0",
     "react-native-voip-push-notification": "^3.3.3",
     "react-native-worklets": "^0.5.0"
   },
   "devDependencies": {
-<<<<<<< HEAD
     "@babel/core": "^7.28.4",
     "@rnx-kit/metro-config": "^2.1.2",
     "@rnx-kit/metro-resolver-symlinks": "^0.2.6",
     "@types/react": "^19.1.15",
     "@types/react-dom": "^19.1.9",
-    "@types/react-native-incall-manager": "^4.2.0",
-=======
-    "@babel/core": "^7.27.1",
-    "@rnx-kit/metro-config": "^2.1",
-    "@rnx-kit/metro-resolver-symlinks": "^0.1.36",
-    "@types/react": "~19.1.10",
->>>>>>> 847dd30d
     "typescript": "~5.9.2"
   },
   "private": true,
