--- conflicted
+++ resolved
@@ -15,15 +15,9 @@
     "@notifee/react-native": "9.1.8",
     "@react-native-async-storage/async-storage": "1.24.0",
     "@react-native-community/netinfo": "11.4.1",
-<<<<<<< HEAD
     "@react-native-firebase/app": "^22.1.0",
     "@react-native-firebase/messaging": "^22.1.0",
-    "@stream-io/react-native-webrtc": "^125.0.8",
-=======
-    "@react-native-firebase/app": "^21.13.0",
-    "@react-native-firebase/messaging": "^21.13.0",
     "@stream-io/react-native-webrtc": "^125.2.0",
->>>>>>> 9dfbc556
     "@stream-io/video-react-native-sdk": "workspace:^",
     "expo": "~52.0.44",
     "expo-build-properties": "~0.13.2",
