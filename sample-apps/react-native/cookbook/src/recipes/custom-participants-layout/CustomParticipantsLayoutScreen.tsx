<<<<<<< HEAD
import {ActivityIndicator, Platform, StyleSheet, View} from 'react-native';
import React, {useEffect, useRef} from 'react';
=======
import {ActivityIndicator, StyleSheet, View} from 'react-native';
import React, {useEffect} from 'react';
>>>>>>> 2e5b8d36
import {
  CallControlsView,
  StreamVideoCall,
  useCall,
  useCreateStreamVideoClient,
  usePublishMediaStreams,
} from '@stream-io/video-react-native-sdk';
import {
  STREAM_API_KEY,
  STREAM_USER_ID,
  STREAM_USER_TOKEN,
} from 'react-native-dotenv';
import {useNavigation} from '@react-navigation/core';
import {useSafeAreaInsets} from 'react-native-safe-area-context';
import InCallManager from 'react-native-incall-manager';
import {customAlphabet} from 'nanoid';
import MyCallParticipantsView from './MyCallParticipantsView';
import IntroModal from './IntroModal';
import {NativeStackNavigationProp} from '@react-navigation/native-stack';
import {RootStackParamList} from '../../../types';

const USER = {
  id: STREAM_USER_ID,
  name: 'Alice',
  imageUrl: 'https://randomuser.me/api/portraits/women/65.jpg',
  custom: {
    token: STREAM_USER_TOKEN,
  },
};
console.log('User loaded: ', USER);

const nanoid = customAlphabet('abcdefghijklmnopqrstuvwxyz0123456789', 5);
const generateCallId = () => nanoid(5);
export default () => {
  const navigation =
    useNavigation<NativeStackNavigationProp<RootStackParamList>>();
  const videoClient = useCreateStreamVideoClient({
    user: USER,
    tokenOrProvider: USER.custom.token,
    apiKey: STREAM_API_KEY,
    options: {
      preferredVideoCodec: Platform.OS === 'android' ? 'VP8' : undefined,
    },
  });
  const handleOnCallHungUp = () => navigation.navigate('WelcomeScreen');

  return (
    <StreamVideoCall
      callId={generateCallId()}
      client={videoClient}
      callCycleHandlers={{onCallHungUp: handleOnCallHungUp}}>
      <MyActiveCall />
    </StreamVideoCall>
  );
};

const MyActiveCall = () => {
  const call = useCall();
  const insets = useSafeAreaInsets();
  usePublishMediaStreams();

  useEffect(() => {
    if (!call) {
      return;
    }
    const startCall = async () => {
      try {
        // Join the call.
        await call.join({create: true});

        // Start InCallManager and enable the speakerphone.
        InCallManager.start({media: 'video'});
        InCallManager.setForceSpeakerphoneOn(true);
      } catch (e) {
        console.log('Error joining call', e);
      }
    };
    startCall();
  }, [call]);

  if (!call) {
    return <ActivityIndicator size={'large'} style={StyleSheet.absoluteFill} />;
  }

  return (
    <View style={[styles.wrapper, {paddingTop: insets.top}]}>
      <IntroModal callId={call.id} />
      <MyCallParticipantsView />
      <CallControlsView />
    </View>
  );
};

const styles = StyleSheet.create({
  wrapper: {
    flex: 1,
    backgroundColor: '#272A30',
  },
});<|MERGE_RESOLUTION|>--- conflicted
+++ resolved
@@ -1,10 +1,5 @@
-<<<<<<< HEAD
 import {ActivityIndicator, Platform, StyleSheet, View} from 'react-native';
 import React, {useEffect, useRef} from 'react';
-=======
-import {ActivityIndicator, StyleSheet, View} from 'react-native';
-import React, {useEffect} from 'react';
->>>>>>> 2e5b8d36
 import {
   CallControlsView,
   StreamVideoCall,
