--- conflicted
+++ resolved
@@ -9,38 +9,22 @@
   ],
   "scripts": {
     "start:react:sdk": "yarn workspace @stream-io/video-react-sdk run start",
-<<<<<<< HEAD
-    "start:react:app": "yarn workspace @stream-io/video-react-sample-app run start",
-    "start:react:dogfood": "yarn workspace @stream-io/video-react-dogfood run dev",
-    "build:react:dogfood": "yarn workspace @stream-io/video-react-dogfood run build",
-=======
->>>>>>> 74e678ed
     "build:react:sdk": "yarn workspace @stream-io/video-react-sdk run build",
-
     "build:react:dogfood": "yarn workspace @stream-io/video-react-dogfood run build",
     "start:react:dogfood": "yarn workspace @stream-io/video-react-dogfood run dev",
-
     "build:styling": "yarn workspace @stream-io/video-styling run build",
     "start:styling": "yarn workspace @stream-io/video-styling run start",
-
     "build:client": "yarn workspace @stream-io/video-client run build",
     "start:client": "yarn workspace @stream-io/video-client run start",
-
     "start:react:app": "yarn workspace @stream-io/video-react-sample-app run start",
     "start:angular:app": "yarn workspace @stream-io/video-angular-sample-app run start",
-<<<<<<< HEAD
     "start:react-native:ios:dogfood": "yarn workspace @stream-io/video-react-native-dogfood run ios",
     "start:react-native:android:dogfood": "yarn workspace @stream-io/video-react-native-dogfood run android",
-=======
-
     "build:vercel": "yarn build:client && yarn build:styling && yarn build:react:sdk && yarn build:react:dogfood",
->>>>>>> 74e678ed
     "build:all": "yarn workspaces foreach -vt run build",
     "clean:all": "yarn workspaces foreach -vt run clean",
-
     "lint:all": "eslint --fix 'packages/**/*.{ts,tsx}'",
     "lint:ci:all": "eslint 'packages/**/*.{ts,tsx}'",
-
     "test:ci:all": "yarn workspaces foreach -vt run test:ci"
   },
   "devDependencies": {
